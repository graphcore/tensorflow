--- conflicted
+++ resolved
@@ -20,103 +20,7 @@
 
 load("@//tensorflow:workspace0.bzl", "tf_workspace0")
 
-<<<<<<< HEAD
 tf_workspace0()
-=======
-bazel_toolchains_archive()
-
-load(
-    "@bazel_toolchains//repositories:repositories.bzl",
-    bazel_toolchains_repositories = "repositories",
-)
-
-bazel_toolchains_repositories()
-
-# Use `swift_rules_dependencies` to fetch the toolchains. With the
-# `git_repository` rules above, the following call will skip redefining them.
-load("@build_bazel_rules_swift//swift:repositories.bzl", "swift_rules_dependencies")
-swift_rules_dependencies()
-
-# We must check the bazel version before trying to parse any other BUILD
-# files, in case the parsing of those build files depends on the bazel
-# version we require here.
-load("//tensorflow:version_check.bzl", "check_bazel_version_at_least")
-check_bazel_version_at_least("1.0.0")
-
-load("//third_party/android:android_configure.bzl", "android_configure")
-android_configure(name="local_config_android")
-load("@local_config_android//:android.bzl", "android_workspace")
-android_workspace()
-
-# If a target is bound twice, the later one wins, so we have to do tf bindings
-# at the end of the WORKSPACE file.
-load("//tensorflow:workspace.bzl", "tf_bind")
-tf_bind()
-
-http_archive(
-    name = "inception_v1",
-    build_file = "//:models.BUILD",
-    sha256 = "7efe12a8363f09bc24d7b7a450304a15655a57a7751929b2c1593a71183bb105",
-    urls = [
-        "https://storage.googleapis.com/download.tensorflow.org/models/inception_v1.zip",
-    ],
-)
-
-http_archive(
-    name = "mobile_ssd",
-    build_file = "//:models.BUILD",
-    sha256 = "bddd81ea5c80a97adfac1c9f770e6f55cbafd7cce4d3bbe15fbeb041e6b8f3e8",
-    urls = [
-        "https://storage.googleapis.com/download.tensorflow.org/models/object_detection/ssd_mobilenet_v1_android_export.zip",
-    ],
-)
-
-http_archive(
-    name = "mobile_multibox",
-    build_file = "//:models.BUILD",
-    sha256 = "859edcddf84dddb974c36c36cfc1f74555148e9c9213dedacf1d6b613ad52b96",
-    urls = [
-        "https://storage.googleapis.com/download.tensorflow.org/models/mobile_multibox_v1a.zip",
-    ],
-)
-
-http_archive(
-    name = "stylize",
-    build_file = "//:models.BUILD",
-    sha256 = "3d374a730aef330424a356a8d4f04d8a54277c425e274ecb7d9c83aa912c6bfa",
-    urls = [
-        "https://storage.googleapis.com/download.tensorflow.org/models/stylize_v1.zip",
-    ],
-)
-
-http_archive(
-    name = "speech_commands",
-    build_file = "//:models.BUILD",
-    sha256 = "c3ec4fea3158eb111f1d932336351edfe8bd515bb6e87aad4f25dbad0a600d0c",
-    urls = [
-        "https://storage.googleapis.com/download.tensorflow.org/models/speech_commands_v0.01.zip",
-    ],
-)
-
-http_archive(
-    name = "person_detect_data",
-    sha256 = "170542270da256994ce24d1e357f6e84a54fdaf7d28ff2b74725a40b70b082cf",
-    urls = [
-        "https://storage.googleapis.com/download.tensorflow.org/data/tf_lite_micro_person_data_grayscale_2020_05_24.zip",
-    ],
-)
-
-# Required for dependency @com_github_grpc_grpc
-
-load("@com_github_grpc_grpc//bazel:grpc_deps.bzl", "grpc_deps")
-grpc_deps()
-
-load("@com_github_grpc_grpc//bazel:grpc_extra_deps.bzl", "grpc_extra_deps")
-grpc_extra_deps()
-
-load("//third_party/googleapis:repository_rules.bzl", "config_googleapis")
-
-config_googleapis()
 
 # IPU Specific.
 load("@bazel_tools//tools/build_defs/repo:git.bzl", "new_git_repository")
@@ -133,5 +37,4 @@
     remote = "https://github.com/yixuan/LBFGSpp.git",
     commit = "f047ef4586869855f00e72312e7b4d78d11694b1",
     build_file = "//third_party/ipus/horovod:lbfgspp.BUILD",
-)
->>>>>>> eb6e8c8a
+)