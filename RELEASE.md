# Release 1.9.0

## Major Features And Improvements
* Updated docs for `tf.keras`: New Keras-based [get started](http://tensorflow.org/versions/r1.9/get_started),
  and [programmers guide page](http://tensorflow.org/versions/r1.9/programmers_guide/keras).
* Update `tf.keras` to the Keras 2.1.6 API.
* Added [`tf.keras.layers.CuDNNGRU`](https://www.tensorflow.org/versions/r1.9/api_docs/python/tf/keras/layers/CuDNNGRU) and [`tf.keras.layers.CuDNNLSTM`](https://www.tensorflow.org/versions/r1.9/api_docs/python/tf/keras/layers/CuDNNLSTM) layers. [Try it](https://colab.sandbox.google.com/github/tensorflow/tensorflow/blob/master/tensorflow/contrib/eager/python/examples/nmt_with_attention/nmt_with_attention.ipynb?linkId=53292082).
* Adding support of core [feature columns](https://www.tensorflow.org/get_started/feature_columns) and [losses](https://www.tensorflow.org/api_docs/python/tf/losses) to [gradient boosted trees estimators](https://github.com/tensorflow/models/tree/master/official/boosted_trees).
<<<<<<< HEAD
* The [python interface](https://www.tensorflow.org/versions/r1.9/api_docs/python/tf/contrib/lite)
=======
* The [python interface](https://tensorflow-dot-devsite.googleplex.com/versions/r1.9/api_docs/python/tf/contrib/lite)
>>>>>>> 25c197e0
  for the [TFLite Optimizing Converter](https://github.com/tensorflow/tensorflow/blob/master/tensorflow/contrib/lite/toco/README.md)
  has been expanded, and the command line interface (AKA: `toco`, `tflite_convert`) is once again
  included in the standard `pip` installation.
* Improved data-loading and text processing with:
    * [`tf.decode_compressed`](https://www.tensorflow.org/versions/r1.9/api_docs/python/tf/decode_compressed)
    * [`tf.string_strip`](https://www.tensorflow.org/versions/r1.9/api_docs/python/tf/string_strip)
    * [`tf.strings.regex_full_match`](https://www.tensorflow.org/versions/r1.9/api_docs/python/tf/strings/regex_full_match)
* Added experimental support for new pre-made Estimators:
  * [`tf.contrib.estimator.BaselineEstimator`](https://www.tensorflow.org/versions/r1.9/api_docs/python/tf/contrib/estimator/BaselineEstimator)
  * [`tf.contrib.estimator.RNNClassifier`](https://www.tensorflow.org/versions/r1.9/api_docs/python/tf/contrib/estimator/RNNEstimator)
  * [`tf.contrib.estimator.RNNEstimator`](https://www.tensorflow.org/versions/r1.9/api_docs/python/tf/contrib/estimator/RNNClassifier)
* The [distributions.Bijector](https://www.tensorflow.org/versions/r1.9/api_docs/python/tf/contrib/distributions/bijectors/Bijector)
  API supports broadcasting for Bijectors with new API changes.
  
## Breaking Changes
  * If you're opening empty variable scopes; replace `variable_scope('', ...)` by
    `variable_scope(tf.get_variable_scope(), ...)`.
  * Headers used for building custom ops have been moved from site-packages/external into site-packages/tensorflow/include/external.

## Bug Fixes and Other Changes

* `tfe.Network` is deprecated. Please inherit from `tf.keras.Model`.
* Layered variable names have changed in the following conditions:
  * Using `tf.keras.layers` with custom variable scopes.
  * Using `tf.layers` in  a subclassed `tf.keras.Model` class. See
    [here](https://www.tensorflow.org/versions/r1.9/api_docs/python/tf/layers) for more details
<<<<<<< HEAD
=======

>>>>>>> 25c197e0
* `tf.data`:
  * `Dataset.from_generator()` now accepts an `args` list, in order to create nested generators.
  * `Dataset.list_files()` now produces determinstic results when `shuffle=False` or a `seed` is passed.
  * `tf.contrib.data.sample_from_datasets()` and `tf.contrib.data.choose_from_datasets()` make it easier to sample or deterministically choose elements from multiple datasets.
  * `tf.contrib.data.make_csv_dataset()` now supports line breaks in quoted strings, and two infrequently used arguments removed.
  * (C++) `DatasetBase::DebugString()` is now `const`.
  * (C++) `DatasetBase::MakeIterator()` has been renamed to `DatasetBase::MakeIteratorInternal()`.
  * (C++) `IteratorBase::Initialize()` method was added to support raising errors during iterator construction.
* Eager Execution:
  * Added the ability to pause recording operations for gradient computation via `tf.GradientTape.stop_recording`.
  * Updated documentation, introductory notebooks.
* `tf.keras`:
  * Move Keras code out of _impl folder and remove API files.
  * `tf.keras.Model.save_weights` now saves in TensorFlow format by default.
  * Enable dataset iterators to be passed to `tf.keras.Model` training/eval methods.
<<<<<<< HEAD
* Accelerated Linear Algebra (XLA):
* TensorFlow Debugger (tfdbg): fix an issue in which the TensorBoard Debugger Plugin could not handle total source file size exceeding gRPC message size limit (4 MB).
=======
* TensorFlow Debugger (tfdbg) CLI: fix an issue in which the TensorBoard Debugger Plugin could not handle total source file size exceeding gRPC message size limit (4 MB).
>>>>>>> 25c197e0
* `tf.contrib`:
  * `tf.contrib.framework.zero_initializer` supports ResourceVariable.
  * Adding "constrained_optimization" to tensorflow/contrib.
* Other:
  * Add GCS Configuration Ops.
  * Changing signature of `MakeIterator` to enable propagating error status.
  * KL divergence for two Dirichlet distributions.
  * More consistent GcsFileSystem behavior for certain reads past EOF.
  * Update benchmark for tf.scan to match ranges across eager and graph modes.
  * Fixed bug in `tf.reduce_prod gradient` for complex dtypes.
  * Allow the use of '.' in variables (e.g. "hparams.parse('a.b=1.0')"), which would previously raise an error. This will correspond to an attribute name with an embedded '.' symbol (e.g. 'a.b'), which can only be accessed indirectly (e.g. through getattr and setattr).  To set this up the user will first need to explicitly add the variable to the hparam object (e.g. "hparams.add_hparam(name='a.b', value=0.0)").
  * Benchmark for tf.scan in graph and eager modes.
  * Added complex128 support to FFT, FFT2D, FFT3D, IFFT, IFFT2D, and IFFT3D.
  * Making ids unique in `nn.embedding_lookup_sparse`. This helps to reduce RPC calls for looking up the embeddings when there are repeated ids in the batch.
  * Support indicator column in boosted trees.
  * Prevent `tf.gradients()` from backpropagating through integer tensors.
  * LinearOperator[1D,2D,3D]Circulant added to `tensorflow.linalg`.
  * Conv3D, Conv3DBackpropInput, Conv3DBackpropFilter now supports arbitrary.
  * Added `tf.train.Checkpoint` for reading/writing object-based checkpoints.
  * Added LinearOperatorKronecker, a dense-free implementation of the Kronecker Product.
  * Allow LinearOperator to broadcast.
  * SavedModelBuilder will now deduplicate asset names that point to files with the same basename and the same contents. Note that this may result in new asset files included in SavedModels in cases where assets with the same name but different contents were previously overwriting each other.


## Thanks to our Contributors

This release contains contributions from many people at Google, as well as:

Abdullah Alrasheed, Achal Shah, Ad-530, ADiegoCAlonso, Aditya Yogi, Ag Ramesh, akindyakov, Andy Kernahan, Anya Petrova, Aurelien Geron, Ben, Ben Barsdell, Bhavani-Subramanian, braincodercn, Brett Koonce, Brian Nemsick, Brian Zier, Bryan Heden, candy.dc, cclauss, Clayne Robison, ctiijima, Dalmo Cirne, David Norman, David T.H. Kao, DosLin, ekelsen, Elson Rodriguez, Erik Smistad, Felix Abecassis, Fergal Cotter, fo40225, foo0x29a, Freedom" Koan-Sin Tan, FréDéRic Branchaud-Charron, gdh1995, Geoffrey Irving, Giuseppe, gracehoney, Guido Zuidhof, Guillaume Klein, Guozhong Zhuang, Haggai, Harald Husum, imsheridan, Ivan Zhang, Jan Zikes, Jayaram Bobba, Jesse Benson, Jesse Gumz, Jiajia Li, Jie, jinghuangintel, Jingwen, jjsjann123, Joe Yearsley, Joel Hestness, Joel Shor, josephyearsley, Junpeng Lao, Karol M. Langner, Kb Sriram, krantideep95, Krish Ravindranath, Letian Feng, Loo Rong Jie, Lukas Geiger, Maciej, Mahmoud Abuzaina, ManHyuk, Mark Ryan, mbhuiyan, Michal Turek, Mostafa Alaa, Myungsung Kwak, Nand Dalal, Nehal J Wani, Neil Tenenholtz, ngc92, Nicholas Nadeau, P.Eng., Avs, Niranjan Hasabnis, P-Hidringer, Paul Van Eck, Peng Yu, Qing Zhao, Qingying Chen, Quanlong, Rajendra Arora, Rholais Lii, rmanyari, Robin Richtsfeld, Russell Klopfer, Sagi, Sam Sendelbach, Sandeep N Gupta, Sandip Giri, Sarah Edkins, Scott Tseng, Sdalbsoo, Sergii Khomenko, Seungwoo Choi (Biggie), Seyed Majid Azimi, Shaoning Zeng, shengfuintel, Siu Kei, Muk, Smit Shilu, soonson, Stefan Schweter, Sukhwan Kim, Sunitha Kambhampati, Taehoon Lee, tamimaddari82, Tang, Wenyi, Ted Chang, u2takey, Utkarsh Upadhyay, Vadim Markovtsev, voegtlel, Wai Hon Law, wangsiyu, Wenhao Hu, wenhao.hu, William D. Irons, Yan Facai (颜发才), Yanbo Liang, Yihong Wang, Yilei (Dolee) Yang, Yong Tang, Yuan (Terry) Tang

# Release 1.8.0

## Major Features And Improvements
* Can now pass `tf.contrib.distribute.MirroredStrategy()` to `tf.estimator.RunConfig()` to run an Estimator model on multiple GPUs on one machine.
* Add `tf.contrib.data.prefetch_to_device()`, which supports prefetching to GPU memory.
* Added Gradient Boosted Trees as pre-made Estimators: BoostedTreesClassifier, BoostedTreesRegressor.
* Add 3rd generation pipeline config for Cloud TPUs which improves performance and usability.
* `tf.contrib.bayesflow` is moving out to it's own repo.
* Added `tf.contrib.{proto,rpc}` to allow generic proto parsing and RPC communication<sup>[1](#rpc-issue)</sup>.

## Bug Fixes and Other Changes
* `tf.data`:
  * Add `tf.contrib.data.prefetch_to_device`, which enables prefetching dataset elements to GPU memory.
  * Add `tf.contrib.data.AUTOTUNE`, which allows the tf.data runtime to automatically tune the prefetch buffer sizes based on your system and environment.
  * Add `tf.contrib.data.make_csv_dataset` for building datasets of CSV files.
* Eager Execution:
  * With eager execution Datasets can now be used as standard python iterators (`for batch in dataset:`). Both `Dataset.__iter__()` and `Dataset.make_one_shot_iterator()` can now be used to create iterators when eager execution is enabled.
  * Automatic device placement has been enabled (i.e., use a GPU if available automatically, without requiring an explicit `with tf.device(“/gpu:0”)`) (Fixes #14133)
  * `tf.GradientTape` has moved out of contrib.
* `tf.keras`:
  * Added the fashion mnist dataset.
  * New data preprocessing functions: `image/random_brightness`, `sequence/TimeseriesGenerator`, and `text/hashing_trick`.
* Accelerated Linear Algebra (XLA):
  * Select and scatter in reference util and evaluator now use lexicographical order to break ties.
* TensorFlow Debugger (tfdbg) CLI:
  * During tensor-filter operations, allow exclusion of nodes by regular expressions.
  * Fix spurious background colors in some text terminals.
* `tf.contrib`:
  * Add meta-distribution BatchReshape which reshapes batch dimensions.
  * `tf.contrib.layers.recompute_grad` works for explicit gradient checkpointing on TPU.
  * Add `tf.contrib.framework.argsort`.
  * Allow `DNNBoostedTreeCombinedEstimator` to work with core versions of feature columns and losses.
  * Add non-linear image warping ops: `tf.contrib.image.sparse_image_warp`, `tf.contrib.image.dense_image_warp`, and `tf.contrib.image.interpolate_spline`.
  * Fix bug in `tf.contrib.opt.MultitaskOptimizerWrapper` where types of tensors were mismatched.
* Other:
  * Low-level graph construction now calls the TensorFlow C API. This change should be invisible to most users, but can be disabled by setting the environment variable `TF_C_API_GRAPH_CONSTRUCTION=0` in this release. Future releases will remove the ability to disable this change. Please [file a bug](https://github.com/tensorflow/tensorflow/issues/new) if you find yourself using this escape hatch.
  * Add description of shapes and a pointer to tutorial notebook in `tf.distributions.Distribution`.
  * Update scatter operations:
    * Add `tf.scatter_min` and `tf.scatter_max`
    * Extend scatter operations to work with a scalar update parameter.
  * Move cuDNN RNN ops to core for use in TensorFlow codebase only.
  * Add `float64` support for `Conv2d`, `Conv2dBackpropInput`, and `Conv2dBackpropFilter`.
  * Add `float64` support for `AvgPool`/`AvgPoolGrad`.
  * Make graph name scope thread local so that they work correctly in multi-threaded environments.
  * Update nsync synchronization library to avoid slow primitives on Linux.
  * Removed need to put nsync/public on C include path when building custom ops.
  * Add `tf.image.psnr`, `tf.image.ssim`, `tf.image.ssim_multiscale`, `tf.image.image_gradients`, `tf.image.sobel_edges`.
  * Add links to https://js.tensorflow.org.
  * Fix non-uniformity of orthogonal matrices.
  * Fix bug where multi-image Estimator eval summaries were not displayed correctly.

<a name="rpc-issue"><sup>1</sup></a> The cancellation logic of the RPC op contains a concurrency error. A fix has been submitted to master and will be part of the next release.

## Thanks to our Contributors

This release contains contributions from many people at Google, as well as:

4d55397500, Aghasy, Alan Du, Alan Lee, Alan Yee, Alex Wiltschko, Animesh Karnewar, Ankit Gupta, Anton Matosov, Aris L, Ben Barsdell, Brent Yi, Brett Koonce, Carl Thomé, cbockman, Chikanaga Tomoyuki, Chris Tava, CéDric Deltheil, Dahan Gong, Dalmo Cirne, Daniel Erenrich, David Norman, DavidNorman, Edd Wilder-James, Fanjin Zeng, Felix Abecassis, fo40225, George Sterpu, Giovanni Terlingen, Gor Baghdasaryan, Guillaume Klein, Hanchen Li, Ilya Polenov, Jakub Kolodziejczyk, Jason Sadler, Jayaram Bobba, Jerry Liu, jinghuangintel, Jiongyan Zhang (张炯衍), Joel Shor, Jong Wook Kim, Julian Eisenschlos, Karl Lessard, Krish Ravindranath, Loo Rong Jie, Lukas Geiger, Luke Iwanski, Mahmoud Abuzaina, ManHyuk, Marvin Richter, Maximilian Mitchell, Mohammad Ashraf Bhuiyan, msofka, Mustafa Kasap, Nathan Burnham, Nathan Luehr, Naveen Marri, ngc92, nio1814, Oleg Zabluda, Ou Changkun, Panos Ipeirotis, Paul Van Eck, Peter Lee, Piotr Czapla, qjivy, Rholais Lii, Rodrigo Formigone, Russell Klopfer, ryantimjohn, Sang Han, SebastiáN RamíRez, shengfuintel, Siby Jose Plathottam, Silver Chan, Stanislaw Antol, Taehoon Lee, Tarang Chugh, Ted Chang, Thomas Bastiani, Xian Xu, Xiaoming (Jason) Cui, Yan Facai (颜发才), yaox12, Yashal Shakti Kanungo, Yong Tang, Yuan (Terry) Tang, Yuxin Wu, Ziyue(Louis) Lu

# Release 1.7.0

## Major Features And Improvements
* Eager mode is moving out of contrib, try `tf.enable_eager_execution()`.
* Graph rewrites emulating fixed-point quantization compatible with TensorFlow Lite, supported by new `tf.contrib.quantize` package.
* Easily customize gradient computation with `tf.custom_gradient`.
* [TensorBoard Debugger Plugin](https://github.com/tensorflow/tensorboard/blob/master/tensorboard/plugins/debugger/README.md), the graphical user interface (GUI) of TensorFlow Debugger (tfdbg), is now in alpha.
* Experimental support for reading a sqlite database as a `Dataset` with new `tf.contrib.data.SqlDataset`.
* Distributed Mutex / CriticalSection added to `tf.contrib.framework.CriticalSection`.
* Better text processing with `tf.regex_replace`.
* Easy, efficient sequence input with `tf.contrib.data.bucket_by_sequence_length`
* Initial support for `tf.contrib.tensorrt` that enables native TensorRT in
  TensorFlow.

## Bug Fixes and Other Changes
* Accelerated Linear Algebra (XLA):
  * Add `MaxPoolGradGrad` support for XLA
  * CSE pass from Tensorflow is now disabled in XLA.
* `tf.data`:
  * `tf.data.Dataset`
    * Add support for building C++ Dataset op kernels as external libraries, using the `tf.load_op_library()` mechanism.
    * `Dataset.list_files()` now shuffles its output by default.
    * `Dataset.shuffle(..., seed=tf.constant(0, dtype=tf.int64))` now yields the same sequence of elements as `Dataset.shuffle(..., seed=0)`.
  * Add `num_parallel_reads` argument to `tf.data.TFRecordDataset`.
* `tf.contrib`:
  * `tf.contrib.bayesflow.halton_sequence` now supports randomization.
  * Add support for scalars in `tf.contrib.all_reduce`.
  * Add `effective_sample_size` to `tf.contrib.bayesflow.mcmc_diagnostics`.
  * Add `potential_scale_reduction` to `tf.contrib.bayesflow.mcmc_diagnostics`.
  * Add `BatchNormalization`, `Kumaraswamy` bijectors.
  * Deprecate `tf.contrib.learn`. Please check contrib/learn/README.md for instructions on how to convert existing code.
  * `tf.contrib.data`
    * Remove deprecated `tf.contrib.data.Dataset`, `tf.contrib.data.Iterator`, `tf.contrib.data.FixedLengthRecordDataset`, `tf.contrib.data.TextLineDataset`, and `tf.contrib.data.TFRecordDataset` classes.
    * Added `bucket_by_sequence_length`, `sliding_window_batch`, and `make_batched_features_dataset`
  * Remove unmaintained `tf.contrib.ndlstm`. You can find it externally at https://github.com/tmbarchive/tfndlstm.
  * Moved most of `tf.contrib.bayesflow` to its own repo: `tfp`
* Other:
  * tf.py_func now reports the full stack trace if an exception occurs.
  * Integrate `TPUClusterResolver` with GKE's integration for Cloud TPUs.
  * Add a library for statistical testing of samplers.
  * Add Helpers to stream data from the GCE VM to a Cloud TPU.
  * Integrate ClusterResolvers with TPUEstimator.
  * Unify metropolis_hastings interface with HMC kernel.
  * Move LIBXSMM convolutions to a separate --define flag so that they are disabled by default.
  * Fix `MomentumOptimizer` lambda.
  * Reduce `tfp.layers` boilerplate via programmable docstrings.
  * Add `auc_with_confidence_intervals`, a method for computing the AUC and confidence interval with linearithmic time complexity.
  * `regression_head` now accepts customized link function, to satisfy the usage that user can define their own link function if the `array_ops.identity` does not meet the requirement.
  * Fix `initialized_value` and `initial_value` behaviors for `ResourceVariables` created from `VariableDef` protos.
  * Add TensorSpec to represent the specification of Tensors.
  * Constant folding pass is now deterministic.
  * Support `float16` `dtype` in `tf.linalg.*`.
  * Add `tf.estimator.export.TensorServingInputReceiver` that allows `tf.estimator.Estimator.export_savedmodel` to pass raw tensors to model functions.

## Deprecations

* TensorFlow 1.7 may be the last time we support Cuda versions below 8.0.
  Starting with TensorFlow 1.8 release, 8.0 will be the minimum supported
  version.
* TensorFlow 1.7 may be the last time we support cuDNN versions below 6.0.
  Starting with TensorFlow 1.8 release, 6.0 will be the minimum supported
  version.

## Thanks to our Contributors

This release contains contributions from many people at Google, as well as:

4d55397500, Abe, Alistair Low, Andy Kernahan, Appledore, Ben, Ben Barsdell, Boris Pfahringer, Brad Wannow, Brett Koonce, Carl Thomé, cclauss, Chengzhi Chen, Chris Drake, Christopher Yeh, Clayne Robison, Codrut Grosu, Daniel Trebbien, Danny Goodman, David Goodwin, David Norman, Deron Eriksson, Donggeon Lim, Donny Viszneki, DosLin, DylanDmitri, Francisco Guerrero, Fred Reiss, gdh1995, Giuseppe, Glenn Weidner, gracehoney, Guozhong Zhuang, Haichen "Hc" Li, Harald Husum, harumitsu.nobuta, Henry Spivey, hsm207, Jekyll Song, Jerome, Jiongyan Zhang, jjsjann123, John Sungjin Park, Johnson145, JoshVarty, Julian Wolff, Jun Wang, June-One, Kamil Sindi, Kb Sriram, Kdavis-Mozilla, Kenji, lazypanda1, Liang-Chi Hsieh, Loo Rong Jie, Mahesh Bhosale, MandarJKulkarni, ManHyuk, Marcus Ong, Marshal Hayes, Martin Pool, matthieudelaro, mdfaijul, mholzel, Michael Zhou, Ming Li, Minmin Sun, Myungjoo Ham, MyungsungKwak, Naman Kamra, Peng Yu, Penghao Cen, Phil, Raghuraman-K, resec, Rohin Mohanadas, Sandeep N Gupta, Scott Tseng, seaotterman, Seo Sanghyeon, Sergei Lebedev, Ted Chang, terrytangyuan, Tim H, tkunic, Tod, vihanjain, Yan Facai (颜发才), Yin Li, Yong Tang, Yukun Chen, Yusuke Yamada



# Release 1.6.0

## Breaking Changes
* Prebuilt binaries are now built against CUDA 9.0 and cuDNN 7.
* Prebuilt binaries will use AVX instructions. This may break TF on older CPUs.

## Major Features And Improvements
* New Optimizer internal API for non-slot variables. Descendants of AdamOptimizer that access _beta[12]_power will need to be updated.
* `tf.estimator.{FinalExporter,LatestExporter}` now export stripped SavedModels. This improves forward compatibility of the SavedModel.
* FFT support added to XLA CPU/GPU.

## Bug Fixes and Other Changes
* Documentation updates:
  * Added a second version of Getting Started, which is aimed at ML
newcomers.
  * Clarified documentation on `resize_images.align_corners` parameter.
  * Additional documentation for TPUs.
* Google Cloud Storage (GCS):
  * Add client-side throttle.
  * Add a `FlushCaches()` method to the FileSystem interface, with an implementation for GcsFileSystem.
* Other:
  * Add `tf.contrib.distributions.Kumaraswamy`.
  * `RetryingFileSystem::FlushCaches()` calls the base FileSystem's `FlushCaches()`.
  * Add `auto_correlation` to distributions.
  * Add `tf.contrib.distributions.Autoregressive`.
  * Add SeparableConv1D layer.
  * Add convolutional Flipout layers.
  * When both inputs of `tf.matmul` are bfloat16, it returns bfloat16, instead of float32.
  * Added `tf.contrib.image.connected_components`.
  * Add `tf.contrib.framework.CriticalSection` that allows atomic variable access.
  * Output variance over trees predictions for classifications tasks.
  * For `pt` and `eval` commands, allow writing tensor values to filesystem as numpy files.
  * gRPC: Propagate truncated errors (instead of returning gRPC internal error).
  * Augment `parallel_interleave` to support 2 kinds of prefetching.
  * Improved XLA support for C64-related ops log, pow, atan2, tanh.
  * Add probabilistic convolutional layers.

## API Changes
* Introducing `prepare_variance` boolean with default setting to False for backward compatibility.
* Move `layers_dense_variational_impl.py` to `layers_dense_variational.py`.

## Known Bugs
* Using XLA:GPU with CUDA 9 and CUDA 9.1 results in garbage results and/or
  `CUDA_ILLEGAL_ADDRESS` failures.

  Google discovered in mid-December 2017 that the PTX-to-SASS compiler in CUDA 9
  and CUDA 9.1 sometimes does not properly compute the carry bit when
  decomposing 64-bit address calculations with large offsets (e.g. `load [x +
  large_constant]`) into 32-bit arithmetic in SASS.

  As a result, these versions of `ptxas` miscompile most XLA programs which use
  more than 4GB of temp memory.  This results in garbage results and/or
  `CUDA_ERROR_ILLEGAL_ADDRESS` failures.

  A fix in CUDA 9.1.121 is expected in late February 2018.  We do not expect a
  fix for CUDA 9.0.x.  Until the fix is available, the only workaround is to
  [downgrade](https://developer.nvidia.com/cuda-toolkit-archive) to CUDA 8.0.x
  or disable XLA:GPU.

  TensorFlow will print a warning if you use XLA:GPU with a known-bad version of
  CUDA; see e00ba24c4038e7644da417ddc639169b6ea59122.

## Thanks to our Contributors

This release contains contributions from many people at Google, as well as:

4d55397500, Ag Ramesh, Aiden Scandella, Akimasa Kimura, Alex Rothberg, Allen Goodman,
amilioto, Andrei Costinescu, Andrei Nigmatulin, Anjum Sayed, Anthony Platanios,
Anush Elangovan, Armando Fandango, Ashish Kumar Ram, Ashwini Shukla, Ben, Bhavani Subramanian,
Brett Koonce, Carl Thomé, cclauss, Cesc, Changming Sun, Christoph Boeddeker, Clayne Robison,
Clemens Schulz, Clint (Woonhyuk Baek), codrut3, Cole Gerdemann, Colin Raffel, Daniel Trebbien,
Daniel Ylitalo, Daniel Zhang, Daniyar, Darjan Salaj, Dave Maclachlan, David Norman, Dong--Jian,
dongsamb, dssgsra, Edward H, eladweiss, elilienstein, Eric Lilienstein, error.d, Eunji Jeong, fanlu,
Florian Courtial, fo40225, Fred, Gregg Helt, Guozhong Zhuang, Hanchen Li, hsm207, hyunyoung2,
ImSheridan, Ishant Mrinal Haloi, Jacky Ko, Jay Young, Jean Flaherty, Jerome, JerrikEph, Jesse
Kinkead, jfaath, Jian Lin, jinghuangintel, Jiongyan Zhang, Joel Hestness, Joel Shor, Johnny Chan,
Julian Niedermeier, Julian Wolff, JxKing, K-W-W, Karl Lessard, Kasper Marstal, Keiji Ariyama,
Koan-Sin Tan, Loki Der Quaeler, Loo Rong Jie, Luke Schaefer, Lynn Jackson, ManHyuk, Matt Basta,
Matt Smith, Matthew Schulkind, Michael, michaelkhan3, Miguel Piedrafita, Mikalai Drabovich,
Mike Knapp, mjwen, mktozk, Mohamed Aly, Mohammad Ashraf Bhuiyan, Myungjoo Ham, Naman Bhalla,
Namrata-Ibm, Nathan Luehr, nathansilberman, Netzeband, Niranjan Hasabnis, Omar Aflak, Ozge
Yalcinkaya, Parth P Panchal, patrickzzy, Patryk Chrabaszcz, Paul Van Eck, Paweł Kapica, Peng Yu,
Philip Yang, Pierre Blondeau, Po-Hsien Chu, powderluv, Puyu Wang, Rajendra Arora, Rasmus, Renat
Idrisov, resec, Robin Richtsfeld, Ronald Eddy Jr, Sahil Singh, Sam Matzek, Sami Kama, sandipmgiri,
Santiago Castro, Sayed Hadi Hashemi, Scott Tseng, Sergii Khomenko, Shahid, Shengpeng Liu, Shreyash
Sharma, Shrinidhi Kl, Simone Cirillo, simsicon, Stanislav Levental, starsblinking, Stephen Lumenta,
Steven Hickson, Su Tang, Taehoon Lee, Takuya Wakisaka, Ted Chang, Ted Ying, Tijmen Verhulsdonck,
Timofey Kondrashov, vade, vaibhav, Valentin Khrulkov, vchigrin, Victor Costan, Viraj Navkal,
Vivek Rane, wagonhelm, Yan Facai (颜发才), Yanbo Liang, Yaroslav Bulatov, yegord, Yong Tang,
Yoni Tsafir, yordun, Yuan (Terry) Tang, Yuxin Wu, zhengdi, Zhengsheng Wei, 田传武

# Release 1.5.0

## Breaking Changes
* Prebuilt binaries are now built against CUDA 9.0 and cuDNN 7.
* Starting from 1.6 release, our prebuilt binaries will use AVX instructions.
  This may break TF on older CPUs.

## Major Features And Improvements
* [Eager execution](https://github.com/tensorflow/tensorflow/tree/r1.5/tensorflow/contrib/eager)
  preview version is now available.
* [TensorFlow Lite](https://github.com/tensorflow/tensorflow/tree/r1.5/tensorflow/contrib/lite)
  dev preview is now available.
* CUDA 9.0 and cuDNN 7 support.
* Accelerated Linear Algebra (XLA):
  * Add `complex64` support to XLA compiler.
  * `bfloat` support is now added to XLA infrastructure.
  * Make `ClusterSpec` propagation work with XLA devices.
  * Use a deterministic executor to generate XLA graph.
* `tf.contrib`:
  * `tf.contrib.distributions`:
    * Add `tf.contrib.distributions.Autoregressive`.
    * Make `tf.contrib.distributions` QuadratureCompound classes support batch
    * Infer `tf.contrib.distributions.RelaxedOneHotCategorical` `dtype` from arguments.
    * Make `tf.contrib.distributions` quadrature family parameterized by
      `quadrature_grid_and_prob` vs `quadrature_degree`.
    * `auto_correlation` added to `tf.contrib.distributions`
  * Add `tf.contrib.bayesflow.layers`, a collection of probabilistic (neural) layers.
  * Add `tf.contrib.bayesflow.halton_sequence`.
  * Add `tf.contrib.data.make_saveable_from_iterator.`
  * Add `tf.contrib.data.shuffle_and_repeat`.
  * Add new custom transformation: `tf.contrib.data.scan()`.
  * `tf.contrib.distributions.bijectors`:
    * Add `tf.contrib.distributions.bijectors.MaskedAutoregressiveFlow`.
    * Add `tf.contrib.distributions.bijectors.Permute`.
    * Add `tf.contrib.distributions.bijectors.Gumbel`.
    * Add `tf.contrib.distributions.bijectors.Reshape`.
    * Support shape inference (i.e., shapes containing -1) in the Reshape bijector.
* Add `streaming_precision_recall_at_equal_thresholds,` a method for computing
  streaming precision and recall with `O(num_thresholds + size of predictions)`
  time and space complexity.
* Change `RunConfig` default behavior to not set a random seed, making random
  behavior independently random on distributed workers. We expect this to
  generally improve training performance. Models that do rely on determinism
  should set a random seed explicitly.
* Replaced the implementation of `tf.flags` with `absl.flags`.
* Add support for `CUBLAS_TENSOR_OP_MATH` in fp16 GEMM
* Add support for CUDA on NVIDIA Tegra devices

## Bug Fixes and Other Changes
* Documentation updates:
  * Clarified that you can only install TensorFlow on 64-bit machines.
  * Added a short doc explaining how `Estimator`s save checkpoints.
  * Add documentation for ops supported by the `tf2xla` bridge.
  * Fix minor typos in the doc of `SpaceToDepth` and `DepthToSpace`.
  * Updated documentation comments in `mfcc_mel_filterbank.h` and `mfcc.h` to
    clarify that the input domain is squared magnitude spectra and the weighting
    is done on linear magnitude spectra (sqrt of inputs).
  * Change `tf.contrib.distributions` docstring examples to use `tfd` alias
    rather than `ds`, `bs`.
  * Fix docstring typos in `tf.distributions.bijectors.Bijector`.
  * `tf.assert_equal` no longer raises `ValueError.` It now raises
    `InvalidArgumentError,` as documented.
  * Update Getting Started docs and API intro.
* Google Cloud Storage (GCS):
  * Add userspace DNS caching for the GCS client.
  * Customize request timeouts for the GCS filesystem.
  * Improve GCS filesystem caching.
* Bug Fixes:
  * Fix bug where partitioned integer variables got their wrong shapes. Before
  * Fix correctness bug in CPU and GPU implementations of Adadelta.
  * Fix a bug in `import_meta_graph`'s handling of partitioned variables when
    importing into a scope. WARNING: This may break loading checkpoints of
    graphs with partitioned variables saved after using `import_meta_graph` with
    a non-empty `import_scope` argument.
  * Fix bug in offline debugger which prevented viewing events.
  * Added the `WorkerService.DeleteWorkerSession` method to the gRPC interface,
    to fix a memory leak. Ensure that your master and worker servers are running
    the same version of TensorFlow to avoid compatibility issues.
  * Fix bug in peephole implementation of BlockLSTM cell.
  * Fix bug by casting dtype of `log_det_jacobian` to match `log_prob` in
    `TransformedDistribution`.
  * Fix a bug in `import_meta_graph`'s handling of partitioned variables when
  * Ensure `tf.distributions.Multinomial` doesn't underflow in `log_prob`.
    Before this change, all partitions of an integer variable were initialized
    with the shape of the unpartitioned variable; after this change they are
    initialized correctly.
* Other:
  * Add necessary shape util support for bfloat16.
  * Add a way to run ops using a step function to MonitoredSession.
  * Add `DenseFlipout` probabilistic layer.
  * A new flag `ignore_live_threads` is available on train. If set to `True`, it
    will ignore threads that remain running when tearing down infrastructure
    after successfully completing training, instead of throwing a RuntimeError.
  * Restandardize `DenseVariational` as simpler template for other probabilistic
    layers.
  * `tf.data` now supports `tf.SparseTensor` components in dataset elements.
  * It is now possible to iterate over `Tensor`s.
  * Allow `SparseSegmentReduction` ops to have missing segment IDs.
  * Modify custom export strategy to account for multidimensional sparse float
    splits.
  * `Conv2D`, `Conv2DBackpropInput`, `Conv2DBackpropFilter` now supports arbitrary
    dilations with GPU and cuDNNv6 support.
  * `Estimator` now supports `Dataset`: `input_fn` can return a `Dataset`
    instead of `Tensor`s.
  * Add `RevBlock`, a memory-efficient implementation of reversible residual layers.
  * Reduce BFCAllocator internal fragmentation.
  * Add `cross_entropy` and `kl_divergence` to `tf.distributions.Distribution`.
  * Add `tf.nn.softmax_cross_entropy_with_logits_v2` which enables backprop
    w.r.t. the labels.
  * GPU back-end now uses `ptxas` to compile generated PTX.
  * `BufferAssignment`'s protocol buffer dump is now deterministic.
  * Change embedding op to use parallel version of `DynamicStitch`.
  * Add support for sparse multidimensional feature columns.
  * Speed up the case for sparse float columns that have only 1 value.
  * Allow sparse float splits to support multivalent feature columns.
  * Add `quantile` to `tf.distributions.TransformedDistribution`.
  * Add `NCHW_VECT_C` support for `tf.depth_to_space` on GPU.
  * Add `NCHW_VECT_C` support for `tf.space_to_depth` on GPU.

## API Changes
* Rename `SqueezeDims` attribute to `Axis` in C++ API for Squeeze op.
* `Stream::BlockHostUntilDone` now returns Status rather than bool.
* Minor refactor: move stats files from `stochastic` to `common` and remove
  `stochastic`.

## Known Bugs
* Using XLA:GPU with CUDA 9 and CUDA 9.1 results in garbage results and/or
  `CUDA_ILLEGAL_ADDRESS` failures.

  Google discovered in mid-December 2017 that the PTX-to-SASS compiler in CUDA 9
  and CUDA 9.1 sometimes does not properly compute the carry bit when
  decomposing 64-bit address calculations with large offsets (e.g. `load [x +
  large_constant]`) into 32-bit arithmetic in SASS.

  As a result, these versions of `ptxas` miscompile most XLA programs which use
  more than 4GB of temp memory.  This results in garbage results and/or
  `CUDA_ERROR_ILLEGAL_ADDRESS` failures.

  A fix in CUDA 9.1.121 is expected in late February 2018.  We do not expect a
  fix for CUDA 9.0.x.  Until the fix is available, the only workaround is to
  [downgrade](https://developer.nvidia.com/cuda-toolkit-archive) to CUDA 8.0.x
  or disable XLA:GPU.

  TensorFlow will print a warning if you use XLA:GPU with a known-bad version of
  CUDA; see e00ba24c4038e7644da417ddc639169b6ea59122.

## Thanks to our Contributors

This release contains contributions from many people at Google, as well as:

Adam Zahran, Ag Ramesh, Alan Lee, Alan Yee, Alex Sergeev, Alexander, Amir H. Jadidinejad,
Amy, Anastasios Doumoulakis, Andrei Costinescu, Andrei Nigmatulin, Anthony Platanios,
Anush Elangovan, arixlin, Armen Donigian, ArtëM Sobolev, Atlas7, Ben Barsdell, Bill Prin,
Bo Wang, Brett Koonce, Cameron Thomas, Carl Thomé, Cem Eteke, cglewis, Changming Sun,
Charles Shenton, Chi-Hung, Chris Donahue, Chris Filo Gorgolewski, Chris Hoyean Song,
Chris Tava, Christian Grail, Christoph Boeddeker, cinqS, Clayne Robison, codrut3, concerttttt,
CQY, Dan Becker, Dan Jarvis, Daniel Zhang, David Norman, dmaclach, Dmitry Trifonov,
Donggeon Lim, dongpilYu, Dr. Kashif Rasul, Edd Wilder-James, Eric Lv, fcharras, Felix Abecassis,
FirefoxMetzger, formath, FredZhang, Gaojin Cao, Gary Deer, Guenther Schmuelling, Hanchen Li,
Hanmin Qin, hannesa2, hyunyoung2, Ilya Edrenkin, Jackson Kontny, Jan, Javier Luraschi,
Jay Young, Jayaram Bobba, Jeff, Jeff Carpenter, Jeremy Sharpe, Jeroen BéDorf, Jimmy Jia,
Jinze Bai, Jiongyan Zhang, Joe Castagneri, Johan Ju, Josh Varty, Julian Niedermeier,
JxKing, Karl Lessard, Kb Sriram, Keven Wang, Koan-Sin Tan, Kyle Mills, lanhin, LevineHuang,
Loki Der Quaeler, Loo Rong Jie, Luke Iwanski, LáSzló Csomor, Mahdi Abavisani, Mahmoud Abuzaina,
ManHyuk, Marek ŠUppa, MathSquared, Mats Linander, Matt Wytock, Matthew Daley, Maximilian Bachl,
mdymczyk, melvyniandrag, Michael Case, Mike Traynor, miqlas, Namrata-Ibm, Nathan Luehr,
Nathan Van Doorn, Noa Ezra, Nolan Liu, Oleg Zabluda, opensourcemattress, Ouwen Huang,
Paul Van Eck, peisong, Peng Yu, PinkySan, pks, powderluv, Qiao Hai-Jun, Qiao Longfei,
Rajendra Arora, Ralph Tang, resec, Robin Richtsfeld, Rohan Varma, Ryohei Kuroki, SaintNazaire,
Samuel He, Sandeep Dcunha, sandipmgiri, Sang Han, scott, Scott Mudge, Se-Won Kim, Simon Perkins,
Simone Cirillo, Steffen Schmitz, Suvojit Manna, Sylvus, Taehoon Lee, Ted Chang, Thomas Deegan,
Till Hoffmann, Tim, Toni Kunic, Toon Verstraelen, Tristan Rice, Urs KöSter, Utkarsh Upadhyay,
Vish (Ishaya) Abrams, Winnie Tsang, Yan Chen, Yan Facai (颜发才), Yi Yang, Yong Tang,
Youssef Hesham, Yuan (Terry) Tang, Zhengsheng Wei, zxcqwe4906, 张志豪, 田传武 

We are also grateful to all who filed issues or helped resolve them, asked and
answered questions, and were part of inspiring discussions.

# Release 1.4.1

## Bug Fixes and Other Changes
* `LinearClassifier` fix.

# Release 1.4.0

## Major Features And Improvements
* `tf.keras` is now part of the core TensorFlow API.
* [`tf.data`](http://tensorflow.org/guide/datasets) is now part of
<<<<<<< HEAD
=======
  the core TensorFlow API.
  * The API is now subject to backwards compatibility guarantees.

# Release 1.4.0

## Major Features And Improvements
* `tf.keras` is now part of the core TensorFlow API.
* [`tf.data`](http://tensorflow.org/programmers_guide/datasets) is now part of
>>>>>>> 25c197e0
  the core TensorFlow API.
  * The API is now subject to backwards compatibility guarantees.
  * For a guide to migrating from the `tf.contrib.data` API, see the
    [README](https://github.com/tensorflow/tensorflow/blob/r1.4/tensorflow/contrib/data/README.md).
  * Major new features include `Dataset.from_generator()` (for building an input
    pipeline from a Python generator), and the `Dataset.apply()` method for
    applying custom transformation functions.
  * Several custom transformation functions have been added, including
    `tf.contrib.data.batch_and_drop_remainder()` and
    `tf.contrib.data.sloppy_interleave()`.
* Add `train_and_evaluate` for simple distributed `Estimator` training.
* Add `tf.spectral.dct` for computing the DCT-II.
* Add Mel-Frequency Cepstral Coefficient support to `tf.contrib.signal`
  (with GPU and gradient support).
* Add a self-check on `import tensorflow` for Windows DLL issues.
* Add NCHW support to `tf.depth_to_space` on GPU.
* TensorFlow Debugger (tfdbg):
  * Add `eval` command to allow evaluation of arbitrary Python/numpy expressions
    in tfdbg command-line interface. See
    [Debugging TensorFlow Programs](https://www.tensorflow.org/guide/debugger)
    for more details.
  * Usability improvement: The frequently used tensor filter `has_inf_or_nan` is
    now added to `Session` wrappers and hooks by default. So there is no need
    for clients to call `.add_tensor_filter(tf_debug.has_inf_or_nan)` anymore.
* SinhArcsinh (scalar) distribution added to `contrib.distributions`.
* Make `GANEstimator` opensource.
* `Estimator.export_savedmodel()` now includes all valid serving signatures
  that can be constructed from the Serving Input Receiver and all available
  ExportOutputs. For instance, a classifier may provide regression- and
  prediction-flavored outputs, in addition to the classification-flavored one.
  Building signatures from these allows TF Serving to honor requests using the
  different APIs (Classify, Regress, and Predict). Furthermore,
  `serving_input_receiver_fn()` may now specify alternative subsets of nodes
  that may act as inputs. This allows, for instance, producing a prediction
  signature for a classifier that accepts raw `Tensors` instead of a serialized
  `tf.Example`.
* Add `tf.contrib.bayesflow.hmc`.
* Add `tf.contrib.distributions.MixtureSameFamily`.
* Make `Dataset.shuffle()` always reshuffles after each iteration by default.
* Add `tf.contrib.bayesflow.metropolis_hastings`.
* Add `log_rate` parameter to `tf.contrib.distributions.Poisson`.
* Extend `tf.contrib.distributions.bijector` API to handle some non-injective
  transforms.
* Java:
  * Generics (e.g., `Tensor<Integer>`) for improved type-safety
    (courtesy @andrewcmyers).
  * Support for multi-dimensional string tensors.
  * Support loading of custom operations (e.g. many in `tf.contrib`) on Linux
    and OS X
* All our prebuilt binaries have been built with CUDA 8 and cuDNN 6.
  We anticipate releasing TensorFlow 1.5 with CUDA 9 and cuDNN 7.

## Bug Fixes and Other Changes
* `tf.nn.rnn_cell.DropoutWrapper` is now more careful about dropping out LSTM
  states.  Specifically, it no longer ever drops the `c` (memory) state of an
  `LSTMStateTuple`.  The new behavior leads to proper dropout behavior
  for LSTMs and stacked LSTMs.  This bug fix follows recommendations from
  published literature, but is a behavioral change.  State dropout behavior
  may be customized via the new `dropout_state_filter_visitor` argument.
* Removed `tf.contrib.training.python_input`.  The same behavior, in a more
  flexible and reproducible package, is available via the new
  `tf.contrib.data.Dataset.from_generator` method!
* Fix `tf.contrib.distributions.Affine` incorrectly computing log-det-jacobian.
* Fix `tf.random_gamma` incorrectly handling non-batch, scalar draws.
* Resolved a race condition in TensorForest TreePredictionsV4Op.
* Google Cloud Storage file system, Amazon S3 file system, and Hadoop file
  system support are now default build options.
* Custom op libraries must link against libtensorflow_framework.so
  (installed at `tf.sysconfig.get_lib()`).
* Change `RunConfig` default behavior to not set a random seed, making random
  behavior independently random on distributed workers. We expect this to
  generally improve training performance. Models that do rely on determinism
  should set a random seed explicitly.

## Breaking Changes to the API
* The signature of the `tf.contrib.data.rejection_resample()` function has been
  changed. It now returns a function that can be used as an argument to
  `Dataset.apply()`.
* Remove `tf.contrib.data.Iterator.from_dataset()` method. Use
  `Dataset.make_initializable_iterator()` instead.
* Remove seldom used and unnecessary `tf.contrib.data.Iterator.dispose_op()`.
* Reorder some TFGAN loss functions in a non-backwards compatible way.

## Known Issues
* In Python 3, `Dataset.from_generator()` does not support Unicode strings.
  You must convert any strings to bytes objects before yielding them from
  the generator.

## Thanks to our Contributors

This release contains contributions from many people at Google, as well as:

4d55397500, Abdullah Alrasheed, abenmao, Adam Salvail, Aditya Dhulipala, Ag Ramesh,
Akimasa Kimura, Alan Du, Alan Yee, Alexander, Amit Kushwaha, Amy, Andrei Costinescu,
Andrei Nigmatulin, Andrew Erlichson, Andrew Myers, Andrew Stepanov, Androbin, AngryPowman,
Anish Shah, Anton Daitche, Artsiom Chapialiou, asdf2014, Aseem Raj Baranwal, Ash Hall,
Bart Kiers, Batchu Venkat Vishal, ben, Ben Barsdell, Bill Piel, Carl Thomé, Catalin Voss,
Changming Sun, Chengzhi Chen, Chi Zeng, Chris Antaki, Chris Donahue, Chris Oelmueller,
Chris Tava, Clayne Robison, Codrut, Courtial Florian, Dalmo Cirne, Dan J, Darren Garvey,
David Kristoffersson, David Norman, David RöThlisberger, DavidNorman, Dhruv, DimanNe,
Dorokhov, Duncan Mac-Vicar P, EdwardDixon, EMCP, error.d, FAIJUL, Fan Xia,
Francois Xavier, Fred Reiss, Freedom" Koan-Sin Tan, Fritz Obermeyer, Gao, Xiang,
Guenther Schmuelling, Guo Yejun (郭叶军), Hans Gaiser, HectorSVC, Hyungsuk Yoon,
James Pruegsanusak, Jay Young, Jean Wanka, Jeff Carpenter, Jeremy Rutman, Jeroen BéDorf,
Jett Jones, Jimmy Jia, jinghuangintel, jinze1994, JKurland, Joel Hestness, joetoth,
John B Nelson, John Impallomeni, John Lawson, Jonas, Jonathan Dekhtiar, joshkyh, Jun Luan,
Jun Mei, Kai Sasaki, Karl Lessard, karl@kubx.ca, Kb Sriram, Kenichi Ueno, Kevin Slagle,
Kongsea, Lakshay Garg, lhlmgr, Lin Min, liu.guangcong, Loki Der Quaeler, Louie Helm,
lucasmoura, Luke Iwanski, Lyndon White, Mahmoud Abuzaina, Marcel Puyat, Mark Aaron Shirley,
Michele Colombo, MtDersvan, Namrata-Ibm, Nathan Luehr, Naurril, Nayana Thorat, Nicolas Lopez,
Niranjan Hasabnis, Nolan Liu, Nouce, Oliver Hennigh, osdamv, Patrik Erdes,
Patryk Chrabaszcz, Pavel Christof, Penghao Cen, postBG, Qingqing Cao, Qingying Chen, qjivy,
Raphael, Rasmi, raymondxyang, Renze Yu, resec, Roffel, Ruben Vereecken, Ryohei Kuroki,
sandipmgiri, Santiago Castro, Scott Kirkland, Sean Vig, Sebastian Raschka, Sebastian Weiss,
Sergey Kolesnikov, Sergii Khomenko, Shahid, Shivam Kotwalia, Stuart Berg, Sumit Gouthaman,
superzerg, Sven Mayer, tetris, Ti Zhou, Tiago Freitas Pereira, Tian Jin, Tomoaki Oiki,
Vaibhav Sood, vfdev, Vivek Rane, Vladimir Moskva, wangqr, Weber Xie, Will Frey,
Yan Facai (颜发才), yanivbl6, Yaroslav Bulatov, Yixing Lao, Yong Tang, youkaichao,
Yuan (Terry) Tang, Yue Zhang, Yuxin Wu, Ziming Dong, ZxYuan, 黄璞

We are also grateful to all who filed issues or helped resolve them, asked and
answered questions, and were part of inspiring discussions.

# Release 1.3.0

See also [TensorBoard 0.1.4](https://github.com/tensorflow/tensorboard/releases/tag/0.1.4) release notes.

## Major Features and Improvements
* Added canned estimators to Tensorflow library. List of added estimators:
  * `DNNClassifier`
  * `DNNRegressor`
  * `LinearClassifier`
  * `LinearRegressor`
  * `DNNLinearCombinedClassifier`
  * `DNNLinearCombinedRegressor`.
* All our prebuilt binaries have been built with cuDNN 6. We anticipate releasing TensorFlow 1.4 with cuDNN 7.
* `import tensorflow` now goes much faster.
* Adds a file cache to the GCS filesystem with configurable max staleness for file contents. This permits caching of file contents across close/open boundaries.
* Added an axis parameter to `tf.gather`.
* Added a `constant_values` keyword argument to `tf.pad`.
* Adds `Dataset.interleave` transformation.
* Add `ConcatenateDataset` to concatenate two datasets.
* Added Mobilenet support to TensorFlow for Poets training script.
* Adds a block cache to the GCS filesystem with configurable block size and count.
* SinhArcSinh bijector added.
* Added `Dataset.list_files` API.
* Introduces new operations and Python bindings for the Cloud TPU.
* Adding TensorFlow-iOS CocoaPod for symmetry with tensorflow-android.
* Introduces base implementations of ClusterResolvers.
* Unify memory representations of TensorShape and PartialTensorShape. As a consequence, tensors now have a maximum of 254 dimensions, not 255.
* Changed references to LIBXSMM to use version 1.8.1.
* TensorFlow Debugger (tfdbg):
  * Display summaries of numeric tensor values with the `-s` flag to command `print_tensor` or `pt`.
  * Display feed values with the `print_feed` or `pf` command and clickable links in the curses UI.
  * Runtime profiler at the op level and the Python source line level with the `run -p` command.
* Initial release of the statistical distribution library `tf.distributions`.
* GPU kernels and speed improvements for unary `tf.where` and `tf.nn.top_k`.
* Monotonic Attention wrappers added to `tf.contrib.seq2seq`.
* Added `tf.contrib.signal`, a library for signal processing primitives.
* Added `tf.contrib.resampler`, containing CPU and GPU ops for differentiable resampling of images.

## Breaking Changes to the API
* `tf.RewriterConfig` was removed from the Python API after being available in 1.2 release candidates (it was never in an actual release). Graph rewriting is still available, just not as `tf.RewriterConfig`. Instead add an explicit import.
* Breaking change to `tf.contrib.data.Dataset` APIs that expect a nested structure. Lists are now converted to `tf.Tensor` implicitly. You may need to change uses of lists to tuples in existing code. In addition, dicts are now supported as a nested structure.

## Changes to contrib APIs
* Adds tf.contrib.nn.rank_sampled_softmax_loss, a sampled-softmax variant that can improve rank loss.
* `tf.contrib.metrics`.{streaming_covariance,streaming_pearson_correlation} modified to return nan when they have seen less or equal to 1 unit of weight.
* Adds time series models to contrib. See contrib/timeseries/README.md for details.
* Adds FULLY_CONNECTED Op to tensorflow/contrib/lite/schema.fbs

## Known Issues
* Tensorflow_gpu compilation fails with Bazel 0.5.3.

## Bug Fixes and Other Changes
* Fixes `strides` and `begin` dtype mismatch when slicing using int64 Tensor index in python.
* Improved convolution padding documentation.
* Add a tag constant, gpu, to present graph with GPU support.
* `saved_model.utils` now support SparseTensors transparently.
* A more efficient implementation of non-max suppression.
* Add support for the shrinkage-type L2 to FtrlOptimizer in addition to the online L2 it already supports.
* Fix negative variance in moments calculation.
* Expand UniqueOp Benchmark Tests to cover more collision cases.
* Improves stability of GCS filesystem on Mac.
* Add time estimation to HloCostAnalysis.
* Fixed the bug in Estimator that params in constructor was not a deepcopy of the user provided one. This bugs inadvertently enabled user to mutate the params after the creation of Estimator, leading to potentially undefined behavior.
* Added None check for save_path in `saver.restore`.
* Register devices under their legacy names in device_mgr to ease the transition to clusterspec-propagated configurations.
* VectorExponential added to distributions.
* Add a bitwise module with bitwise_and, bitwise_or, bitwise_xor, and invert functions.
* Add fixed-grid ODE integration routines.
* Allow passing bounds to ScipyOptimizerInterface.
* Correctness fixes for fft_length parameter to `tf.spectral.rfft` & `tf.spectral.irfft`.
* Exported model signatures using the 'predict' method will no longer have their input and output keys silently ignored and rewritten to 'inputs' and 'outputs'. If a model was exported with different names before 1.2, and is now served with tensorflow/serving, it will accept requests using 'inputs' and 'outputs'. Starting at 1.2, such a model will accept the keys specified during export. Therefore, inference requests using 'inputs' and 'outputs' may start to fail. To fix this, either update any inference clients to send requests with the actual input and output keys used by the trainer code, or conversely, update the trainer code to name the input and output Tensors 'inputs' and 'outputs', respectively. Signatures using the 'classify' and 'regress' methods are not affected by this change; they will continue to standardize their input and output keys as before.
* Add in-memory caching to the Dataset API.
* Set default end_of_sequence variable in datasets iterators to false.
* [Performance] Increase performance of `tf.layers.conv2d` when setting use_bias=True by 2x by using nn.bias_add.
* Update iOS examples to use CocoaPods, and moved to tensorflow/examples/ios.
* Adds a family= attribute in `tf.summary` ops to allow controlling the tab name used in Tensorboard for organizing summaries.
* When GPU is configured, do not require --config=cuda, instead, automatically build for GPU if this is requested in the configure script.
* Fix incorrect sampling of small probabilities in CPU/GPU multinomial.
* Add a list_devices() API on sessions to list devices within a cluster. Additionally, this change augment the ListDevices master API to support specifying a session.
* Allow uses of over-parameterized separable convolution.
* TensorForest multi-regression bug fix.
* Framework now supports armv7, cocoapods.org now displays correct page.
* Script to create iOS framework for CocoaPods.
* Android releases of TensorFlow are now pushed to jcenter for easier integration into apps. See https://github.com/tensorflow/tensorflow/blob/master/tensorflow/contrib/android/README.md for more details.
* TensorFlow Debugger (tfdbg):
  * Fixed a bug that prevented tfdbg from functioning with multi-GPU setups.
  * Fixed a bug that prevented tfdbg from working with `tf.Session.make_callable`.

## Thanks to our Contributors

This release contains contributions from many people at Google, as well as:

4F2E4A2E, Adriano Carmezim, Adrià Arrufat, Alan Yee, Alex Lattas, Alex Rothberg,
Alexandr Baranezky, Ali Siddiqui, Andreas Solleder, Andrei Costinescu, Andrew Hundt,
Androbin, Andy Kernahan, Anish Shah, Anthony Platanios, Arvinds-Ds, b1rd, Baptiste
Arnaud, Ben Mabey, Benedikt Linse, Beomsu Kim, Bo Wang, Boyuan Deng, Brett Koonce,
Bruno Rosa, Carl Thomé, Changming Sun, Chase Roberts, Chirag Bhatia, Chris Antaki,
Chris Hoyean Song, Chris Tava, Christos Nikolaou, Croath Liu, cxx, Czxck001, Daniel
Ylitalo, Danny Goodman, Darren Garvey, David Brailovsky, David Norman, DavidNorman,
davidpham87, ddurham2, Dhruv, DimanNe, Drew Hintz, Dustin Tran, Earthson Lu, ethiraj,
Fabian Winnen, Fei Sun, Freedom" Koan-Sin Tan, Fritz Obermeyer, Gao, Xiang, Gautam,
Guenther Schmuelling, Gyu-Ho Lee, Hauke Brammer, horance, Humanity123, J Alammar,
Jayeol Chun, Jeroen BéDorf, Jianfei Wang, jiefangxuanyan, Jing Jun Yin, Joan Puigcerver,
Joel Hestness, Johannes Mayer, John Lawson, Johnson145, Jon Malmaud, Jonathan Alvarez-Gutierrez,
Juang, Yi-Lin, Julian Viereck, Kaarthik Sivashanmugam, Karl Lessard, karl@kubx.ca, Kevin
Carbone, Kevin Van Der Burgt, Kongsea, ksellesk, lanhin, Lef Ioannidis, Liangliang He,
Louis Tiao, Luke Iwanski, LáSzló Csomor, magixsno, Mahmoud Abuzaina, Marcel Hlopko, Mark
Neumann, Maxwell Paul Brickner, mdfaijul, MichaëL Defferrard, Michał JastrzęBski, Michele
Colombo, Mike Brodie, Mosnoi Ion, mouradmourafiq, myPrecious, Nayana Thorat,
Neeraj Kashyap, Nelson Liu, Niranjan Hasabnis, Olivier Moindrot, orome, Pankaj Gupta, Paul
Van Eck, peeyush18, Peng Yu, Pierre, preciousdp11, qjivy, Raingo, raoqiyu, ribx, Richard S.
Imaoka, Rishabh Patel, Robert Walecki, Rockford Wei, Ryan Kung, Sahil Dua, Sandip Giri, Sayed
Hadi Hashemi, sgt101, Shitian Ni, Shuolongbj, Siim PõDer, Simon Perkins, sj6077, SOLARIS,
Spotlight0xff, Steffen Eberbach, Stephen Fox, superryanguo, Sven Mayer, Tapan Prakash,
Tiago Morais Morgado, Till Hoffmann, Tj Rana, Vadim Markovtsev, vhasanov, Wei Wu,
windead, Yan (Asta) Li, Yan Chen, Yann Henon, Yi Wang, Yong Tang, yorkie, Yuan (Terry)
Tang, Yuxin Wu, zhengjiajin, zhongzyd, 黄璞

We are also grateful to all who filed issues or helped resolve them, asked and
answered questions, and were part of inspiring discussions.

# Release 1.2.1

## Bug Fixes and Other Changes
* Updating markdown version required to >= 2.6.8.
* Support tensors as dropout rates again, by removing the min(max(..))

# Release 1.2.0

## Major Features and Improvements
* Python 3.6 support on Windows.
* Added `tf.layers.conv3d_transpose` layer for spatio temporal deconvolution.
* Added `tf.Session.make_callable()`, which provides a lower overhead means of running a similar step multiple times.
* Added libverbs-based RDMA support to contrib (courtesy @junshi15 from Yahoo).
* Bring `tf.feature_column.*` into the API. Non-deprecated functionality from `tf.contrib.layers.*` is moved to `tf.feature_column.*` with cosmetic changes.
* `RNNCell` objects now subclass `tf.layers.Layer`.  The strictness described
  in the TensorFlow 1.1 release is gone:  The first time an RNNCell is used,
  it caches its scope.  All future uses of the RNNCell will reuse variables from
  that same scope.  This is a breaking change from the behavior of RNNCells
  in TensorFlow versions <= 1.0.1.  TensorFlow 1.1 had checks in place to
  ensure old code works correctly with the new semantics; this version
  allows more flexible uses of RNNCell but can lead to subtle errors if
  using code meant for TensorFlow <= 1.0.1.  For example, writing:
  `MultiRNNCell([lstm] * 5)` will now build a 5-layer LSTM stack where each
  layer shares the **same** parameters.  To get 5 layers each with their own
  parameters, write: `MultiRNNCell([LSTMCell(...) for _ in range(5)])`.
  If at all unsure, first test your code with TF 1.1; ensure it raises no
  errors, and then upgrade to TF 1.2.
* RNNCells' variable names have been renamed for consistency with Keras layers.
  Specifically, the previous variable names "weights" and "biases" have
  been changed to "kernel" and "bias", respectively.
  This may cause backward incompatibility with regard to your old
  checkpoints containing such RNN cells, in which case you can use the tool
  [checkpoint_convert script](https://github.com/tensorflow/tensorflow/blob/master/tensorflow/contrib/rnn/python/tools/checkpoint_convert.py)
  to convert the variable names in your old checkpoints.
* Many of the RNN functions and classes that were in the `tf.nn` namespace
  before the 1.0 release and which were moved to `tf.contrib.rnn` have now
  been moved back to the core namespace.  This includes
  `RNNCell`, `LSTMCell`, `GRUCell`, and a number of other cells.  These
  now reside in `tf.nn.rnn_cell` (with aliases in `tf.contrib.rnn` for backwards
  compatibility).  The original `tf.nn.rnn` function is now `tf.nn.static_rnn`,
  and the bidirectional static and state saving static rnn functions are also
  now back in the `tf.nn` namespace.

  Notable exceptions are the `EmbeddingWrapper`, `InputProjectionWrapper` and
  `OutputProjectionWrapper`,  which will slowly be moved to deprecation
  in `tf.contrib.rnn`.  These are inefficient wrappers that should often
  be replaced by calling `embedding_lookup` or `layers.dense` as pre- or post-
  processing of the rnn.  For RNN decoding, this functionality has been replaced
  with an alternative API in `tf.contrib.seq2seq`.
* Intel MKL Integration (https://software.intel.com/en-us/articles/tensorflow-optimizations-on-modern-intel-architecture). Intel developed a number of
  optimized deep learning primitives: In addition to matrix multiplication and
  convolution, these building blocks include:
  Direct batched convolution
  Pooling: maximum, minimum, average
  Normalization: LRN, batch normalization
  Activation: rectified linear unit (ReLU)
  Data manipulation: multi-dimensional transposition (conversion), split,
  concat, sum and scale.
* TensorForest Estimator now supports SavedModel export for serving.
* Support client-provided ClusterSpec's and propagate them to all workers to enable the creation of dynamic TensorFlow clusters.
* TensorFlow C library now available for Windows.
* We released a new open-source version of TensorBoard.
* [`SavedModel CLI`](https://www.tensorflow.org/versions/master/guide/saved_model_cli) tool available to inspect and execute MetaGraph in SavedModel
* Android releases of TensorFlow are now pushed to jcenter for easier
  integration into apps. See
  https://github.com/tensorflow/tensorflow/blob/master/tensorflow/contrib/android/README.md
  for more details.

## Deprecations

* TensorFlow 1.2 may be the last time we build with cuDNN 5.1. Starting with
  TensorFlow 1.3, we will try to build all our prebuilt binaries with cuDNN 6.0.
  While we will try to keep our source code compatible with cuDNN 5.1, it will
  be best effort.

## Breaking Changes to the API
* `org.tensorflow.contrib.android.TensorFlowInferenceInterface` now throws exceptions where possible and has simplified method signatures.

## Changes to contrib APIs
* Added `tf.contrib.util.create_example`.
* Added bilinear interpolation to `tf.contrib.image`.
* Add `tf.contrib.stateless` for random ops with custom seed control.
* MultivariateNormalFullCovariance added to contrib/distributions/
* tensorflow/contrib/rnn undergoes RNN cell variable renaming for
  consistency with Keras layers. Specifically, the previous variable names
  "weights" and "biases" are changed to "kernel" and "bias", respectively.
  This may cause backward incompatibility with regard to your old
  checkpoints containing such RNN cells, in which case you can use the
  [checkpoint_convert script](https://github.com/tensorflow/tensorflow/blob/master/tensorflow/contrib/rnn/python/tools/checkpoint_convert.py)
  to convert the variable names in your old checkpoints.
* Added `tf.contrib.kernel_methods` module with Ops and estimators for primal
  (explicit) kernel methods in TensorFlow.

## Bug Fixes and Other Changes
* In python, `Operation.get_attr` on type attributes returns the Python DType
  version of the type to match expected get_attr documentation rather than the
  protobuf enum.
* tensorflow/contrib/rnn undergoes RNN cell variable renaming for
  consistency with Keras layers. Specifically, the previous variable names
  "weights" and "biases" are changed to "kernel" and "bias", respectively.
* Changed MIN_SDK version to 8.0 when building iOS libraries.
* Fixed LIBXSMM integration.
* Make decode_jpeg/decode_png/decode_gif handle all formats, since users frequently try to decode an image as the wrong type.
* Improve implicit broadcasting lowering.
* Improving stability of GCS/BigQuery clients by a faster retrying of stale transmissions.
* Remove OpKernelConstruction::op_def() as part of minimizing proto dependencies.
* VectorLaplaceDiag distribution added.
* Android demo no longer requires libtensorflow_demo.so to run (libtensorflow_inference.so still required)
* Added `categorical_column_with_vocabulary_file`.
* Introduce ops for batching/unbatching tensors across Session::Run() calls.
* Add tf.log_sigmoid(x) = tf.log(tf.sigmoid(x)) = -tf.nn.softplus(-x).
* Changed hooks lists to immutable tuples, and now allow any iterable for the associated arguments.
* Introduce TFDecorator.
* Added an Mfcc op for speech feature generation.
* Improved DirectSession::Run() overhead and error checking. Feeding a value of the wrong type will now synchronously raise an INVALID_ARGUMENT error instead of asynchronously raising an INTERNAL error. Code that depends on the (undefined) behavior when feeding a tensor of the wrong type may need to be updated.
* Added unreduced NONE, and reduced MEAN options for losses. Removed "WEIGHTED_" prefix from other Reduction constants.
* assertAllClose now handles dicts.
* Added Gmock matcher for HloInstructions.
* Add var name to errors on variable restore.
* Added an AudioSpectrogram op for audio feature generation.
* Added `reduction` arg to losses.
* `tf.placeholder` can represent scalar shapes and partially known.
* Remove estimator_spec(mode) argument.
* Added an AudioSpectrogram op for audio feature generation.
* TensorBoard disables all runs by default if there are more than 40 runs.
* Removed old doc generator code.
* GCS file system integration now supports domain buckets, e.g gs://bucket.domain.com/path.
* Add `tf.summary.text` for outputting text to TensorBoard.
* The "run" command of tfdbg's command-line interface now supports filtering of tensors by node name, op type and tensor dtype.
* `tf.string_to_number` now supports int64 and float64 outputs.

## Thanks to our Contributors

This release contains contributions from many people at Google, as well as:

4F2E4A2E, Aaron Schumacher, Abhi Agg, admcrae, Adriano Carmezim, Adrià Arrufat,
agramesh1, Akimitsu Seo, Alan Mosca, Alex Egg, Alex Rothberg, Alexander Heinecke,
Alexander Matyasko, Alexandr Baranezky, Alexandre Caulier, Ali Siddiqui, Anand Venkat,
Andrew Hundt, Androbin, Anmol Sharma, Arie, Arno Leist, Arron Cao, AuréLien Geron, Bairen Yi,
Beomsu Kim, Carl Thomé, cfperez, Changming Sun, Corey Wharton, critiqjo, Dalei Li, Daniel
Rasmussen, Daniel Trebbien, DaríO Hereñú, David Eng, David Norman, David Y. Zhang, Davy Song, ddurham2,
Deepak Subburam, Dmytro Kyrychuk, Dominic Rossi, Dominik SchlöSser, Dustin Tran,
Eduardo Pinho, Egil Martinsson, Elliot Saba, Eric Bigelow, Erik Smistad, Evan Klitzke,
Fabrizio Milo, Falcon Dai, Fei Gao, FloopCZ, Fung Lam, Gautam, GBLin5566, Greg Peatfield,
Gu Wang, Guenther Schmuelling, Hans Pabst, Harun Gunaydin, Huaizheng, Ido Shamay, Ikaro
Silva, Ilya Edrenkin, Immexxx, James Mishra, Jamie Cooke, Jay Young, Jayaram Bobba,
Jianfei Wang, jinghua2, Joey Meyer, John Maidens, Jonghoon Jin, Julian Villella,
Jun Kim, Jun Shi, Junwei Pan, jyegerlehner, Karan Desai, Karel Van De Plassche,
Kb Sriram, KhabarlakKonstantin, Koan-Sin Tan, krivard, Kwotsin, Leandro Gracia Gil,
Li Chen, Liangliang He, Louie Helm, lspvic, Luiz Henrique Soares, LáSzló Csomor,
Mark Wong, Mathew Wicks, Matthew Rahtz, Maxwell Paul Brickner, Michael Hofmann, Miguel
Flores Ruiz De Eguino, MikeTam1021, Mortada Mehyar, Mycosynth, Namnamseo,
Nate Harada, Neven Miculinic, Nghia Tran, Nick Lyu, Niranjan Hasabnis, Nishidha, Oleksii
Kuchaiev, Oyesh Mann Singh, Panmari, Patrick, Paul Van Eck, Piyush Chaudhary, Quim Llimona,
Raingo, Richard Davies, Ruben Vereecken, Sahit Chintalapudi, Sam Abrahams, Santiago Castro,
Scott Sievert, Sean O'Keefe, Sebastian Schlecht, Shane, Shubhankar Deshpande, Spencer Schaber,
Sunyeop Lee, t13m, td2014, Thomas H. P. Andersen, Toby Petty, Umang Mehta,
Vadim Markovtsev, Valentin Iovene, Vincent Zhao, Vit Stepanovs, Vivek Rane, Vu Pham, wannabesrevenge,
weipingpku, wuhaixutab, wydwww, Xiang Gao, Xiaolin Lin, xiaoyaozhuzi, Yaroslav Bulatov, Yi Liu,
Yoshihiro Sugi, Yuan (Terry) Tang, Yuming Wang, Yuxin Wu, Zader Zheng, Zhaojun Zhang, zhengjiajin,
ZhipengShen, Ziming Dong, zjj2wry

We are also grateful to all who filed issues or helped resolve them, asked and
answered questions, and were part of inspiring discussions.

# Release 1.1.0

## Major Features and Improvements
* Added Java API support for Windows.
* Added `tf.spectral` module. Moved existing FFT ops to `tf.spectral` while
  keeping an alias in the old location (`tf.*`).
* Added 1D, 2D and 3D Fourier transform ops for real signals to `tf.spectral`.
* Added a `tf.bincount` function.
* Added Keras 2 API to contrib.
* Added a new lightweight queue-like object - `RecordInput`.
* Added `tf.contrib.image.compose_transforms` function.
* Bring `tf.estimator.*` into the API. Non-deprecated functionality from `tf.contrib.learn.Estimator` is moved to `tf.estimator.Estimator` with cosmetic changes.
* Docker images: TF images on gcr.io and Docker Hub are upgraded to ubuntu:16.04.
* Added the following features to TensorFlow Debugger (tfdbg):
  * Ability to inspect Python source file against TF ops and tensors (command `print_source` / `ps`)
  * New navigation bar in Curses-based UI
  * NodeStepper (command `invoke_stepper`) now uses intermediate tensor dumps. It also uses `TensorHandles` as direct feeds during successive `cont` calls for improved performance and reduced memory consumption.
* Initial release of installation guides for Java, C, and Go.
* Added Text Dashboard to TensorBoard.

## Deprecations

* TensorFlow 1.1.0 will be the last time we release a binary with Mac GPU support. Going forward, we will stop testing on Mac GPU systems. We continue to welcome patches that maintain Mac GPU support, and we will try to keep the Mac GPU build working.

## Changes to contrib APIs
* The behavior of RNNCells is now stricter due to the transition towards making RNNCells act more like Keras layers.
  * If an RNNCell is used twice in two different variable scopes, an error is raised describing how to avoid this behavior.
  * If an RNNCell is used in a variable scope with existing conflicting variables, an error is raised showing that the RNNCell must be constructed with argument `reuse=True`.
* Deprecated contrib/distributions `pmf`, `pdf`, `log_pmf`, `log_pdf`.
* Moved `bayesflow.special_math` to distributions.
* `tf.contrib.tensor_forest.python.tensor_forest.RandomForestDeviceAssigner` removed.
* Changed some MVN classes and parameters:
  * `tf.contrib.distributions.MultivariateNormalFull` replaced by `tf.contrib.distributions.MultivariateNormalTriL`.
  * `tf.contrib.distributions.MultivariateNormalCholesky` replaced by `tf.contrib.distributions.MultivariateNormalTriL`
  * `tf.contrib.distributions.MultivariateNormalDiagWithSoftplusStDev` replaced
    by `tf.contrib.distributions.MultivariateNormalDiagWithSoftplusScale`
  * `tf.contrib.distributions.MultivariateNormalDiag` arguments changed from `mu`, `diag_stddev` to `log`, `scale_diag`.
  * `tf.contrib.distributions.MultivariateNormalDiagPlusVDVT` removed.
  * `tf.contrib.distributions.MultivariateNormalDiagPlusLowRank` added.

## Bug Fixes and Other Changes
* Java: Support for loading models exported using the SavedModel API (courtesy @EronWright).
* Go: Added support for incremental graph execution.
* Fix a bug in the WALS solver when single-threaded.
* Added support for integer sparse feature values in `tf.contrib.layers.sparse_column_with_keys`.
* Fixed `tf.set_random_seed(0)` to be deterministic for all ops.
* Stability improvements for the GCS file system support.
* Improved TensorForest performance.
* Added support for multiple filename globs in `tf.matching_files`.
* `LogMessage` now includes a timestamp as beginning of a message.
* Added MultiBox person detector example standalone binary.
* Android demo: Makefile build functionality added to build.gradle to fully support building TensorFlow demo in Android on Windows.
* Android demo: read MultiBox priors from txt file rather than protobuf.
* Added colocation constraints to `StagingArea`.
* `sparse_matmul_op` reenabled for Android builds.
* Restrict weights rank to be the same as the broadcast target, to avoid ambiguity on broadcast rules.
* Upgraded libxsmm to 1.7.1 and applied other changes for performance and memory usage.
* Fixed bfloat16 integration of LIBXSMM sparse mat-mul.
* Improved performance and reduce memory usage by allowing ops to forward input buffers to output buffers and perform computations in-place.
* Improved the performance of CPU assignment for strings.
* Speed up matrix * vector multiplication and matrix * matrix with unknown shapes.
* C API: Graph imports now support input remapping, control dependencies, and returning imported nodes (see `TF_GraphImportGraphDefWithReturnOutputs()`)
* Multiple C++ API updates.
* Multiple TensorBoard updates including:
  * Users can now view image summaries at various sampled steps (instead of just the last step).
  * Bugs involving switching runs as well as the image dashboard are fixed.
  * Removed data download links from TensorBoard.
  * TensorBoard uses a relative data directory, for easier embedding.
  * TensorBoard automatically ignores outliers for domain calculation, and formats proportional values consistently.
* Multiple tfdbg bug fixes:
  * Fixed Windows compatibility issues.
  * Command history now persists across runs.
  * Bug fix in graph validation related to `tf.while_loops`.
* Java Maven fixes for bugs with Windows installation.
* Backport fixes and improvements from external keras.
* Keras config file handling fix.

## Thanks to our Contributors

This release contains contributions from many people at Google, as well as:

A. Besir Kurtulmus, Adal Chiriliuc, @akash, Alec-Desouza, Alex Rothberg, Alex
Sergeev, Alexander Heinecke, Allen Guo, Andreas Madsen, Ankesh Anand, Anton
Loss, @Aravind, @Arie, Ashutosh Das, AuréLien Geron, Bairen Yi, @bakunyo, Ben
Visser, Brady Zhou, Calpa Liu, Changming Sun, Chih Cheng Liang, Christopher
Berner, Clark Zinzow, @Conchylicultor, Dan Ellis, Dan J, Dan Jarvis, Daniel
Ylitalo, Darren Garvey, David Norman, David Truong, @DavidNorman, Dimitar
Pavlov, Dmitry Persiyanov, @Eddie, @elirex, Erfan Noury, Eron Wright, Evgeny
Mazovetskiy, Fabrizio (Misto) Milo, @fanlu, Fisher Coder, Florian Courtial,
Franck Dernoncourt, Gagan Goel, Gao, Xiang, @Gautam, Gefu Tang, @guilherme,
@guschmue, Hannah Provenza, Hans Pabst, @hartb, Hsiao Yi, Huazuo Gao, Igor
ChorążEwicz, Ivan Smirnov, Jakub Kolodziejczyk, Jason Gavris, Jason Morton, Jay
Young, Jayaram Bobba, Jeremy Sawruk, Jiaming Liu, Jihun Choi, @jiqiu, Joan Thibault,
John C F, Jojy George Varghese, Jon Malmaud, Julian Berman, Julian Niedermeier,
Junpeng Lao, Kai Sasaki, @Kankroc, Karl Lessard, Kyle Bostelmann, @Lezcano, Li
Yi, Luo Yun, @lurker, Mahmoud-Abuzaina, Mandeep Singh, Marek Kolodziej, Mark
Szepieniec, Martial Hue, Medhat Omr, Memo Akten, Michael Gharbi, MichaëL Defferrard,
Milan Straka, @MircoT, @mlucool, Muammar Ibn Faisal, Nayana Thorat, @nghiattran,
Nicholas Connor, Nikolaas Steenbergen, Niraj Patel, Niranjan Hasabnis, @Panmari,
Pavel Bulanov, Philip Pries Henningsen, Philipp Jund, @polonez, Prayag Verma, Rahul
Kavi, Raphael Gontijo Lopes, @rasbt, Raven Iqqe, Reid Pryzant, Richard Shin, Rizwan
Asif, Russell Kaplan, Ryo Asakura, RüDiger Busche, Saisai Shao, Sam Abrahams, @sanosay,
Sean Papay, @seaotterman, @selay01, Shaurya Sharma, Sriram Narayanamoorthy, Stefano
Probst, @taknevski, @tbonza, @teldridge11, Tim Anglade, Tomas Reimers, Tomer Gafner,
Valentin Iovene, Vamsi Sripathi, Viktor Malyi, Vit Stepanovs, Vivek Rane, Vlad Firoiu,
@wangg12, @will, Xiaoyu Tao, Yaroslav Bulatov, Yi Liu, Yuan (Terry) Tang, @Yufeng,
Yuming Wang, Yuxin Wu, Zafar Takhirov, Ziming Dong

We are also grateful to all who filed issues or helped resolve them, asked and
answered questions, and were part of inspiring discussions.


# Release 1.0.1

## Bug Fixes and Other Changes
* Change GraphConstructor to not increase the version when importing, but instead take the min of all versions.
* Google Cloud Storage fixes.
* Removed `tf.core` and `tf.python` modules from the API. These were never intended to be exposed. Please use the same objects through top-level `tf` module instead.

# Release 1.0.0

## Major Features and Improvements
* XLA (experimental): initial release of [XLA](https://www.tensorflow.org/versions/master/experimental/xla/), a domain-specific compiler for TensorFlow graphs, that targets CPUs and GPUs.
* TensorFlow Debugger (tfdbg): command-line interface and API.
* New python 3 docker images added.
* Made pip packages pypi compliant. TensorFlow can now be installed by `pip
  install tensorflow` command.
* Several python API calls have been changed to resemble NumPy more closely.
* Android: person detection + tracking demo implementing Scalable Object
  Detection using Deep Neural Networks.
* New (experimental) [Java API](https://github.com/tensorflow/tensorflow/tree/master/tensorflow/java).
* Add new Android image stylization demo based on "A Learned Representation For Artistic Style", and add YOLO object detector support.

## Breaking Changes to the API
To help you upgrade your existing TensorFlow Python code to match the API changes below, we have prepared a [conversion script](https://github.com/tensorflow/tensorflow/tree/master/tensorflow/tools/compatibility).
* TensorFlow/models have been moved to a separate github repository.
* Division and modulus operators (/, //, %) now match Python (flooring)
  semantics. This applies to `tf.div` and `tf.mod` as well. To obtain forced
  integer truncation based behaviors you can use `tf.truncatediv`
  and `tf.truncatemod`.
* `tf.divide()` is now the recommended division function. `tf.div()` will
  remain, but its semantics do not respond to Python 3 or `from future`
  mechanisms.
* tf.reverse() now takes indices of axes to be reversed. E.g.
  `tf.reverse(a, [True, False, True])` must now be written as
  `tf.reverse(a, [0, 2])`. `tf.reverse_v2()` will remain until 1.0 final.
* `tf.mul`, `tf.sub` and `tf.neg` are deprecated in favor of `tf.multiply`,
  `tf.subtract` and `tf.negative`.
* `tf.pack` and `tf.unpack` are deprecated in favor of `tf.stack` and
  `tf.unstack`.
* `TensorArray.pack` and `TensorArray.unpack` are getting deprecated in favor of
  `TensorArray.stack` and `TensorArray.unstack`.
* The following Python functions have had their arguments changed to use `axis`
  when referring to specific dimensions. We have kept the old keyword arguments
  for compatibility currently, but we will be removing them well before the
  final 1.0.
  * `tf.argmax`: `dimension` becomes `axis`
  * `tf.argmin`: `dimension` becomes `axis`
  * `tf.count_nonzero`: `reduction_indices` becomes `axis`
  * `tf.expand_dims`: `dim` becomes `axis`
  * `tf.reduce_all`: `reduction_indices` becomes `axis`
  * `tf.reduce_any`: `reduction_indices` becomes `axis`
  * `tf.reduce_join`: `reduction_indices` becomes `axis`
  * `tf.reduce_logsumexp`: `reduction_indices` becomes `axis`
  * `tf.reduce_max`: `reduction_indices` becomes `axis`
  * `tf.reduce_mean`: `reduction_indices` becomes `axis`
  * `tf.reduce_min`: `reduction_indices` becomes `axis`
  * `tf.reduce_prod`: `reduction_indices` becomes `axis`
  * `tf.reduce_sum`: `reduction_indices` becomes `axis`
  * `tf.reverse_sequence`: `batch_dim` becomes `batch_axis`, `seq_dim` becomes `seq_axis`
  * `tf.sparse_concat`: `concat_dim` becomes `axis`
  * `tf.sparse_reduce_sum`: `reduction_axes` becomes `axis`
  * `tf.sparse_reduce_sum_sparse`: `reduction_axes` becomes `axis`
  * `tf.sparse_split`: `split_dim` becomes `axis`
* `tf.listdiff` has been renamed to `tf.setdiff1d` to match NumPy naming.
* `tf.inv` has been renamed to be `tf.reciprocal` (component-wise reciprocal)
  to avoid confusion with `np.inv` which is matrix inversion
* tf.round now uses banker's rounding (round to even) semantics to match NumPy.
* `tf.split` now takes arguments in a reversed order and with different
  keywords. In particular, we now match NumPy order as
  `tf.split(value, num_or_size_splits, axis)`.
* `tf.sparse_split` now takes arguments in reversed order and with different
  keywords. In particular we now match NumPy order as
  `tf.sparse_split(sp_input, num_split, axis)`. NOTE: we have temporarily
  made `tf.sparse_split` require keyword arguments.
* `tf.concat` now takes arguments in reversed order and with different keywords. In particular we now match NumPy order as `tf.concat(values, axis, name)`.
* `tf.image.decode_jpeg` by default uses the faster DCT method, sacrificing
  a little fidelity for improved speed. One can revert to the old
  behavior by specifying the attribute `dct_method='INTEGER_ACCURATE'`.
* `tf.complex_abs` has been removed from the Python interface. `tf.abs`
  supports complex tensors and should be used instead.
* In the C++ API (in tensorflow/cc), Input, Output, etc. have moved
  from the tensorflow::ops namespace to tensorflow.
* Template.`var_scope` property renamed to `.variable_scope`
* SyncReplicasOptimizer is removed and SyncReplicasOptimizerV2 renamed to SyncReplicasOptimizer.
* `tf.zeros_initializer()` and `tf.ones_initializer()` now return a callable
  that must be called with initializer arguments, in your code replace
  `tf.zeros_initializer` with `tf.zeros_initializer()`.
* `SparseTensor.shape` has been renamed to `SparseTensor.dense_shape`.  Same for
  `SparseTensorValue.shape`.
* Replace tf.scalar_summary, tf.histogram_summary, tf.audio_summary, tf.image_summary with tf.summary.scalar, tf.summary.histogram, tf.summary.audio, tf.summary.image, respectively. The new summary ops take name rather than tag as their first argument, meaning summary ops now respect TensorFlow name scopes.
* Replace tf.train.SummaryWriter and tf.train.SummaryWriterCache with tf.summary.FileWriter and tf.summary.FileWriterCache.
* Removes RegisterShape from public API. Use C++ shape function registration
  instead.
* Deprecated `_ref` dtypes from the python API.
* In the C++ API (in tensorflow/cc), Input, Output, etc. have moved
  from the tensorflow::ops namespace to tensorflow.
* Change arg order for `{softmax,sparse_softmax,sigmoid}_cross_entropy_with_logits` to be (labels, predictions), and force use of named args.
* tf.nn.rnn_cell.* and most functions in tf.nn.rnn.* (with the exception of dynamic_rnn and raw_rnn) are temporarily in tf.contrib.rnn.  They will be moved back into core for TF 1.2.
* `tf.nn.sampled_softmax_loss` and `tf.nn.nce_loss` have both changed their API such that you need to switch the `inputs, labels` to `labels, inputs` parameters.
* The shape keyword argument of the `SparseTensor` constructor changes its name to `dense_shape` between Tensorflow 0.12 and Tensorflow 1.0.

## Bug Fixes and Other Changes
* Numerous C++ API updates.
* New op: `parallel_stack`.
* Introducing common tf io compression options constants for
  RecordReader/RecordWriter.
* Add `sparse_column_with_vocabulary_file`, to specify a feature column that
  transform string features to IDs, where the mapping is defined by a vocabulary
  file.
* Added `index_to_string_table` which returns a lookup table that maps indices to
  strings.
* Add `string_to_index_table`, which returns a lookup table that matches strings
  to indices.
* Add a `ParallelForWithWorkerId` function.
* Add `string_to_index_table`, which returns a lookup table that matches strings
  to indices.
* Support restore session from checkpoint files in v2 in `contrib/session_bundle`.
* Added a tf.contrib.image.rotate function for arbitrary angles.
* Added `tf.contrib.framework.filter_variables` as a convenience function to
  filter lists of variables based on regular expressions.
* `make_template()` takes an optional `custom_getter_ param`.
* Added comment about how existing directories are handled by
  `recursive_create_dir`.
* Added an op for QR factorizations.
* Divides and mods in Python API now use flooring (Python) semantics.
* Android: pre-built libs are now built nightly.
* Android: cmake/gradle build for TensorFlow Inference library under
  `contrib/android/cmake`
* Android: Much more robust Session initialization code.
* Android: TF stats now exposed directly in demo and log when debug mode is
  active
* Android: new/better README.md documentation
* saved_model is available as `tf.saved_model`.
* Empty op is now stateful.
* Improve speed of scatter_update on the cpu for ASSIGN operations.
* Change `reduce_join` to treat `reduction_indices` in the same way as other `reduce_` ops.
* Move `TensorForestEstimator` to `contrib/tensor_forest`.
* Enable compiler optimizations by default and allow configuration in configure.
* `tf.divide` now honors the name field.
* Make metrics weight broadcasting more strict.
* Add new queue-like `StagingArea` and new ops: `stage` and `unstage`.
* Enable inplace update ops for strings on CPU. Speed up string concat.

## Thanks to our Contributors

This release contains contributions from many people at Google, as well as:

Aaron Hu, Abhishek Aggarwal, Adam Michael, Adriano Carmezim, @AfirSraftGarrier,
Alexander Novikov, Alexander Rosenberg Johansen, Andrew Gibiansky, Andrew Hundt,
Anish Shah, Anton Loss, @b0noI, @BoyuanJiang, Carl Thomé, Chad Kennedy, Comic
Chang, Connor Braa, Daniel N. Lang, Daniel Trebbien,
@danielgordon10, Darcy Liu, Darren Garvey, Dmitri Lapin, Eron Wright, Evan
Cofer, Fabrizio Milo, Finbarr Timbers, Franck Dernoncourt, Garrett Smith,
@guschmue, Hao Wei, Henrik Holst, Huazuo Gao, @Ian, @Issac, Jacob Israel,
Jangsoo Park, Jin Kim, Jingtian Peng, John Pope, Kye Bostelmann, Liangliang He,
Ling Zhang, Luheng He, Luke Iwanski, @lvli, Michael Basilyan, Mihir Patel,
Mikalai Drabovich, Morten Just, @newge, Nick Butlin, Nishant Shukla,
Pengfei Ni, Przemyslaw Tredak, @rasbt, @Ronny, Rudolf Rosa, @RustingSword,
Sam Abrahams, Sam Putnam, @SeongAhJo, Shi Jiaxin, @skavulya, Steffen MüLler,
@TheUSER123, @tiriplicamihai, @vhasanov, Victor Costan, Vit Stepanovs,
Wangda Tan, Wenjian Huang, Xingdong Zuo, Yaroslav Bulatov, Yota Toyama,
Yuan (Terry) Tang, Yuxin Wu

We are also grateful to all who filed issues or helped resolve them, asked and
answered questions, and were part of inspiring discussions.


# Release 0.12.0

## Major Features and Improvements

* TensorFlow now builds and runs on Microsoft Windows (tested on Windows 10,
  Windows 7, and Windows Server 2016). Supported languages include Python (via a
  pip package) and C++. CUDA 8.0 and cuDNN 5.1 are supported for GPU
  acceleration. Known limitations include: It is not currently possible to load
  a custom op library. The GCS and HDFS file systems are not currently
  supported. The following ops are not currently implemented:
  Dequantize, QuantizeAndDequantize, QuantizedAvgPool,
  QuantizedBatchNomWithGlobalNormalization, QuantizedBiasAdd, QuantizedConcat,
  QuantizedConv2D, QuantizedMatmul, QuantizedMaxPool,
  QuantizeDownAndShrinkRange, QuantizedRelu, QuantizedRelu6, QuantizedReshape,
  QuantizeV2, RequantizationRange, and Requantize.
* Go: Experimental API in Go to create and execute graphs
  (https://godoc.org/github.com/tensorflow/tensorflow/tensorflow/go)
* New checkpoint format becomes the default in `tf.train.Saver`. Old V1
  checkpoints continue to be readable; controlled by the `write_version`
  argument, `tf.train.Saver` now by default writes out in the new V2
  format. It significantly reduces the peak memory required and latency
  incurred during restore.
* Added a new library for library of matrix-free (iterative) solvers for linear
  equations, linear least-squares, eigenvalues and singular values in
  tensorflow/contrib/solvers. Initial version has lanczos bidiagonalization,
  conjugate gradients and CGLS.
* Added gradients for `matrix_solve_ls` and `self_adjoint_eig`.
* Large cleanup to add second order gradient for ops with C++ gradients and
  improve existing gradients such that most ops can now be differentiated
  multiple times.
* Added a solver for ordinary differential equations,
  `tf.contrib.integrate.odeint`.
* New contrib module for tensors with named axes, `tf.contrib.labeled_tensor`.
* Visualization of embeddings in TensorBoard.

## Breaking Changes to the API

* `BusAdjacency` enum replaced with a protocol buffer `DeviceLocality`.  PCI bus
  indexing now starts from 1 instead of 0, and `bus_id==0` is used where
  previously `BUS_ANY` was used.
* `Env::FileExists` and `FileSystem::FileExists` now return a tensorflow::Status
  instead of a bool. Any callers to this function can be converted to a bool
  by adding .ok() to the call.
* The C API type `TF_SessionWithGraph` has been renamed to `TF_Session`,
  indicating its preferred use in language bindings for TensorFlow.
  What was previously `TF_Session` has been renamed to `TF_DeprecatedSession`.
* Renamed `TF_Port` to `TF_Output` in the C API.
* Removes RegisterShape from public API. Use C++ shape function registration instead.
  indexing now starts from 1 instead of 0, and `bus_id==0` is used where
  previously `BUS_ANY` was used.
* Most RNN cells and RNN functions now use different variable scopes to be
  consistent with layers (`tf.contrib.layers`).  This means old checkpoints
  written using this code will not load after this change without providing
  `Saver` a list of variable renames.  Examples of variable scope changes
  include `RNN` -> `rnn` in `tf.nn.rnn`, `tf.nn.dynamic_rnn` and moving from
  `Linear/Matrix` -> `weights` and `Linear/Bias` -> `biases` in most RNN cells.
* Deprecated tf.select op. tf.where should be used instead.
* `SparseTensor.shape` has been renamed to `SparseTensor.dense_shape`.  Same for
  `SparseTensorValue.shape`.
* `Env::FileExists` and `FileSystem::FileExists` now return a
  `tensorflow::Status` instead of a bool. Any callers to this function can be
  converted to a bool by adding `.ok()` to the call.
* C API: Type `TF_SessionWithGraph` has been renamed to `TF_Session`, indicating
  its preferred use in language bindings for TensorFlow. What was previously
  `TF_Session` has been renamed to `TF_DeprecatedSession`.
* C API: Renamed `TF_Port` to `TF_Output`.
* C API: The caller retains ownership of `TF_Tensor` objects provided to
  `TF_Run`, `TF_SessionRun`, `TF_SetAttrTensor` etc.
* Renamed `tf.image.per_image_whitening()` to
  `tf.image.per_image_standardization()`
* Move Summary protobuf constructors to `tf.summary` submodule.
* Deprecate `histogram_summary`, `audio_summary`, `scalar_summary`,
  `image_summary`, `merge_summary`, and `merge_all_summaries`.
* Combined `batch_*` and regular version of linear algebra and FFT ops. The
  regular op now handles batches as well. All `batch_*` Python interfaces were
  removed.
* `tf.all_variables`, `tf.VARIABLES` and `tf.initialize_all_variables` renamed
  to `tf.global_variables`, `tf.GLOBAL_VARIABLES` and
  `tf.global_variables_initializer` respectively.
* `tf.zeros_initializer()` and `tf.ones_initializer()` now return a callable
  that must be called with initializer arguments, in your code replace
  `tf.zeros_initializer` with `tf.zeros_initializer()`

## Bug Fixes and Other Changes

* Use threadsafe version of `lgamma` function.
* Fix `tf.sqrt` handling of negative arguments.
* Fixed bug causing incorrect number of threads to be used for multi-threaded
  benchmarks.
* Performance optimizations for `batch_matmul` on multi-core CPUs.
* Improve trace, `matrix_set_diag`, `matrix_diag_part` and their gradients to
  work for rectangular matrices.
* Support for SVD of complex valued matrices.


## Thanks to our Contributors

This release contains contributions from many people at Google, as well as:

@a7744hsc, Abhi Agg, @admcrae, Adriano Carmezim, Aki Sukegawa, Alex Kendall,
Alexander Rosenberg Johansen, @amcrae, Amlan Kar, Andre Simpelo, Andreas Eberle,
Andrew Hundt, Arnaud Lenglet, @b0noI, Balachander Ramachandran, Ben Barsdell,
Ben Guidarelli, Benjamin Mularczyk, Burness Duan, @c0g, Changming Sun,
@chanis, Corey Wharton, Dan J, Daniel Trebbien, Darren Garvey, David Brailovsky,
David Jones, Di Zeng, @DjangoPeng, Dr. Kashif Rasul, @drag0, Fabrizio (Misto)
Milo, FabríCio Ceschin, @fp, @Ghedeon, @guschmue, Gökçen Eraslan, Haosdent
Huang, Haroen Viaene, Harold Cooper, Henrik Holst, @hoangmit, Ivan Ukhov, Javier
Dehesa, Jingtian Peng, Jithin Odattu, Joan Pastor, Johan Mathe, Johannes Mayer,
Jongwook Choi, Justus Schwabedal, Kai Wolf, Kamil Hryniewicz, Kamran Amini,
Karen Brems, Karl Lattimer, @kborer, Ken Shirriff, Kevin Rose, Larissa Laich,
Laurent Mazare, Leonard Lee, Liang-Chi Hsieh, Liangliang He, Luke Iwanski,
Marek Kolodziej, Moustafa Alzantot, @MrQianjinsi, @nagachika, Neil Han, Nick
Meehan, Niels Ole Salscheider, Nikhil Mishra, @nschuc, Ondrej Skopek, OndřEj
Filip, @OscarDPan, Pablo Moyano, Przemyslaw Tredak, @qitaishui, @Quarazy,
@raix852, Philipp Helo, Sam Abrahams, @SriramRamesh, Till Hoffmann, Tushar Soni,
@tvn, @tyfkda, Uwe Schmidt, Victor Villas, Vit Stepanovs, Vladislav Gubarev,
@wujingyue, Xuesong Yang, Yi Liu, Yilei Yang, @youyou3, Yuan (Terry) Tang,
Yuming Wang, Zafar Takhirov, @zhongyuk, Ziming Dong, @guotong1988

We are also grateful to all who filed issues or helped resolve them, asked and
answered questions, and were part of inspiring discussions.

# Release 0.11.0

## Major Features and Improvements

* CUDA 8 support.
* cuDNN 5 support.
* HDFS Support.
* Adds Fused LSTM support via cuDNN 5 in `tensorflow/contrib/cudnn_rnn`.
* Improved support for NumPy style basic slicing including non-1 strides,
  ellipses, newaxis, and negative indices. For example complicated expressions
  like `foo[1, 2:4, tf.newaxis, ..., :-3:-1, :]` are now supported. In addition
  we have preliminary (non-broadcasting) support for sliced assignment to
  variables. In particular one can write `var[1:3].assign([1,11,111])`.
* Deprecated `tf.op_scope` and `tf.variable_op_scope` in favor of a unified `tf.name_scope` and `tf.variable_scope`. The new argument order of `tf.variable_scope` is incompatible with previous versions.
* Introducing `core/util/tensor_bundle` module: a module to efficiently
  serialize/deserialize tensors to disk.  Will be used in TF's new checkpoint
  format.
* Added tf.svd for computing the singular value decomposition (SVD) of dense
  matrices or batches of matrices (CPU only).
* Added gradients for eigenvalues and eigenvectors computed using
  `self_adjoint_eig` or `self_adjoint_eigvals`.
* Eliminated `batch_*` methods for most linear algebra and FFT ops and promoted
  the non-batch version of the ops to handle batches of matrices.
* Tracing/timeline support for distributed runtime (no GPU profiler yet).
* C API gives access to inferred shapes with `TF_GraphGetTensorNumDims` and
  `TF_GraphGetTensorShape`.
* Shape functions for core ops have moved to C++ via
  `REGISTER_OP(...).SetShapeFn(...)`.  Python shape inference RegisterShape calls
  use the C++ shape functions with `common_shapes.call_cpp_shape_fn`.  A future
  release will remove `RegisterShape` from python.


## Bug Fixes and Other Changes

* Documentation now includes operator overloads on Tensor and Variable.
* `tensorflow.__git_version__` now allows users to identify the version of the
  code that TensorFlow was compiled with. We also have
  `tensorflow.__git_compiler__` which identifies the compiler used to compile
  TensorFlow's core.
* Improved multi-threaded performance of `batch_matmul`.
* LSTMCell, BasicLSTMCell, and MultiRNNCell constructors now default to
  `state_is_tuple=True`.  For a quick fix while transitioning to the new
  default, simply pass the argument `state_is_tuple=False`.
* DeviceFactory's AddDevices and CreateDevices functions now return
  a Status instead of void.
* Int32 elements of list(type) arguments are no longer placed in host memory by
  default. If necessary, a list(type) argument to a kernel can be placed in host
  memory using a HostMemory annotation.
* `uniform_unit_scaling_initializer()` no longer takes a `full_shape` arg,
  instead relying on the partition info passed to the initializer function when
  it's called.
* The NodeDef protocol message is now defined in its own file `node_def.proto`
  `instead of graph.proto`.
* `ops.NoGradient` was renamed `ops.NotDifferentiable`. `ops.NoGradient` will
  be removed soon.
* `dot.h` / DotGraph was removed (it was an early analysis tool prior
  to TensorBoard, no longer that useful).  It remains in history
  should someone find the code useful.
* re2 / regexp.h was removed from being a public interface of TF.
  Should users need regular expressions, they should depend on the RE2
  library directly rather than via TensorFlow.

## Thanks to our Contributors

This release contains contributions from many people at Google, as well as:

Abid K, @afshinrahimi, @AidanGG, Ajay Rao, Aki Sukegawa, Alex Rothberg,
Alexander Rosenberg Johansen, Andrew Gibiansky, Andrew Thomas, @Appleholic,
Bastiaan Quast, Ben Dilday, Bofu Chen, Brandon Amos, Bryon Gloden, Cissp®,
@chanis, Chenyang Liu, Corey Wharton, Daeyun Shin, Daniel Julius Lasiman, Daniel
Waterworth, Danijar Hafner, Darren Garvey, Denis Gorbachev, @DjangoPeng,
Egor-Krivov, Elia Palme, Eric Platon, Fabrizio Milo, Gaetan Semet,
Georg Nebehay, Gu Wang, Gustav Larsson, @haosdent, Harold Cooper, Hw-Zz,
@ichuang, Igor Babuschkin, Igor Macedo Quintanilha, Ilya Edrenkin, @ironhead,
Jakub Kolodziejczyk, Jennifer Guo, Jihun Choi, Jonas Rauber, Josh Bleecher
Snyder, @jpangburn, Jules Gagnon-Marchand, Karen Brems, @kborer, Kirill Bobyrev,
Laurent Mazare, Longqi Yang, Malith Yapa, Maniteja Nandana, Martin Englund,
Matthias Winkelmann, @mecab, Mu-Ik Jeon, Nand Dalal, Niels Ole Salscheider,
Nikhil Mishra, Park Jiin, Pieter De Rijk, @raix852, Ritwik Gupta, Sahil Sharma,
Sangheum Hwang, @SergejsRk, Shinichiro Hamaji, Simon Denel, @Steve, @suiyuan2009,
Tiago Jorge, Tijmen Tieleman, @tvn, @tyfkda, Wang Yang, Wei-Ting Kuo, Wenjian
Huang, Yan Chen, @YenChenLin, Yuan (Terry) Tang, Yuncheng Li, Yunfeng Wang, Zack
Polizzi, @zhongzyd, Ziming Dong, @perhapszzy

We are also grateful to all who filed issues or helped resolve them, asked and
answered questions, and were part of inspiring discussions.

# Release 0.10.0

## Major Features and Improvements

* Added support for C++ shape inference
* Added graph-construction C API
* Major revision to the graph-construction C++ API
* Support makefile build for iOS
* Added Mac GPU support
* Full version of TF-Slim available as `tf.contrib.slim`
* Added k-Means clustering and WALS matrix factorization

## Bug Fixes and Other Changes

* Allow gradient computation for scalar values.
* Performance improvements for gRPC
* Improved support for fp16
* New high-level ops in tf.contrib.{layers,metrics}
* New features for TensorBoard, such as shape display, exponential smoothing
* Faster and more stable Google Cloud Storage (GCS) filesystem support
* Support for zlib compression and decompression for TFRecordReader and TFRecordWriter
* Support for reading (animated) GIFs
* Improved support for SparseTensor
* Added support for more probability distributions (Dirichlet, Beta, Bernoulli, etc.)
* Added Python interfaces to reset resource containers.
* Many bugfixes and performance improvements
* Many documentation fixes

## Thanks to our Contributors

This release contains contributions from many people at Google, as well as:

Alex Rothberg, Andrew Royer, Austin Marshall, @BlackCoal, Bob Adolf, Brian Diesel, Charles-Emmanuel Dias, @chemelnucfin, Chris Lesniewski, Daeyun Shin, Daniel Rodriguez, Danijar Hafner, Darcy Liu, Kristinn R. Thórisson, Daniel Castro, Dmitry Savintsev, Kashif Rasul, Dylan Paiton, Emmanuel T. Odeke, Ernest Grzybowski, Gavin Sherry, Gideon Dresdner, Gregory King, Harold Cooper, @heinzbeinz, Henry Saputra, Huarong Huo, Huazuo Gao, Igor Babuschkin, Igor Macedo Quintanilha, Ivan Ukhov, James Fysh, Jan Wilken Dörrie, Jihun Choi, Johnny Lim, Jonathan Raiman, Justin Francis, @lilac, Li Yi, Marc Khoury, Marco Marchesi, Max Melnick, Micael Carvalho, @mikowals, Mostafa Gazar, Nico Galoppo, Nishant Agrawal, Petr Janda, Yuncheng Li, @raix852, Robert Rose, @Robin-des-Bois, Rohit Girdhar, Sam Abrahams, satok16, Sergey Kishchenko, Sharkd Tu, @shotat, Siddharth Agrawal, Simon Denel, @sono-bfio, SunYeop Lee, Thijs Vogels, @tobegit3hub, @Undo1, Wang Yang, Wenjian Huang, Yaroslav Bulatov, Yuan Tang, Yunfeng Wang, Ziming Dong

We are also grateful to all who filed issues or helped resolve them, asked and
answered questions, and were part of inspiring discussions.

# Release 0.9.0

## Major Features and Improvements

* Python 3.5 support and binaries
* Added iOS support
* Added support for processing on GPUs on MacOS
* Added makefile for better cross-platform build support (C API only)
* fp16 support and improved complex128 support for many ops
* Higher level functionality in contrib.{layers,losses,metrics,learn}
* More features to Tensorboard
* Improved support for string embedding and sparse features
* The RNN api is finally "official" (see, e.g., `tf.nn.dynamic_rnn`,
  `tf.nn.rnn`, and the classes in `tf.nn.rnn_cell`).
* TensorBoard now has an Audio Dashboard, with associated audio summaries.

## Bug Fixes and Other Changes

* Turned on CuDNN Autotune.
* Added support for using third-party Python optimization algorithms (contrib.opt).
* Google Cloud Storage filesystem support.
* HDF5 support
* Add support for 3d convolutions and pooling.
* Update gRPC release to 0.14.
* Eigen version upgrade.
* Switch to eigen thread pool
* `tf.nn.moments()` now accepts a `shift` argument. Shifting by a good estimate
  of the mean improves numerical stability. Also changes the behavior of the
  `shift` argument to `tf.nn.sufficient_statistics()`.
* Performance improvements
* Many bugfixes
* Many documentation fixes
* TensorBoard fixes: graphs with only one data point, Nan values,
  reload button and auto-reload, tooltips in scalar charts, run
  filtering, stable colors
* Tensorboard graph visualizer now supports run metadata. Clicking on nodes
  while viewing a stats for a particular run will show runtime statistics, such
  as memory or compute usage. Unused nodes will be faded out.

## Thanks to our Contributors

This release contains contributions from many people at Google, as well as:

Aaron Schumacher, Aidan Dang, Akihiko ITOH, Aki Sukegawa, Arbit Chen, Aziz Alto, Danijar Hafner, Erik Erwitt, Fabrizio Milo, Felix Maximilian Möller, Henry Saputra, Sung Kim, Igor Babuschkin, Jan Zikes, Jeremy Barnes, Jesper Steen Møller, Johannes Mayer, Justin Harris, Kashif Rasul, Kevin Robinson, Loo Rong Jie, Lucas Moura, Łukasz Bieniasz-Krzywiec, Mario Cho, Maxim Grechkin, Michael Heilman, Mostafa Rahmani, Mourad Mourafiq, @ninotoshi, Orion Reblitz-Richardson, Yuncheng Li, @raoqiyu, Robert DiPietro, Sam Abrahams, Sebastian Raschka, Siddharth Agrawal, @snakecharmer1024, Stephen Roller, Sung Kim, SunYeop Lee, Thijs Vogels, Till Hoffmann, Victor Melo, Ville Kallioniemi, Waleed Abdulla, Wenjian Huang, Yaroslav Bulatov, Yeison Rodriguez, Yuan Tang, Yuxin Wu, @zhongzyd, Ziming Dong, Zohar Jackson

We are also grateful to all who filed issues or helped resolve them, asked and
answered questions, and were part of inspiring discussions.

# Release 0.8.0

## Major Features and Improvements

* Added a distributed runtime using GRPC
* Move skflow to `contrib/learn`
* Better linear optimizer in `contrib/linear_optimizer`
* Random forest implementation in `contrib/tensor_forest`
* CTC loss and decoders in `contrib/ctc`
* Basic support for `half` data type
* Better support for loading user ops (see examples in `contrib/`)
* Allow use of (non-blocking) Eigen threadpool with `TENSORFLOW_USE_EIGEN_THREADPOOL` define
* Add an extension mechanism for adding network file system support
* TensorBoard displays metadata stats (running time, memory usage and device used) and tensor shapes

## Bug Fixes and Other Changes

* Utility for inspecting checkpoints
* Basic tracing and timeline support
* Allow building against cuDNN 5 (not incl. RNN/LSTM support)
* Added instructions and binaries for ProtoBuf library with fast serialization and without 64MB limit
* Added special functions
* `bool`-strictness: Tensors have to be explicitly compared to `None`
* Shape strictness: all fed values must have a shape that is compatible with the tensor they are replacing
* Exposed `tf.while_loop` (deprecated `control_flow_ops.While`)
* run() now takes RunOptions and RunMetadata, which enable timing stats
* Fixed lots of potential overflow problems in op kernels
* Various performance improvements, especially for RNNs and convolutions
* Many bugfixes
* Nightly builds, tutorial tests, many test improvements
* New examples: transfer learning and deepdream ipython notebook
* Added tutorials, many documentation fixes.

## Thanks to our Contributors

This release contains contributions from many people at Google, as well as:

Abhinav Upadhyay, Aggelos Avgerinos, Alan Wu, Alexander G. de G. Matthews, Aleksandr Yahnev, @amchercashin, Andy Kitchen, Aurelien Geron, Awni Hannun, @BanditCat, Bas Veeling, Cameron Chen, @cg31, Cheng-Lung Sung, Christopher Bonnett, Dan Becker, Dan Van Boxel, Daniel Golden, Danijar Hafner, Danny Goodman, Dave Decker, David Dao, David Kretch, Dongjoon Hyun, Dustin Dorroh, @e-lin, Eurico Doirado, Erik Erwitt, Fabrizio Milo, @gaohuazuo, Iblis Lin, Igor Babuschkin, Isaac Hodes, Isaac Turner, Iván Vallés, J Yegerlehner, Jack Zhang, James Wexler, Jan Zikes, Jay Young, Jeff Hodges, @jmtatsch, Johnny Lim, Jonas Meinertz Hansen, Kanit Wongsuphasawat, Kashif Rasul, Ken Shirriff, Kenneth Mitchner, Kenta Yonekura, Konrad Magnusson, Konstantin Lopuhin, @lahwran, @lekaha, @liyongsea, Lucas Adams, @makseq, Mandeep Singh, @manipopopo, Mark Amery, Memo Akten, Michael Heilman, Michael Peteuil, Nathan Daly, Nicolas Fauchereau, @ninotoshi, Olav Nymoen, @panmari, @papelita1234, Pedro Lopes, Pranav Sailesh Mani, RJ Ryan, Rob Culliton, Robert DiPietro, @ronrest, Sam Abrahams, Sarath Shekkizhar, Scott Graham, Sebastian Raschka, Sung Kim, Surya Bhupatiraju, Syed Ahmed, Till Hoffmann, @timsl, @urimend, @vesnica, Vlad Frolov, Vlad Zagorodniy, Wei-Ting Kuo, Wenjian Huang, William Dmitri Breaden Madden, Wladimir Schmidt, Yuan Tang, Yuwen Yan, Yuxin Wu, Yuya Kusakabe, @zhongzyd, @znah.

We are also grateful to all who filed issues or helped resolve them, asked and
answered questions, and were part of inspiring discussions.


# Release 0.7.1

## Bug Fixes and Other Changes

* Added gfile.Open and gfile.Copy, used by input_data.py.
* Fixed Saver bug when MakeDirs tried to create empty directory.
* GPU Pip wheels are built with cuda 7.5 and cudnn-v4, making them
  required for the binary releases. Lower versions of cuda/cudnn can
  be supported by installing from sources and setting the options
  during ./configure
* Fix dataset encoding example for Python3 (@danijar)
* Fix PIP installation by not packaging protobuf as part of wheel,
  require protobuf 3.0.0b2.
* Fix Mac pip installation of numpy by requiring pip >= 1.10.1.
* Improvements and fixes to Docker image.


# Release 0.7.0

## Major Features and Improvements

* Allow using any installed Cuda >= 7.0 and cuDNN >= R2, and add support
  for cuDNN R4
* Added a `contrib/` directory for unsupported or experimental features,
  including higher level `layers` module
* Added an easy way to add and dynamically load user-defined ops
* Built out a good suite of tests, things should break less!
* Added `MetaGraphDef` which makes it easier to save graphs with metadata
* Added assignments for "Deep Learning with TensorFlow" udacity course


## Bug Fixes and Other Changes

* Added a versioning framework for `GraphDef`s to ensure compatibility
* Enforced Python 3 compatibility
* Internal changes now show up as sensibly separated commits
* Open-sourced the doc generator
* Un-fork Eigen
* Simplified the `BUILD` files and cleaned up C++ headers
* TensorFlow can now be used as a submodule in another bazel build
* New ops (e.g., `*fft`, `*_matrix_solve`)
* Support for more data types in many ops
* Performance improvements
* Various bugfixes
* Documentation fixes and improvements


## Breaking Changes to the API

* `AdjustContrast` kernel deprecated, new kernel `AdjustContrastv2` takes and
  outputs float only. `adjust_contrast` now takes all data types.
* `adjust_brightness`'s `delta` argument is now always assumed to be in `[0,1]`
  (as is the norm for images in floating point formats), independent of the
  data type of the input image.
* The image processing ops do not take `min` and `max` inputs any more, casting
  safety is handled by `saturate_cast`, which makes sure over- and underflows
  are handled before casting to data types with smaller ranges.
* For C++ API users: `IsLegacyScalar` and `IsLegacyVector` are now gone from
  `TensorShapeUtils` since TensorFlow is scalar strict within Google (for
  example, the shape argument to `tf.reshape` can't be a scalar anymore).  The
  open source release was already scalar strict, so outside Google `IsScalar`
  and `IsVector` are exact replacements.
* The following files are being removed from `tensorflow/core/public/`:
    * `env.h` -> `../platform/env.h`
    * `status.h` -> `../lib/core/status.h`
    * `tensor.h` -> `../framework/tensor.h`
    * `tensor_shape.h` -> `../framework/tensor_shape.h`
    * `partial_tensor_shape.h` -> `../framework/partial_tensor_shape.h`
    * `tensorflow_server.h` deleted
* For C++ API users: `TensorShape::ShortDebugString` has been renamed to
  `DebugString`, and the previous `DebugString` behavior is gone (it was
  needlessly verbose and produced a confusing empty string for scalars).
* `GraphOptions.skip_common_subexpression_elimination` has been removed. All
  graph optimizer options are now specified via
  `GraphOptions.OptimizerOptions`.
* `ASSERT_OK` / `EXPECT_OK` macros conflicted with external projects, so they
  were renamed `TF_ASSERT_OK`, `TF_EXPECT_OK`.  The existing macros are
  currently maintained for short-term compatibility but will be removed.
* The non-public `nn.rnn` and the various `nn.seq2seq` methods now return
  just the final state instead of the list of all states.
* `tf.scatter_update` now no longer guarantees that lexicographically largest
  index be used for update when duplicate entries exist.
* `tf.image.random_crop(image, [height, width])` is now
  `tf.random_crop(image, [height, width, depth])`, and `tf.random_crop` works
  for any rank (not just 3-D images).  The C++ `RandomCrop` op has been replaced
  with pure Python.
* Renamed `tf.test.GetTempDir` and `tf.test.IsBuiltWithCuda` to
  `tf.test.get_temp_dir` and `tf.test.is_built_with_cuda` for PEP-8
  compatibility.
* `parse_example`'s interface has changed, the old interface is accessible in
  `legacy_parse_example` (same for related functions).
* New `Variable`s are not added to the same collection several times even if
  a list with duplicates is passed to the constructor.
* The Python API will now properly set the `list` member of `AttrValue` in
  constructed `GraphDef` messages for empty lists.  The serialization of some
  graphs will change, but the change is both forwards and backwards compatible.
  It will break tests that compare a generated `GraphDef` to a golden serialized
  `GraphDef` (which is discouraged).


## Thanks to our Contributors

This release contains contributions from many people at Google, as well as:

Akiomi Kamakura, Alex Vig, Alexander Rosenberg Johansen, Andre Cruz, Arun Ahuja,
Bart Coppens, Bernardo Pires, Carl Vondrick, Cesar Salgado, Chen Yu,
Christian Jauvin, Damien Aymeric, Dan Vanderkam, Denny Britz, Dongjoon Hyun,
Eren Güven, Erik Erwitt, Fabrizio Milo, G. Hussain Chinoy, Jim Fleming,
Joao Felipe Santos, Jonas Meinertz Hansen, Joshi Rekha, Julian Viereck,
Keiji Ariyama, Kenton Lee, Krishna Sankar, Kristina Chodorow, Linchao Zhu,
Lukas Krecan, Mark Borgerding, Mark Daoust, Moussa Taifi,
Nathan Howell, Naveen Sundar Govindarajulu, Nick Sweeting, Niklas Riekenbrauck,
Olivier Grisel, Patrick Christ, Povilas Liubauskas, Rainer Wasserfuhr,
Romain Thouvenin, Sagan Bolliger, Sam Abrahams, Taehoon Kim, Timothy J Laurent,
Vlad Zavidovych, Yangqing Jia, Yi-Lin Juang, Yuxin Wu, Zachary Lipton,
Zero Chen, Alan Wu, @brchiu, @emmjaykay, @jalammar, @Mandar-Shinde,
@nsipplswezey, @ninotoshi, @panmari, @prolearner and @rizzomichaelg.

We are also grateful to all who filed issues or helped resolve them, asked and
answered questions, and were part of inspiring discussions.


# Release 0.6.0

## Major Features and Improvements

* Python 3.3+ support via changes to python codebase and ability
  to specify python version via ./configure.

* Some improvements to GPU performance and memory usage:
  [convnet benchmarks](https://github.com/soumith/convnet-benchmarks/issues/66)
  roughly equivalent with native cudnn v2 performance.  Improvements mostly due
  to moving to 32-bit indices, faster shuffling kernels.  More improvements to
  come in later releases.


## Bug Fixes

* Lots of fixes to documentation and tutorials, many contributed
  by the public.

* 271 closed issues on github issues.

## Backwards-Incompatible Changes

* `tf.nn.fixed_unigram_candidate_sampler` changed its default 'distortion'
  attribute from 0.0 to 1.0. This was a bug in the original release
  that is now fixed.

# Release 0.5.0

Initial release of TensorFlow.<|MERGE_RESOLUTION|>--- conflicted
+++ resolved
@@ -6,11 +6,7 @@
 * Update `tf.keras` to the Keras 2.1.6 API.
 * Added [`tf.keras.layers.CuDNNGRU`](https://www.tensorflow.org/versions/r1.9/api_docs/python/tf/keras/layers/CuDNNGRU) and [`tf.keras.layers.CuDNNLSTM`](https://www.tensorflow.org/versions/r1.9/api_docs/python/tf/keras/layers/CuDNNLSTM) layers. [Try it](https://colab.sandbox.google.com/github/tensorflow/tensorflow/blob/master/tensorflow/contrib/eager/python/examples/nmt_with_attention/nmt_with_attention.ipynb?linkId=53292082).
 * Adding support of core [feature columns](https://www.tensorflow.org/get_started/feature_columns) and [losses](https://www.tensorflow.org/api_docs/python/tf/losses) to [gradient boosted trees estimators](https://github.com/tensorflow/models/tree/master/official/boosted_trees).
-<<<<<<< HEAD
 * The [python interface](https://www.tensorflow.org/versions/r1.9/api_docs/python/tf/contrib/lite)
-=======
-* The [python interface](https://tensorflow-dot-devsite.googleplex.com/versions/r1.9/api_docs/python/tf/contrib/lite)
->>>>>>> 25c197e0
   for the [TFLite Optimizing Converter](https://github.com/tensorflow/tensorflow/blob/master/tensorflow/contrib/lite/toco/README.md)
   has been expanded, and the command line interface (AKA: `toco`, `tflite_convert`) is once again
   included in the standard `pip` installation.
@@ -37,10 +33,6 @@
   * Using `tf.keras.layers` with custom variable scopes.
   * Using `tf.layers` in  a subclassed `tf.keras.Model` class. See
     [here](https://www.tensorflow.org/versions/r1.9/api_docs/python/tf/layers) for more details
-<<<<<<< HEAD
-=======
-
->>>>>>> 25c197e0
 * `tf.data`:
   * `Dataset.from_generator()` now accepts an `args` list, in order to create nested generators.
   * `Dataset.list_files()` now produces determinstic results when `shuffle=False` or a `seed` is passed.
@@ -56,12 +48,7 @@
   * Move Keras code out of _impl folder and remove API files.
   * `tf.keras.Model.save_weights` now saves in TensorFlow format by default.
   * Enable dataset iterators to be passed to `tf.keras.Model` training/eval methods.
-<<<<<<< HEAD
-* Accelerated Linear Algebra (XLA):
-* TensorFlow Debugger (tfdbg): fix an issue in which the TensorBoard Debugger Plugin could not handle total source file size exceeding gRPC message size limit (4 MB).
-=======
 * TensorFlow Debugger (tfdbg) CLI: fix an issue in which the TensorBoard Debugger Plugin could not handle total source file size exceeding gRPC message size limit (4 MB).
->>>>>>> 25c197e0
 * `tf.contrib`:
   * `tf.contrib.framework.zero_initializer` supports ResourceVariable.
   * Adding "constrained_optimization" to tensorflow/contrib.
@@ -501,17 +488,6 @@
 ## Major Features And Improvements
 * `tf.keras` is now part of the core TensorFlow API.
 * [`tf.data`](http://tensorflow.org/guide/datasets) is now part of
-<<<<<<< HEAD
-=======
-  the core TensorFlow API.
-  * The API is now subject to backwards compatibility guarantees.
-
-# Release 1.4.0
-
-## Major Features And Improvements
-* `tf.keras` is now part of the core TensorFlow API.
-* [`tf.data`](http://tensorflow.org/programmers_guide/datasets) is now part of
->>>>>>> 25c197e0
   the core TensorFlow API.
   * The API is now subject to backwards compatibility guarantees.
   * For a guide to migrating from the `tf.contrib.data` API, see the
