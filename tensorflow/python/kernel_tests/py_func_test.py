--- conflicted
+++ resolved
@@ -435,7 +435,6 @@
 
   # ----- Tests shared by py_func and eager_py_func -----
   def testCleanup(self):
-<<<<<<< HEAD
     # Delete everything created by previous tests to avoid side effects.
     ops.reset_default_graph()
     gc.collect()
@@ -459,15 +458,6 @@
     ops.reset_default_graph()
     gc.collect()
     self.assertEqual(initial_size, script_ops._py_funcs.size())
-=======
-    for _ in xrange(1000):
-      g = ops.Graph()
-      with g.as_default():
-        c = constant_op.constant([1.], dtypes.float32)
-        _ = script_ops.py_func(lambda x: x + 1, [c], [dtypes.float32])
-        _ = script_ops.eager_py_func(lambda x: x + 1, [c], [dtypes.float32])
-    self.assertLess(script_ops._py_funcs.size(), 100)
->>>>>>> ab51450c
 
   # ----- Tests for eager_py_func -----
   @test_util.run_in_graph_and_eager_modes()
