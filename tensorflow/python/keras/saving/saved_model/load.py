--- conflicted
+++ resolved
@@ -402,10 +402,6 @@
                         'the layer implements `get_config` and `from_config` '
                         'when saving. In addition, please use the '
                         '`custom_objects` arg when calling `load_model()`.')
-<<<<<<< HEAD
-=======
-
->>>>>>> eb6e8c8a
 
   def _load_layer(self, node_id, identifier, metadata):
     """Load a single layer from a SavedUserObject proto."""
