# Copyright 2015 The TensorFlow Authors. All Rights Reserved.
#
# Licensed under the Apache License, Version 2.0 (the "License");
# you may not use this file except in compliance with the License.
# You may obtain a copy of the License at
#
#     http://www.apache.org/licenses/LICENSE-2.0
#
# Unless required by applicable law or agreed to in writing, software
# distributed under the License is distributed on an "AS IS" BASIS,
# WITHOUT WARRANTIES OR CONDITIONS OF ANY KIND, either express or implied.
# See the License for the specific language governing permissions and
# limitations under the License.
# ==============================================================================
# pylint: disable=g-import-not-at-top
# pylint: disable=g-classes-have-attributes
"""Callbacks: utilities called at certain points during model training."""

import collections
import copy
import csv
import json
import os
import re
import sys
import time

import numpy as np

from tensorflow.core.framework import summary_pb2
from tensorflow.python.data.ops import iterator_ops
from tensorflow.python.distribute import collective_all_reduce_strategy
from tensorflow.python.distribute import distribution_strategy_context as ds_context
from tensorflow.python.distribute import mirrored_strategy
from tensorflow.python.distribute import parameter_server_strategy_v2
from tensorflow.python.distribute import tpu_strategy
from tensorflow.python.eager import context
from tensorflow.python.framework import constant_op
from tensorflow.python.framework import dtypes
from tensorflow.python.framework import errors
from tensorflow.python.framework import ops
from tensorflow.python.keras import backend
from tensorflow.python.keras.distribute import distributed_file_utils
from tensorflow.python.keras.distribute import worker_training_state
from tensorflow.python.keras.optimizer_v2 import learning_rate_schedule
from tensorflow.python.keras.utils import generic_utils
from tensorflow.python.keras.utils import tf_utils
from tensorflow.python.keras.utils import version_utils
from tensorflow.python.keras.utils.data_utils import Sequence
from tensorflow.python.keras.utils.generic_utils import Progbar
from tensorflow.python.keras.utils.io_utils import path_to_string
from tensorflow.python.keras.utils.mode_keys import ModeKeys
from tensorflow.python.lib.io import file_io
from tensorflow.python.ops import array_ops
from tensorflow.python.ops import math_ops
from tensorflow.python.ops import summary_ops_v2
from tensorflow.python.platform import gfile
from tensorflow.python.platform import tf_logging as logging
from tensorflow.python.profiler import profiler_v2 as profiler
from tensorflow.python.saved_model import save_options as save_options_lib
from tensorflow.python.training import checkpoint_management
from tensorflow.python.training.saving import checkpoint_options as checkpoint_options_lib
from tensorflow.python.util import nest
from tensorflow.python.util.tf_export import keras_export
from tensorflow.tools.docs import doc_controls

try:
  import requests
except ImportError:
  requests = None


# Note: `configure_callbacks` is only used in TF1.
def configure_callbacks(callbacks,
                        model,
                        do_validation=False,
                        batch_size=None,
                        epochs=None,
                        steps_per_epoch=None,
                        samples=None,
                        verbose=1,
                        count_mode='steps',
                        mode=ModeKeys.TRAIN):
  """Configures callbacks for use in various training loops.

  Args:
      callbacks: List of Callbacks.
      model: Model being trained.
      do_validation: Whether or not validation loop will be run.
      batch_size: Number of samples per batch.
      epochs: Number of epoch to train.
      steps_per_epoch: Number of batches to run per training epoch.
      samples: Number of training samples.
      verbose: int, 0 or 1. Keras logging verbosity to pass to ProgbarLogger.
      count_mode: One of 'steps' or 'samples'. Per-batch or per-sample count.
      mode: String. One of ModeKeys.TRAIN, ModeKeys.TEST, or ModeKeys.PREDICT.
        Which loop mode to configure callbacks for.

  Returns:
      Instance of CallbackList used to control all Callbacks.
  """
  # Check if callbacks have already been configured.
  if isinstance(callbacks, CallbackList):
    return callbacks

  if not callbacks:
    callbacks = []

  # Add additional callbacks during training.
  if mode == ModeKeys.TRAIN:
    model.history = History()
    callbacks = [BaseLogger()] + (callbacks or []) + [model.history]
    if verbose:
      callbacks.append(ProgbarLogger(count_mode))
  callback_list = CallbackList(callbacks)

  # Set callback model
  callback_model = model._get_callback_model()  # pylint: disable=protected-access
  callback_list.set_model(callback_model)

  set_callback_parameters(
      callback_list,
      model,
      do_validation=do_validation,
      batch_size=batch_size,
      epochs=epochs,
      steps_per_epoch=steps_per_epoch,
      samples=samples,
      verbose=verbose,
      mode=mode)

  callback_list.model.stop_training = False
  return callback_list


def set_callback_parameters(callback_list,
                            model,
                            do_validation=False,
                            batch_size=None,
                            epochs=None,
                            steps_per_epoch=None,
                            samples=None,
                            verbose=1,
                            mode=ModeKeys.TRAIN):
  """Sets callback parameters.

  Args:
      callback_list: CallbackList instance.
      model: Model being trained.
      do_validation: Whether or not validation loop will be run.
      batch_size: Number of samples per batch.
      epochs: Number of epoch to train.
      steps_per_epoch: Number of batches to run per training epoch.
      samples: Number of training samples.
      verbose: int, 0 or 1. Keras logging verbosity to pass to ProgbarLogger.
      mode: String. One of ModeKeys.TRAIN, ModeKeys.TEST, or ModeKeys.PREDICT.
        Which loop mode to configure callbacks for.
  """
  metric_names = model.metrics_names
  for cbk in callback_list:
    if isinstance(cbk, (BaseLogger, ProgbarLogger)):
      cbk.stateful_metrics = metric_names[1:]  # Exclude `loss`

  # Set callback parameters
  callback_metrics = []
  # When we have deferred build scenario with iterator input, we will compile
  # when we standardize first batch of data.
  if mode != ModeKeys.PREDICT:
    callback_metrics = copy.copy(metric_names)
    if do_validation:
      callback_metrics += ['val_' + n for n in metric_names]
  callback_params = {
      'batch_size': batch_size,
      'epochs': epochs,
      'steps': steps_per_epoch,
      'samples': samples,
      'verbose': verbose,
      'do_validation': do_validation,
      'metrics': callback_metrics,
  }
  callback_list.set_params(callback_params)


def _is_generator_like(data):
  """Checks if data is a generator, Sequence, or Iterator."""
  return (hasattr(data, '__next__') or hasattr(data, 'next') or isinstance(
      data, (Sequence, iterator_ops.Iterator, iterator_ops.IteratorBase)))


def make_logs(model, logs, outputs, mode, prefix=''):
  """Computes logs for sending to `on_batch_end` methods."""
  metric_names = model.metrics_names
  if mode in {ModeKeys.TRAIN, ModeKeys.TEST} and metric_names:
    for label, output in zip(metric_names, outputs):
      logs[prefix + label] = output
  else:
    logs['outputs'] = outputs
  return logs


@keras_export('keras.callbacks.CallbackList')
class CallbackList:
  """Container abstracting a list of callbacks."""

  def __init__(self,
               callbacks=None,
               add_history=False,
               add_progbar=False,
               model=None,
               **params):
    """Container for `Callback` instances.

    This object wraps a list of `Callback` instances, making it possible
    to call them all at once via a single endpoint
    (e.g. `callback_list.on_epoch_end(...)`).

    Args:
      callbacks: List of `Callback` instances.
      add_history: Whether a `History` callback should be added, if one does not
        already exist in the `callbacks` list.
      add_progbar: Whether a `ProgbarLogger` callback should be added, if one
        does not already exist in the `callbacks` list.
      model: The `Model` these callbacks are used with.
      **params: If provided, parameters will be passed to each `Callback` via
        `Callback.set_params`.
    """
    self.callbacks = nest.flatten(callbacks) if callbacks else []
    self._add_default_callbacks(add_history, add_progbar)

    if model:
      self.set_model(model)
    if params:
      self.set_params(params)

    # Performance optimization: determines if batch hooks need to be called.
    # pylint: disable=protected-access
    self._supports_tf_logs = all(
        getattr(cb, '_supports_tf_logs', False) for cb in self.callbacks)
    self._batch_hooks_support_tf_logs = all(
        getattr(cb, '_supports_tf_logs', False)
        for cb in self.callbacks
<<<<<<< HEAD
        if cb._implements_train_batch_hooks() or cb
        ._implements_test_batch_hooks() or cb._implements_predict_batch_hooks())
=======
        if cb._implements_train_batch_hooks()
        or cb._implements_test_batch_hooks()
        or cb._implements_predict_batch_hooks())
>>>>>>> 6b98447e

    self._should_call_train_batch_hooks = any(
        cb._implements_train_batch_hooks() for cb in self.callbacks)
    self._should_call_test_batch_hooks = any(
        cb._implements_test_batch_hooks() for cb in self.callbacks)
    self._should_call_predict_batch_hooks = any(
        cb._implements_predict_batch_hooks() for cb in self.callbacks)
    # pylint: enable=protected-access

    self._disallow_batch_hooks_in_ps_strategy()

    # Performance check: Check batch hooks for slowness compared to batch time.
    # Only run check for custom callbacks (i.e. not present in this file).
    self._check_timing = any(
        cbk.__class__.__name__ not in globals() for cbk in self.callbacks)
    self._num_batches_for_timing_check = 5
    self._hook_times = {}
    self._batch_start_time = None
    self._batch_times = []

  def _add_default_callbacks(self, add_history, add_progbar):
    """Adds `Callback`s that are always present."""
    self._progbar = None
    self._history = None

    for cb in self.callbacks:
      if isinstance(cb, ProgbarLogger):
        self._progbar = cb
      elif isinstance(cb, History):
        self._history = cb

    if self._progbar is None and add_progbar:
      self._progbar = ProgbarLogger(count_mode='steps')
      self.callbacks.insert(0, self._progbar)

    if self._history is None and add_history:
      self._history = History()
      self.callbacks.append(self._history)

  def _process_logs(self, logs, is_batch_hook=False):
    """Turns tensors into numpy arrays or Python scalars if necessary."""
    if logs is None:
      return {}
    if self._supports_tf_logs:
      return logs
    if is_batch_hook and self._batch_hooks_support_tf_logs:
      return logs
    return tf_utils.sync_to_numpy_or_python_type(logs)

  def append(self, callback):
    self.callbacks.append(callback)

  def set_params(self, params):
    self.params = params
    for callback in self.callbacks:
      callback.set_params(params)

  def set_model(self, model):
    self.model = model
    if self._history:
      model.history = self._history
    for callback in self.callbacks:
      callback.set_model(model)

  def _call_batch_hook(self, mode, hook, batch, logs=None):
    """Helper function for all batch_{begin | end} methods."""
    if not self.callbacks:
      return

    if hook == 'begin':
      self._call_batch_begin_hook(mode, batch, logs)
    elif hook == 'end':
      self._call_batch_end_hook(mode, batch, logs)
    else:
      raise ValueError('Unrecognized hook: {}'.format(hook))

  def _call_batch_begin_hook(self, mode, batch, logs):
    """Helper function for `on_*_batch_begin` methods."""
    hook_name = 'on_{mode}_batch_begin'.format(mode=mode)
    self._call_batch_hook_helper(hook_name, batch, logs)

    if self._check_timing:
      self._batch_start_time = time.time()

  def _call_batch_end_hook(self, mode, batch, logs):
    """Helper function for `on_*_batch_end` methods."""
    hook_name = 'on_{mode}_batch_end'.format(mode=mode)

    if self._check_timing and batch >= 1:
      batch_time = time.time() - self._batch_start_time
      self._batch_times.append(batch_time)

    self._call_batch_hook_helper(hook_name, batch, logs)

    if len(self._batch_times) >= self._num_batches_for_timing_check:
      end_hook_name = hook_name
      begin_hook_name = 'on_{mode}_batch_begin'.format(mode=mode)
      avg_batch_time = sum(self._batch_times) / len(self._batch_times)
      avg_end_hook_time = sum(self._hook_times[end_hook_name]) / len(
          self._hook_times[end_hook_name])
      avg_begin_hook_time = sum(self._hook_times[begin_hook_name]) / len(
          self._hook_times[begin_hook_name])

      threshold_time = 1.0 * avg_batch_time
      warning_msg = ('Callback method `{hook}` is slow compared to '
                     'the batch time (batch time: {batch_time:.4f}s vs '
                     '`{hook}` time: {hook_time:.4f}s). Check your callbacks.')
      if avg_begin_hook_time > threshold_time:
        logging.warning(warning_msg.format(
            hook=begin_hook_name,
            batch_time=avg_batch_time,
            hook_time=avg_begin_hook_time))
      if avg_end_hook_time > threshold_time:
        logging.warning(warning_msg.format(
            hook=end_hook_name,
            batch_time=avg_batch_time,
            hook_time=avg_end_hook_time))
      self._check_timing = False
      self._batch_start_time = None
      self._batch_times = []
      self._hook_times = {}

  def _call_batch_hook_helper(self, hook_name, batch, logs):
    """Helper function for `on_*_batch_*` methods."""
    if self._check_timing:
      start_time = time.time()

    logs = self._process_logs(logs, is_batch_hook=True)
    for callback in self.callbacks:
      hook = getattr(callback, hook_name)
      hook(batch, logs)

    if self._check_timing:
      if hook_name not in self._hook_times:
        self._hook_times[hook_name] = []
      self._hook_times[hook_name].append(time.time() - start_time)

  def _call_begin_hook(self, mode):
    """Helper function for on_{train|test|predict}_begin methods."""
    if mode == ModeKeys.TRAIN:
      self.on_train_begin()
    elif mode == ModeKeys.TEST:
      self.on_test_begin()
    else:
      self.on_predict_begin()

  def _call_end_hook(self, mode):
    """Helper function for on_{train|test|predict}_end methods."""
    if mode == ModeKeys.TRAIN:
      self.on_train_end()
    elif mode == ModeKeys.TEST:
      self.on_test_end()
    else:
      self.on_predict_end()

  def on_batch_begin(self, batch, logs=None):
    if self._should_call_train_batch_hooks:
      self._call_batch_hook(ModeKeys.TRAIN, 'begin', batch, logs=logs)

  def on_batch_end(self, batch, logs=None):
    if self._should_call_train_batch_hooks:
      self._call_batch_hook(ModeKeys.TRAIN, 'end', batch, logs=logs)

  def on_epoch_begin(self, epoch, logs=None):
    """Calls the `on_epoch_begin` methods of its callbacks.

    This function should only be called during TRAIN mode.

    Args:
        epoch: Integer, index of epoch.
        logs: Dict. Currently no data is passed to this argument for this method
          but that may change in the future.
    """
    logs = self._process_logs(logs)
    for callback in self.callbacks:
      callback.on_epoch_begin(epoch, logs)

  def on_epoch_end(self, epoch, logs=None):
    """Calls the `on_epoch_end` methods of its callbacks.

    This function should only be called during TRAIN mode.

    Args:
        epoch: Integer, index of epoch.
        logs: Dict, metric results for this training epoch, and for the
          validation epoch if validation is performed. Validation result keys
          are prefixed with `val_`.
    """
    logs = self._process_logs(logs)
    for callback in self.callbacks:
      callback.on_epoch_end(epoch, logs)

  def on_train_batch_begin(self, batch, logs=None):
    """Calls the `on_train_batch_begin` methods of its callbacks.

    Args:
        batch: Integer, index of batch within the current epoch.
        logs: Dict, contains the return value of `model.train_step`. Typically,
          the values of the `Model`'s metrics are returned.  Example:
          `{'loss': 0.2, 'accuracy': 0.7}`.
    """
    if self._should_call_train_batch_hooks:
      self._call_batch_hook(ModeKeys.TRAIN, 'begin', batch, logs=logs)

  def on_train_batch_end(self, batch, logs=None):
    """Calls the `on_train_batch_end` methods of its callbacks.

    Args:
        batch: Integer, index of batch within the current epoch.
        logs: Dict. Aggregated metric results up until this batch.
    """
    if self._should_call_train_batch_hooks:
      self._call_batch_hook(ModeKeys.TRAIN, 'end', batch, logs=logs)

  def on_test_batch_begin(self, batch, logs=None):
    """Calls the `on_test_batch_begin` methods of its callbacks.

    Args:
        batch: Integer, index of batch within the current epoch.
        logs: Dict, contains the return value of `model.test_step`. Typically,
          the values of the `Model`'s metrics are returned.  Example:
          `{'loss': 0.2, 'accuracy': 0.7}`.
    """
    if self._should_call_test_batch_hooks:
      self._call_batch_hook(ModeKeys.TEST, 'begin', batch, logs=logs)

  def on_test_batch_end(self, batch, logs=None):
    """Calls the `on_test_batch_end` methods of its callbacks.

    Args:
        batch: Integer, index of batch within the current epoch.
        logs: Dict. Aggregated metric results up until this batch.
    """
    if self._should_call_test_batch_hooks:
      self._call_batch_hook(ModeKeys.TEST, 'end', batch, logs=logs)

  def on_predict_batch_begin(self, batch, logs=None):
    """Calls the `on_predict_batch_begin` methods of its callbacks.

    Args:
        batch: Integer, index of batch within the current epoch.
        logs: Dict, contains the return value of `model.predict_step`,
          it typically returns a dict with a key 'outputs' containing
          the model's outputs.
    """
    if self._should_call_predict_batch_hooks:
      self._call_batch_hook(ModeKeys.PREDICT, 'begin', batch, logs=logs)

  def on_predict_batch_end(self, batch, logs=None):
    """Calls the `on_predict_batch_end` methods of its callbacks.

    Args:
        batch: Integer, index of batch within the current epoch.
        logs: Dict. Aggregated metric results up until this batch.
    """
    if self._should_call_predict_batch_hooks:
      self._call_batch_hook(ModeKeys.PREDICT, 'end', batch, logs=logs)

  def on_train_begin(self, logs=None):
    """Calls the `on_train_begin` methods of its callbacks.

    Args:
        logs: Dict. Currently no data is passed to this argument for this method
          but that may change in the future.
    """
    logs = self._process_logs(logs)
    for callback in self.callbacks:
      callback.on_train_begin(logs)

  def on_train_end(self, logs=None):
    """Calls the `on_train_end` methods of its callbacks.

    Args:
        logs: Dict. Currently no data is passed to this argument for this method
          but that may change in the future.
    """
    logs = self._process_logs(logs)
    for callback in self.callbacks:
      callback.on_train_end(logs)

  def on_test_begin(self, logs=None):
    """Calls the `on_test_begin` methods of its callbacks.

    Args:
        logs: Dict. Currently no data is passed to this argument for this method
          but that may change in the future.
    """
    logs = self._process_logs(logs)
    for callback in self.callbacks:
      callback.on_test_begin(logs)

  def on_test_end(self, logs=None):
    """Calls the `on_test_end` methods of its callbacks.

    Args:
        logs: Dict. Currently no data is passed to this argument for this method
          but that may change in the future.
    """
    logs = self._process_logs(logs)
    for callback in self.callbacks:
      callback.on_test_end(logs)

  def on_predict_begin(self, logs=None):
    """Calls the 'on_predict_begin` methods of its callbacks.

    Args:
        logs: Dict. Currently no data is passed to this argument for this method
          but that may change in the future.
    """
    logs = self._process_logs(logs)
    for callback in self.callbacks:
      callback.on_predict_begin(logs)

  def on_predict_end(self, logs=None):
    """Calls the `on_predict_end` methods of its callbacks.

    Args:
        logs: Dict. Currently no data is passed to this argument for this method
          but that may change in the future.
    """
    logs = self._process_logs(logs)
    for callback in self.callbacks:
      callback.on_predict_end(logs)

  def __iter__(self):
    return iter(self.callbacks)

  def _disallow_batch_hooks_in_ps_strategy(self):
    """Error out if batch-level callbacks are passed with PSStrategy."""
    # pylint: disable=protected-access
    strategy = ds_context.get_strategy()
    if strategy._should_use_with_coordinator:
      unsupported_callbacks = []
      for cb in self.callbacks:
        # These Callbacks can accept RemoteValues directly.
        if getattr(cb, '_supports_tf_logs', False):
          continue
        if (cb._implements_train_batch_hooks() or
            cb._implements_test_batch_hooks() or
            cb._implements_predict_batch_hooks()):
          unsupported_callbacks.append(cb)
      if unsupported_callbacks:
        raise ValueError('Batch-level `Callback`s are not supported with '
                         '`ParameterServerStrategy`. Found unsupported '
                         'callbacks: {}'.format(unsupported_callbacks))
    # pylint: enable=protected-access


@keras_export('keras.callbacks.Callback')
class Callback:
  """Abstract base class used to build new callbacks.

  Callbacks can be passed to keras methods such as `fit`, `evaluate`, and
  `predict` in order to hook into the various stages of the model training and
  inference lifecycle.

  To create a custom callback, subclass `keras.callbacks.Callback` and override
  the method associated with the stage of interest. See
  https://www.tensorflow.org/guide/keras/custom_callback for more information.

  Example:

  >>> training_finished = False
  >>> class MyCallback(tf.keras.callbacks.Callback):
  ...   def on_train_end(self, logs=None):
  ...     global training_finished
  ...     training_finished = True
  >>> model = tf.keras.Sequential([tf.keras.layers.Dense(1, input_shape=(1,))])
  >>> model.compile(loss='mean_squared_error')
  >>> model.fit(tf.constant([[1.0]]), tf.constant([[1.0]]),
  ...           callbacks=[MyCallback()])
  >>> assert training_finished == True

  If you want to use `Callback` objects in a custom training loop:

  1. You should pack all your callbacks into a single `callbacks.CallbackList`
     so they can all be called together.
  2. You will need to manually call all the `on_*` methods at the apropriate
     locations in your loop. Like this:

     ```
     callbacks =  tf.keras.callbacks.CallbackList([...])
     callbacks.append(...)

     callbacks.on_train_begin(...)
     for epoch in range(EPOCHS):
       callbacks.on_epoch_begin(epoch)
       for i, data in dataset.enumerate():
         callbacks.on_train_batch_begin(i)
         batch_logs = model.train_step(data)
         callbacks.on_train_batch_end(i, batch_logs)
       epoch_logs = ...
       callbacks.on_epoch_end(epoch, epoch_logs)
     final_logs=...
     callbacks.on_train_end(final_logs)
     ```

  Attributes:
      params: Dict. Training parameters
          (eg. verbosity, batch size, number of epochs...).
      model: Instance of `keras.models.Model`.
          Reference of the model being trained.

  The `logs` dictionary that callback methods
  take as argument will contain keys for quantities relevant to
  the current batch or epoch (see method-specific docstrings).
  """

  def __init__(self):
    self.validation_data = None  # pylint: disable=g-missing-from-attributes
    self.model = None
    # Whether this Callback should only run on the chief worker in a
    # Multi-Worker setting.
    # TODO(omalleyt): Make this attr public once solution is stable.
    self._chief_worker_only = None
    self._supports_tf_logs = False

  def set_params(self, params):
    self.params = params

  def set_model(self, model):
    self.model = model

  @doc_controls.for_subclass_implementers
  @generic_utils.default
  def on_batch_begin(self, batch, logs=None):
    """A backwards compatibility alias for `on_train_batch_begin`."""

  @doc_controls.for_subclass_implementers
  @generic_utils.default
  def on_batch_end(self, batch, logs=None):
    """A backwards compatibility alias for `on_train_batch_end`."""

  @doc_controls.for_subclass_implementers
  def on_epoch_begin(self, epoch, logs=None):
    """Called at the start of an epoch.

    Subclasses should override for any actions to run. This function should only
    be called during TRAIN mode.

    Args:
        epoch: Integer, index of epoch.
        logs: Dict. Currently no data is passed to this argument for this method
          but that may change in the future.
    """

  @doc_controls.for_subclass_implementers
  def on_epoch_end(self, epoch, logs=None):
    """Called at the end of an epoch.

    Subclasses should override for any actions to run. This function should only
    be called during TRAIN mode.

    Args:
        epoch: Integer, index of epoch.
        logs: Dict, metric results for this training epoch, and for the
          validation epoch if validation is performed. Validation result keys
          are prefixed with `val_`. For training epoch, the values of the
         `Model`'s metrics are returned. Example : `{'loss': 0.2, 'accuracy':
           0.7}`.
    """

  @doc_controls.for_subclass_implementers
  @generic_utils.default
  def on_train_batch_begin(self, batch, logs=None):
    """Called at the beginning of a training batch in `fit` methods.

    Subclasses should override for any actions to run.

    Note that if the `steps_per_execution` argument to `compile` in
    `tf.keras.Model` is set to `N`, this method will only be called every `N`
    batches.

    Args:
        batch: Integer, index of batch within the current epoch.
        logs: Dict, contains the return value of `model.train_step`. Typically,
          the values of the `Model`'s metrics are returned.  Example:
          `{'loss': 0.2, 'accuracy': 0.7}`.
    """
    # For backwards compatibility.
    self.on_batch_begin(batch, logs=logs)

  @doc_controls.for_subclass_implementers
  @generic_utils.default
  def on_train_batch_end(self, batch, logs=None):
    """Called at the end of a training batch in `fit` methods.

    Subclasses should override for any actions to run.

    Note that if the `steps_per_execution` argument to `compile` in
    `tf.keras.Model` is set to `N`, this method will only be called every `N`
    batches.

    Args:
        batch: Integer, index of batch within the current epoch.
        logs: Dict. Aggregated metric results up until this batch.
    """
    # For backwards compatibility.
    self.on_batch_end(batch, logs=logs)

  @doc_controls.for_subclass_implementers
  @generic_utils.default
  def on_test_batch_begin(self, batch, logs=None):
    """Called at the beginning of a batch in `evaluate` methods.

    Also called at the beginning of a validation batch in the `fit`
    methods, if validation data is provided.

    Subclasses should override for any actions to run.

    Note that if the `steps_per_execution` argument to `compile` in
    `tf.keras.Model` is set to `N`, this method will only be called every `N`
    batches.

    Args:
        batch: Integer, index of batch within the current epoch.
        logs: Dict, contains the return value of `model.test_step`. Typically,
          the values of the `Model`'s metrics are returned.  Example:
          `{'loss': 0.2, 'accuracy': 0.7}`.
    """

  @doc_controls.for_subclass_implementers
  @generic_utils.default
  def on_test_batch_end(self, batch, logs=None):
    """Called at the end of a batch in `evaluate` methods.

    Also called at the end of a validation batch in the `fit`
    methods, if validation data is provided.

    Subclasses should override for any actions to run.

    Note that if the `steps_per_execution` argument to `compile` in
    `tf.keras.Model` is set to `N`, this method will only be called every `N`
    batches.

    Args:
        batch: Integer, index of batch within the current epoch.
        logs: Dict. Aggregated metric results up until this batch.
    """

  @doc_controls.for_subclass_implementers
  @generic_utils.default
  def on_predict_batch_begin(self, batch, logs=None):
    """Called at the beginning of a batch in `predict` methods.

    Subclasses should override for any actions to run.

    Note that if the `steps_per_execution` argument to `compile` in
    `tf.keras.Model` is set to `N`, this method will only be called every `N`
    batches.

    Args:
        batch: Integer, index of batch within the current epoch.
        logs: Dict, contains the return value of `model.predict_step`,
          it typically returns a dict with a key 'outputs' containing
          the model's outputs.
    """

  @doc_controls.for_subclass_implementers
  @generic_utils.default
  def on_predict_batch_end(self, batch, logs=None):
    """Called at the end of a batch in `predict` methods.

    Subclasses should override for any actions to run.

    Note that if the `steps_per_execution` argument to `compile` in
    `tf.keras.Model` is set to `N`, this method will only be called every `N`
    batches.

    Args:
        batch: Integer, index of batch within the current epoch.
        logs: Dict. Aggregated metric results up until this batch.
    """

  @doc_controls.for_subclass_implementers
  def on_train_begin(self, logs=None):
    """Called at the beginning of training.

    Subclasses should override for any actions to run.

    Args:
        logs: Dict. Currently no data is passed to this argument for this method
          but that may change in the future.
    """

  @doc_controls.for_subclass_implementers
  def on_train_end(self, logs=None):
    """Called at the end of training.

    Subclasses should override for any actions to run.

    Args:
        logs: Dict. Currently the output of the last call to `on_epoch_end()`
          is passed to this argument for this method but that may change in
          the future.
    """

  @doc_controls.for_subclass_implementers
  def on_test_begin(self, logs=None):
    """Called at the beginning of evaluation or validation.

    Subclasses should override for any actions to run.

    Args:
        logs: Dict. Currently no data is passed to this argument for this method
          but that may change in the future.
    """

  @doc_controls.for_subclass_implementers
  def on_test_end(self, logs=None):
    """Called at the end of evaluation or validation.

    Subclasses should override for any actions to run.

    Args:
        logs: Dict. Currently the output of the last call to
          `on_test_batch_end()` is passed to this argument for this method
          but that may change in the future.
    """

  @doc_controls.for_subclass_implementers
  def on_predict_begin(self, logs=None):
    """Called at the beginning of prediction.

    Subclasses should override for any actions to run.

    Args:
        logs: Dict. Currently no data is passed to this argument for this method
          but that may change in the future.
    """

  @doc_controls.for_subclass_implementers
  def on_predict_end(self, logs=None):
    """Called at the end of prediction.

    Subclasses should override for any actions to run.

    Args:
        logs: Dict. Currently no data is passed to this argument for this method
          but that may change in the future.
    """

  def _implements_train_batch_hooks(self):
    """Determines if this Callback should be called for each train batch."""
    return (not generic_utils.is_default(self.on_batch_begin) or
            not generic_utils.is_default(self.on_batch_end) or
            not generic_utils.is_default(self.on_train_batch_begin) or
            not generic_utils.is_default(self.on_train_batch_end))

  def _implements_test_batch_hooks(self):
    """Determines if this Callback should be called for each test batch."""
    return (not generic_utils.is_default(self.on_test_batch_begin) or
            not generic_utils.is_default(self.on_test_batch_end))

  def _implements_predict_batch_hooks(self):
    """Determines if this Callback should be called for each predict batch."""
    return (not generic_utils.is_default(self.on_predict_batch_begin) or
            not generic_utils.is_default(self.on_predict_batch_end))


@keras_export('keras.callbacks.BaseLogger')
class BaseLogger(Callback):
  """Callback that accumulates epoch averages of metrics.

  This callback is automatically applied to every Keras model.

  Args:
      stateful_metrics: Iterable of string names of metrics that
          should *not* be averaged over an epoch.
          Metrics in this list will be logged as-is in `on_epoch_end`.
          All others will be averaged in `on_epoch_end`.
  """

  def __init__(self, stateful_metrics=None):
    super(BaseLogger, self).__init__()
    self.stateful_metrics = set(stateful_metrics or [])

  def on_epoch_begin(self, epoch, logs=None):
    self.seen = 0
    self.totals = {}

  def on_batch_end(self, batch, logs=None):
    logs = logs or {}
    batch_size = logs.get('size', 0)
    # In case of distribution strategy we can potentially run multiple steps
    # at the same time, we should account for that in the `seen` calculation.
    num_steps = logs.get('num_steps', 1)
    self.seen += batch_size * num_steps

    for k, v in logs.items():
      if k in self.stateful_metrics:
        self.totals[k] = v
      else:
        if k in self.totals:
          self.totals[k] += v * batch_size
        else:
          self.totals[k] = v * batch_size

  def on_epoch_end(self, epoch, logs=None):
    if logs is not None:
      for k in self.params['metrics']:
        if k in self.totals:
          # Make value available to next callbacks.
          if k in self.stateful_metrics:
            logs[k] = self.totals[k]
          else:
            logs[k] = self.totals[k] / self.seen


@keras_export('keras.callbacks.TerminateOnNaN')
class TerminateOnNaN(Callback):
  """Callback that terminates training when a NaN loss is encountered.
  """

  def __init__(self):
    super(TerminateOnNaN, self).__init__()
    self._supports_tf_logs = True

  def on_batch_end(self, batch, logs=None):
    logs = logs or {}
    loss = logs.get('loss')
    if loss is not None:
      loss = tf_utils.sync_to_numpy_or_python_type(loss)
      if np.isnan(loss) or np.isinf(loss):
        print('Batch %d: Invalid loss, terminating training' % (batch))
        self.model.stop_training = True


@keras_export('keras.callbacks.ProgbarLogger')
class ProgbarLogger(Callback):
  """Callback that prints metrics to stdout.

  Args:
      count_mode: One of `"steps"` or `"samples"`.
          Whether the progress bar should
          count samples seen or steps (batches) seen.
      stateful_metrics: Iterable of string names of metrics that
          should *not* be averaged over an epoch.
          Metrics in this list will be logged as-is.
          All others will be averaged over time (e.g. loss, etc).
          If not provided, defaults to the `Model`'s metrics.

  Raises:
      ValueError: In case of invalid `count_mode`.
  """

  def __init__(self, count_mode='samples', stateful_metrics=None):
    super(ProgbarLogger, self).__init__()
    self._supports_tf_logs = True
    if count_mode == 'samples':
      self.use_steps = False
    elif count_mode == 'steps':
      self.use_steps = True
    else:
      raise ValueError('Unknown `count_mode`: ' + str(count_mode))
    # Defaults to all Model's metrics except for loss.
    self.stateful_metrics = set(stateful_metrics) if stateful_metrics else set()

    self.seen = 0
    self.progbar = None
    self.target = None
    self.verbose = 1
    self.epochs = 1

    self._train_step, self._test_step, self._predict_step = None, None, None
    self._call_batch_hooks = True

    self._called_in_fit = False

  def set_params(self, params):
    self.verbose = params['verbose']
    self.epochs = params['epochs']
    if self.use_steps and 'steps' in params:
      self.target = params['steps']
    elif not self.use_steps and 'samples' in params:
      self.target = params['samples']
    else:
      self.target = None  # Will be inferred at the end of the first epoch.

    self._call_batch_hooks = self.verbose == 1
    if self.target is None:
      try:
        self._train_step = self.model._train_counter  # pylint: disable=protected-access
        self._test_step = self.model._test_counter  # pylint: disable=protected-access
        self._predict_step = self.model._predict_counter  # pylint: disable=protected-access
      except AttributeError:
        self._call_batch_hooks = True

  def on_train_begin(self, logs=None):
    # When this logger is called inside `fit`, validation is silent.
    self._called_in_fit = True

  def on_test_begin(self, logs=None):
    if not self._called_in_fit:
      self._reset_progbar()
      self._maybe_init_progbar()

  def on_predict_begin(self, logs=None):
    self._reset_progbar()
    self._maybe_init_progbar()

  def on_epoch_begin(self, epoch, logs=None):
    self._reset_progbar()
    self._maybe_init_progbar()
    if self.verbose and self.epochs > 1:
      print('Epoch %d/%d' % (epoch + 1, self.epochs))

  def on_train_batch_end(self, batch, logs=None):
    self._batch_update_progbar(batch, logs)

  def on_test_batch_end(self, batch, logs=None):
    if not self._called_in_fit:
      self._batch_update_progbar(batch, logs)

  def on_predict_batch_end(self, batch, logs=None):
    # Don't pass prediction results.
    self._batch_update_progbar(batch, None)

  def on_epoch_end(self, epoch, logs=None):
    self._finalize_progbar(logs, self._train_step)

  def on_test_end(self, logs=None):
    if not self._called_in_fit:
      self._finalize_progbar(logs, self._test_step)

  def on_predict_end(self, logs=None):
    self._finalize_progbar(logs, self._predict_step)

  def _reset_progbar(self):
    self.seen = 0
    self.progbar = None

  def _maybe_init_progbar(self):
    """Instantiate a `Progbar` if not yet, and update the stateful metrics."""
    # TODO(rchao): Legacy TF1 code path may use list for
    # `self.stateful_metrics`. Remove "cast to set" when TF1 support is dropped.
    self.stateful_metrics = set(self.stateful_metrics)

    if self.model:
      # Update the existing stateful metrics as `self.model.metrics` may contain
      # updated metrics after `MetricsContainer` is built in the first train
      # step.
      self.stateful_metrics = self.stateful_metrics.union(
          set(m.name for m in self.model.metrics))

    if self.progbar is None:
      self.progbar = Progbar(
          target=self.target,
          verbose=self.verbose,
          stateful_metrics=self.stateful_metrics,
          unit_name='step' if self.use_steps else 'sample')

    self.progbar._update_stateful_metrics(self.stateful_metrics)  # pylint: disable=protected-access

  def _implements_train_batch_hooks(self):
    return self._call_batch_hooks

  def _implements_test_batch_hooks(self):
    return self._call_batch_hooks

  def _implements_predict_batch_hooks(self):
    return self._call_batch_hooks

  def _batch_update_progbar(self, batch, logs=None):
    """Updates the progbar."""
    logs = logs or {}
    self._maybe_init_progbar()
    if self.use_steps:
      self.seen = batch + 1  # One-indexed.
    else:
      # v1 path only.
      logs = copy.copy(logs)
      batch_size = logs.pop('size', 0)
      num_steps = logs.pop('num_steps', 1)
      logs.pop('batch', None)
      add_seen = num_steps * batch_size
      self.seen += add_seen

    if self.verbose == 1:
      # Only block async when verbose = 1.
      logs = tf_utils.sync_to_numpy_or_python_type(logs)
      self.progbar.update(self.seen, list(logs.items()), finalize=False)

  def _finalize_progbar(self, logs, counter):
    logs = tf_utils.sync_to_numpy_or_python_type(logs or {})
    if self.target is None:
      if counter is not None:
        counter = counter.numpy()
        if not self.use_steps:
          counter *= logs.get('size', 1)
      self.target = counter or self.seen
      self.progbar.target = self.target
    self.progbar.update(self.target, list(logs.items()), finalize=True)


@keras_export('keras.callbacks.History')
class History(Callback):
  """Callback that records events into a `History` object.

  This callback is automatically applied to
  every Keras model. The `History` object
  gets returned by the `fit` method of models.

  Example:

  >>> model = tf.keras.models.Sequential([tf.keras.layers.Dense(10)])
  >>> model.compile(tf.keras.optimizers.SGD(), loss='mse')
  >>> history = model.fit(np.arange(100).reshape(5, 20), np.zeros(5),
  ...                     epochs=10)
  >>> print(history.params)
  {'verbose': 1, 'epochs': 10, 'steps': 1}
  >>> # check the keys of history object
  >>> print(history.history.keys())
  dict_keys(['loss'])

  """

  def __init__(self):
    super(History, self).__init__()
    self.history = {}

  def on_train_begin(self, logs=None):
    self.epoch = []

  def on_epoch_end(self, epoch, logs=None):
    logs = logs or {}
    self.epoch.append(epoch)
    for k, v in logs.items():
      self.history.setdefault(k, []).append(v)

    # Set the history attribute on the model after the epoch ends. This will
    # make sure that the state which is set is the latest one.
    self.model.history = self


@keras_export('keras.callbacks.ModelCheckpoint')
class ModelCheckpoint(Callback):
  """Callback to save the Keras model or model weights at some frequency.

  `ModelCheckpoint` callback is used in conjunction with training using
  `model.fit()` to save a model or weights (in a checkpoint file) at some
  interval, so the model or weights can be loaded later to continue the training
  from the state saved.

  A few options this callback provides include:

  - Whether to only keep the model that has achieved the "best performance" so
    far, or whether to save the model at the end of every epoch regardless of
    performance.
  - Definition of 'best'; which quantity to monitor and whether it should be
    maximized or minimized.
  - The frequency it should save at. Currently, the callback supports saving at
    the end of every epoch, or after a fixed number of training batches.
  - Whether only weights are saved, or the whole model is saved.

  Note: If you get `WARNING:tensorflow:Can save best model only with <name>
  available, skipping` see the description of the `monitor` argument for
  details on how to get this right.

  Example:

  ```python
  model.compile(loss=..., optimizer=...,
                metrics=['accuracy'])

  EPOCHS = 10
  checkpoint_filepath = '/tmp/checkpoint'
  model_checkpoint_callback = tf.keras.callbacks.ModelCheckpoint(
      filepath=checkpoint_filepath,
      save_weights_only=True,
      monitor='val_accuracy',
      mode='max',
      save_best_only=True)

  # Model weights are saved at the end of every epoch, if it's the best seen
  # so far.
  model.fit(epochs=EPOCHS, callbacks=[model_checkpoint_callback])

  # The model weights (that are considered the best) are loaded into the model.
  model.load_weights(checkpoint_filepath)
  ```

  Args:
      filepath: string or `PathLike`, path to save the model file. e.g.
        filepath = os.path.join(working_dir, 'ckpt', file_name). `filepath`
        can contain named formatting options, which will be filled the value of
        `epoch` and keys in `logs` (passed in `on_epoch_end`). For example: if
        `filepath` is `weights.{epoch:02d}-{val_loss:.2f}.hdf5`, then the model
        checkpoints will be saved with the epoch number and the validation loss
        in the filename. The directory of the filepath should not be reused by
        any other callbacks to avoid conflicts.
      monitor: The metric name to monitor. Typically the metrics are set by the
        `Model.compile` method. Note:

        * Prefix the name with `"val_`" to monitor validation metrics.
        * Use `"loss"` or "`val_loss`" to monitor the model's total loss.
        * If you specify metrics as strings, like `"accuracy"`, pass the same
          string (with or without the `"val_"` prefix).
        * If you pass `metrics.Metric` objects, `monitor` should be set to
          `metric.name`
        * If you're not sure about the metric names you can check the contents
          of the `history.history` dictionary returned by
          `history = model.fit()`
        * Multi-output models set additional prefixes on the metric names.

      verbose: verbosity mode, 0 or 1.
      save_best_only: if `save_best_only=True`, it only saves when the model
        is considered the "best" and the latest best model according to the
        quantity monitored will not be overwritten. If `filepath` doesn't
        contain formatting options like `{epoch}` then `filepath` will be
        overwritten by each new better model.
      mode: one of {'auto', 'min', 'max'}. If `save_best_only=True`, the
        decision to overwrite the current save file is made based on either
        the maximization or the minimization of the monitored quantity.
        For `val_acc`, this should be `max`, for `val_loss` this should be
        `min`, etc. In `auto` mode, the mode is set to `max` if the quantities
        monitored are 'acc' or start with 'fmeasure' and are set to `min` for
        the rest of the quantities.
      save_weights_only: if True, then only the model's weights will be saved
        (`model.save_weights(filepath)`), else the full model is saved
        (`model.save(filepath)`).
      save_freq: `'epoch'` or integer. When using `'epoch'`, the callback saves
        the model after each epoch. When using integer, the callback saves the
        model at end of this many batches. If the `Model` is compiled with
        `steps_per_execution=N`, then the saving criteria will be
        checked every Nth batch. Note that if the saving isn't aligned to
        epochs, the monitored metric may potentially be less reliable (it
        could reflect as little as 1 batch, since the metrics get reset every
        epoch). Defaults to `'epoch'`.
      options: Optional `tf.train.CheckpointOptions` object if
        `save_weights_only` is true or optional `tf.saved_model.SaveOptions`
        object if `save_weights_only` is false.
      **kwargs: Additional arguments for backwards compatibility. Possible key
        is `period`.
  """

  def __init__(self,
               filepath,
               monitor='val_loss',
               verbose=0,
               save_best_only=False,
               save_weights_only=False,
               mode='auto',
               save_freq='epoch',
               options=None,
               **kwargs):
    super(ModelCheckpoint, self).__init__()
    self._supports_tf_logs = True
    self.monitor = monitor
    self.verbose = verbose
    self.filepath = path_to_string(filepath)
    self.save_best_only = save_best_only
    self.save_weights_only = save_weights_only
    self.save_freq = save_freq
    self.epochs_since_last_save = 0
    self._batches_seen_since_last_saving = 0
    self._last_batch_seen = 0

    if save_weights_only:
      if options is None or isinstance(
          options, checkpoint_options_lib.CheckpointOptions):
        self._options = options or checkpoint_options_lib.CheckpointOptions()
      else:
        raise TypeError('If save_weights_only is True, then `options` must be '
                        'either None or a tf.train.CheckpointOptions')
    else:
      if options is None or isinstance(options, save_options_lib.SaveOptions):
        self._options = options or save_options_lib.SaveOptions()
      else:
        raise TypeError('If save_weights_only is False, then `options` must be'
                        'either None or a tf.saved_model.SaveOptions')

    # Deprecated field `load_weights_on_restart` is for loading the checkpoint
    # file from `filepath` at the start of `model.fit()`
    # TODO(rchao): Remove the arg during next breaking release.
    if 'load_weights_on_restart' in kwargs:
      self.load_weights_on_restart = kwargs['load_weights_on_restart']
      logging.warning('`load_weights_on_restart` argument is deprecated. '
                      'Please use `model.load_weights()` for loading weights '
                      'before the start of `model.fit()`.')
    else:
      self.load_weights_on_restart = False

    # Deprecated field `period` is for the number of epochs between which
    # the model is saved.
    if 'period' in kwargs:
      self.period = kwargs['period']
      logging.warning('`period` argument is deprecated. Please use `save_freq` '
                      'to specify the frequency in number of batches seen.')
    else:
      self.period = 1

    if mode not in ['auto', 'min', 'max']:
      logging.warning('ModelCheckpoint mode %s is unknown, '
                      'fallback to auto mode.', mode)
      mode = 'auto'

    if mode == 'min':
      self.monitor_op = np.less
      self.best = np.Inf
    elif mode == 'max':
      self.monitor_op = np.greater
      self.best = -np.Inf
    else:
      if 'acc' in self.monitor or self.monitor.startswith('fmeasure'):
        self.monitor_op = np.greater
        self.best = -np.Inf
      else:
        self.monitor_op = np.less
        self.best = np.Inf

    if self.save_freq != 'epoch' and not isinstance(self.save_freq, int):
      raise ValueError('Unrecognized save_freq: {}'.format(self.save_freq))

    # Only the chief worker writes model checkpoints, but all workers
    # restore checkpoint at on_train_begin().
    self._chief_worker_only = False

  def on_train_begin(self, logs=None):
    if self.load_weights_on_restart:
      filepath_to_load = (
          self._get_most_recently_modified_file_matching_pattern(self.filepath))
      if (filepath_to_load is not None and
          self._checkpoint_exists(filepath_to_load)):
        try:
          # `filepath` may contain placeholders such as `{epoch:02d}`, and
          # thus it attempts to load the most recently modified file with file
          # name matching the pattern.
          self.model.load_weights(filepath_to_load)
        except (IOError, ValueError) as e:
          raise ValueError('Error loading file from {}. Reason: {}'.format(
              filepath_to_load, e))

  def _implements_train_batch_hooks(self):
    # Only call batch hooks when saving on batch
    return self.save_freq != 'epoch'

  def on_train_batch_end(self, batch, logs=None):
    if self._should_save_on_batch(batch):
      self._save_model(epoch=self._current_epoch, logs=logs)

  def on_epoch_begin(self, epoch, logs=None):
    self._current_epoch = epoch

  def on_epoch_end(self, epoch, logs=None):
    self.epochs_since_last_save += 1
    # pylint: disable=protected-access
    if self.save_freq == 'epoch':
      self._save_model(epoch=epoch, logs=logs)

  def _should_save_on_batch(self, batch):
    """Handles batch-level saving logic, supports steps_per_execution."""
    if self.save_freq == 'epoch':
      return False

    if batch <= self._last_batch_seen:  # New epoch.
      add_batches = batch + 1  # batches are zero-indexed.
    else:
      add_batches = batch - self._last_batch_seen
    self._batches_seen_since_last_saving += add_batches
    self._last_batch_seen = batch

    if self._batches_seen_since_last_saving >= self.save_freq:
      self._batches_seen_since_last_saving = 0
      return True
    return False

  def _save_model(self, epoch, logs):
    """Saves the model.

    Args:
        epoch: the epoch this iteration is in.
        logs: the `logs` dict passed in to `on_batch_end` or `on_epoch_end`.
    """
    logs = logs or {}

    if isinstance(self.save_freq,
                  int) or self.epochs_since_last_save >= self.period:
      # Block only when saving interval is reached.
      logs = tf_utils.sync_to_numpy_or_python_type(logs)
      self.epochs_since_last_save = 0
      filepath = self._get_file_path(epoch, logs)

      try:
        if self.save_best_only:
          current = logs.get(self.monitor)
          if current is None:
            logging.warning('Can save best model only with %s available, '
                            'skipping.', self.monitor)
          else:
            if self.monitor_op(current, self.best):
              if self.verbose > 0:
                print('\nEpoch %05d: %s improved from %0.5f to %0.5f,'
                      ' saving model to %s' % (epoch + 1, self.monitor,
                                               self.best, current, filepath))
              self.best = current
              if self.save_weights_only:
                self.model.save_weights(
                    filepath, overwrite=True, options=self._options)
              else:
                self.model.save(filepath, overwrite=True, options=self._options)
            else:
              if self.verbose > 0:
                print('\nEpoch %05d: %s did not improve from %0.5f' %
                      (epoch + 1, self.monitor, self.best))
        else:
          if self.verbose > 0:
            print('\nEpoch %05d: saving model to %s' % (epoch + 1, filepath))
          if self.save_weights_only:
            self.model.save_weights(
                filepath, overwrite=True, options=self._options)
          else:
            self.model.save(filepath, overwrite=True, options=self._options)

        self._maybe_remove_file()
      except IsADirectoryError as e:  # h5py 3.x
        raise IOError('Please specify a non-directory filepath for '
                      'ModelCheckpoint. Filepath used is an existing '
                      'directory: {}'.format(filepath))
      except IOError as e:  # h5py 2.x
        # `e.errno` appears to be `None` so checking the content of `e.args[0]`.
        if 'is a directory' in str(e.args[0]).lower():
          raise IOError('Please specify a non-directory filepath for '
                        'ModelCheckpoint. Filepath used is an existing '
                        'directory: {}'.format(filepath))
        # Re-throw the error for any other causes.
        raise e

  def _get_file_path(self, epoch, logs):
    """Returns the file path for checkpoint."""
    # pylint: disable=protected-access
    try:
      # `filepath` may contain placeholders such as `{epoch:02d}` and
      # `{mape:.2f}`. A mismatch between logged metrics and the path's
      # placeholders can cause formatting to fail.
      file_path = self.filepath.format(epoch=epoch + 1, **logs)
    except KeyError as e:
      raise KeyError('Failed to format this callback filepath: "{}". '
                     'Reason: {}'.format(self.filepath, e))
    self._write_filepath = distributed_file_utils.write_filepath(
        file_path, self.model.distribute_strategy)
    return self._write_filepath

  def _maybe_remove_file(self):
    # Remove the checkpoint directory in multi-worker training where this worker
    # should not checkpoint. It is a dummy directory previously saved for sync
    # distributed training.
    distributed_file_utils.remove_temp_dir_with_filepath(
        self._write_filepath, self.model.distribute_strategy)

  def _checkpoint_exists(self, filepath):
    """Returns whether the checkpoint `filepath` refers to exists."""
    if filepath.endswith('.h5'):
      return file_io.file_exists_v2(filepath)
    tf_saved_model_exists = file_io.file_exists_v2(filepath)
    tf_weights_only_checkpoint_exists = file_io.file_exists_v2(
        filepath + '.index')
    return tf_saved_model_exists or tf_weights_only_checkpoint_exists

  def _get_most_recently_modified_file_matching_pattern(self, pattern):
    """Returns the most recently modified filepath matching pattern.

    Pattern may contain python formatting placeholder. If
    `tf.train.latest_checkpoint()` does not return None, use that; otherwise,
    check for most recently modified one that matches the pattern.

    In the rare case where there are more than one pattern-matching file having
    the same modified time that is most recent among all, return the filepath
    that is largest (by `>` operator, lexicographically using the numeric
    equivalents). This provides a tie-breaker when multiple files are most
    recent. Note that a larger `filepath` can sometimes indicate a later time of
    modification (for instance, when epoch/batch is used as formatting option),
    but not necessarily (when accuracy or loss is used). The tie-breaker is
    put in the logic as best effort to return the most recent, and to avoid
    undeterministic result.

    Modified time of a file is obtained with `os.path.getmtime()`.

    This utility function is best demonstrated via an example:

    ```python
    file_pattern = 'f.batch{batch:02d}epoch{epoch:02d}.h5'
    test_dir = self.get_temp_dir()
    path_pattern = os.path.join(test_dir, file_pattern)
    file_paths = [
        os.path.join(test_dir, file_name) for file_name in
        ['f.batch03epoch02.h5', 'f.batch02epoch02.h5', 'f.batch01epoch01.h5']
    ]
    for file_path in file_paths:
      # Write something to each of the files
    self.assertEqual(
        _get_most_recently_modified_file_matching_pattern(path_pattern),
        file_paths[-1])
    ```

    Args:
        pattern: The file pattern that may optionally contain python placeholder
            such as `{epoch:02d}`.

    Returns:
        The most recently modified file's full filepath matching `pattern`. If
        `pattern` does not contain any placeholder, this returns the filepath
        that
        exactly matches `pattern`. Returns `None` if no match is found.
    """
    dir_name = os.path.dirname(pattern)
    base_name = os.path.basename(pattern)
    base_name_regex = '^' + re.sub(r'{.*}', r'.*', base_name) + '$'

    # If tf.train.latest_checkpoint tells us there exists a latest checkpoint,
    # use that as it is more robust than `os.path.getmtime()`.
    latest_tf_checkpoint = checkpoint_management.latest_checkpoint(dir_name)
    if latest_tf_checkpoint is not None and re.match(
        base_name_regex, os.path.basename(latest_tf_checkpoint)):
      return latest_tf_checkpoint

    latest_mod_time = 0
    file_path_with_latest_mod_time = None
    n_file_with_latest_mod_time = 0
    file_path_with_largest_file_name = None

    if file_io.file_exists_v2(dir_name):
      for file_name in os.listdir(dir_name):
        # Only consider if `file_name` matches the pattern.
        if re.match(base_name_regex, file_name):
          file_path = os.path.join(dir_name, file_name)
          mod_time = os.path.getmtime(file_path)
          if (file_path_with_largest_file_name is None or
              file_path > file_path_with_largest_file_name):
            file_path_with_largest_file_name = file_path
          if mod_time > latest_mod_time:
            latest_mod_time = mod_time
            file_path_with_latest_mod_time = file_path
            # In the case a file with later modified time is found, reset
            # the counter for the number of files with latest modified time.
            n_file_with_latest_mod_time = 1
          elif mod_time == latest_mod_time:
            # In the case a file has modified time tied with the most recent,
            # increment the counter for the number of files with latest modified
            # time by 1.
            n_file_with_latest_mod_time += 1

    if n_file_with_latest_mod_time == 1:
      # Return the sole file that has most recent modified time.
      return file_path_with_latest_mod_time
    else:
      # If there are more than one file having latest modified time, return
      # the file path with the largest file name.
      return file_path_with_largest_file_name


@keras_export('keras.callbacks.experimental.BackupAndRestore', v1=[])
class BackupAndRestore(Callback):
  """Callback to back up and restore the training state.

  `BackupAndRestore` callback is intended to recover from interruptions that
  happened in the middle of a model.fit execution by backing up the
  training states in a temporary checkpoint file (based on TF CheckpointManager)
  at the end of each epoch. If training restarted before completion, the
  training state and model are restored to the most recently saved state at the
  beginning of a new model.fit() run.
  Note that user is responsible to bring jobs back up.
  This callback is important for the backup and restore mechanism for fault
  tolerance purpose. And the model to be restored from an previous checkpoint is
  expected to be the same as the one used to back up. If user changes arguments
  passed to compile or fit, the checkpoint saved for fault tolerance can become
  invalid.

  Note:
  1. This callback is not compatible with disabling eager execution.
  2. A checkpoint is saved at the end of each epoch, when restoring we'll redo
  any partial work from an unfinished epoch in which the training got restarted
  (so the work done before a interruption doesn't affect the final model state).
  3. This works for both single worker and multi-worker mode, only
  MirroredStrategy and MultiWorkerMirroredStrategy are supported for now.

  Example:

  >>> class InterruptingCallback(tf.keras.callbacks.Callback):
  ...   def on_epoch_begin(self, epoch, logs=None):
  ...     if epoch == 4:
  ...       raise RuntimeError('Interrupting!')
  >>> callback = tf.keras.callbacks.experimental.BackupAndRestore(
  ... backup_dir="/tmp/backup")
  >>> model = tf.keras.models.Sequential([tf.keras.layers.Dense(10)])
  >>> model.compile(tf.keras.optimizers.SGD(), loss='mse')
  >>> try:
  ...   model.fit(np.arange(100).reshape(5, 20), np.zeros(5), epochs=10,
  ...             batch_size=1, callbacks=[callback, InterruptingCallback()],
  ...             verbose=0)
  ... except:
  ...   pass
  >>> history = model.fit(np.arange(100).reshape(5, 20), np.zeros(5), epochs=10,
  ...             batch_size=1, callbacks=[callback], verbose=0)
  >>> # Only 6 more epochs are run, since first trainning got interrupted at
  >>> # zero-indexed epoch 4, second training will continue from 4 to 9.
  >>> len(history.history['loss'])
  6

  Args:
      backup_dir: String, path to store the checkpoint.
        e.g. backup_dir = os.path.join(working_dir, 'backup')
        This is the directory in which the system stores temporary files to
        recover the model from jobs terminated unexpectedly. The directory
        cannot be reused elsewhere to store other files, e.g. by
        BackupAndRestore callback of another training, or by another callback
        (ModelCheckpoint) of the same training.
  """

  def __init__(self, backup_dir):
    super(BackupAndRestore, self).__init__()
    self.backup_dir = backup_dir
    self._supports_tf_logs = True
    self._supported_strategies = (
        mirrored_strategy.MirroredStrategy,
        collective_all_reduce_strategy.CollectiveAllReduceStrategy,
        tpu_strategy.TPUStrategy, tpu_strategy.TPUStrategyV2,
        parameter_server_strategy_v2.ParameterServerStrategyV2)

    if not context.executing_eagerly():
      if ops.inside_function():
        raise ValueError('This Callback\'s method contains Python state and '
                         'should be called outside of `tf.function`s.')
      else:  # Legacy graph mode:
        raise ValueError(
            'BackupAndRestore only supports eager mode. In graph '
            'mode, consider using ModelCheckpoint to manually save '
            'and restore weights with `model.load_weights()` and by '
            'providing `initial_epoch` in `model.fit()` for fault tolerance.')

    # Only the chief worker writes model checkpoints, but all workers
    # restore checkpoint at on_train_begin().
    self._chief_worker_only = False

  def on_train_begin(self, logs=None):
    # TrainingState is used to manage the training state needed for
    # failure-recovery of a worker in training.
    # pylint: disable=protected-access

    if self.model._distribution_strategy and not isinstance(
        self.model.distribute_strategy, self._supported_strategies):
      raise NotImplementedError(
          '%s is not supported yet. '
          'Currently BackupAndRestore callback only supports empty strategy, '
          'MirroredStrategy, MultiWorkerMirroredStrategy and TPUStrategy.' %
          type(self.model.distribute_strategy).__name__)
    self.model._training_state = (
        worker_training_state.WorkerTrainingState(self.model, self.backup_dir))
    self._training_state = self.model._training_state
    self._training_state.restore()

  def on_train_end(self, logs=None):
    # pylint: disable=protected-access
    # On exit of training, delete the training state backup file that was saved
    # for the purpose of worker recovery.
    self._training_state.delete_backup()

    # Clean up the training state.
    del self._training_state
    del self.model._training_state

  def on_epoch_end(self, epoch, logs=None):
    # Back up the model and current epoch for possible future recovery.
    self._training_state.back_up(epoch)


@keras_export('keras.callbacks.EarlyStopping')
class EarlyStopping(Callback):
  """Stop training when a monitored metric has stopped improving.

  Assuming the goal of a training is to minimize the loss. With this, the
  metric to be monitored would be `'loss'`, and mode would be `'min'`. A
  `model.fit()` training loop will check at end of every epoch whether
  the loss is no longer decreasing, considering the `min_delta` and
  `patience` if applicable. Once it's found no longer decreasing,
  `model.stop_training` is marked True and the training terminates.

  The quantity to be monitored needs to be available in `logs` dict.
  To make it so, pass the loss or metrics at `model.compile()`.

  Args:
    monitor: Quantity to be monitored.
    min_delta: Minimum change in the monitored quantity
        to qualify as an improvement, i.e. an absolute
        change of less than min_delta, will count as no
        improvement.
    patience: Number of epochs with no improvement
        after which training will be stopped.
    verbose: verbosity mode.
    mode: One of `{"auto", "min", "max"}`. In `min` mode,
        training will stop when the quantity
        monitored has stopped decreasing; in `"max"`
        mode it will stop when the quantity
        monitored has stopped increasing; in `"auto"`
        mode, the direction is automatically inferred
        from the name of the monitored quantity.
    baseline: Baseline value for the monitored quantity.
        Training will stop if the model doesn't show improvement over the
        baseline.
    restore_best_weights: Whether to restore model weights from
        the epoch with the best value of the monitored quantity.
        If False, the model weights obtained at the last step of
        training are used. An epoch will be restored regardless
        of the performance relative to the `baseline`. If no epoch
        improves on `baseline`, training will run for `patience`
        epochs and restore weights from the best epoch in that set.

  Example:

  >>> callback = tf.keras.callbacks.EarlyStopping(monitor='loss', patience=3)
  >>> # This callback will stop the training when there is no improvement in
  >>> # the loss for three consecutive epochs.
  >>> model = tf.keras.models.Sequential([tf.keras.layers.Dense(10)])
  >>> model.compile(tf.keras.optimizers.SGD(), loss='mse')
  >>> history = model.fit(np.arange(100).reshape(5, 20), np.zeros(5),
  ...                     epochs=10, batch_size=1, callbacks=[callback],
  ...                     verbose=0)
  >>> len(history.history['loss'])  # Only 4 epochs are run.
  4
  """

  def __init__(self,
               monitor='val_loss',
               min_delta=0,
               patience=0,
               verbose=0,
               mode='auto',
               baseline=None,
               restore_best_weights=False):
    super(EarlyStopping, self).__init__()

    self.monitor = monitor
    self.patience = patience
    self.verbose = verbose
    self.baseline = baseline
    self.min_delta = abs(min_delta)
    self.wait = 0
    self.stopped_epoch = 0
    self.restore_best_weights = restore_best_weights
    self.best_weights = None

    if mode not in ['auto', 'min', 'max']:
      logging.warning('EarlyStopping mode %s is unknown, '
                      'fallback to auto mode.', mode)
      mode = 'auto'

    if mode == 'min':
      self.monitor_op = np.less
    elif mode == 'max':
      self.monitor_op = np.greater
    else:
      if 'acc' in self.monitor:
        self.monitor_op = np.greater
      else:
        self.monitor_op = np.less

    if self.monitor_op == np.greater:
      self.min_delta *= 1
    else:
      self.min_delta *= -1

  def on_train_begin(self, logs=None):
    # Allow instances to be re-used
    self.wait = 0
    self.stopped_epoch = 0
    self.best = np.Inf if self.monitor_op == np.less else -np.Inf
    self.best_weights = None

  def on_epoch_end(self, epoch, logs=None):
    current = self.get_monitor_value(logs)
    if current is None:
      return
    if self.restore_best_weights and self.best_weights is None:
      # Restore the weights after first epoch if no progress is ever made.
      self.best_weights = self.model.get_weights()

    self.wait += 1
    if self._is_improvement(current, self.best):
      self.best = current
      if self.restore_best_weights:
        self.best_weights = self.model.get_weights()
      # Only restart wait if we beat both the baseline and our previous best.
      if self.baseline is None or self._is_improvement(current, self.baseline):
        self.wait = 0

    if self.wait >= self.patience:
      self.stopped_epoch = epoch
      self.model.stop_training = True
      if self.restore_best_weights and self.best_weights is not None:
        if self.verbose > 0:
          print('Restoring model weights from the end of the best epoch.')
        self.model.set_weights(self.best_weights)

  def on_train_end(self, logs=None):
    if self.stopped_epoch > 0 and self.verbose > 0:
      print('Epoch %05d: early stopping' % (self.stopped_epoch + 1))

  def get_monitor_value(self, logs):
    logs = logs or {}
    monitor_value = logs.get(self.monitor)
    if monitor_value is None:
      logging.warning('Early stopping conditioned on metric `%s` '
                      'which is not available. Available metrics are: %s',
                      self.monitor, ','.join(list(logs.keys())))
    return monitor_value

  def _is_improvement(self, monitor_value, reference_value):
    return self.monitor_op(monitor_value - self.min_delta, reference_value)


@keras_export('keras.callbacks.RemoteMonitor')
class RemoteMonitor(Callback):
  """Callback used to stream events to a server.

  Requires the `requests` library.
  Events are sent to `root + '/publish/epoch/end/'` by default. Calls are
  HTTP POST, with a `data` argument which is a
  JSON-encoded dictionary of event data.
  If `send_as_json=True`, the content type of the request will be
  `"application/json"`.
  Otherwise the serialized JSON will be sent within a form.

  Args:
    root: String; root url of the target server.
    path: String; path relative to `root` to which the events will be sent.
    field: String; JSON field under which the data will be stored.
        The field is used only if the payload is sent within a form
        (i.e. send_as_json is set to False).
    headers: Dictionary; optional custom HTTP headers.
    send_as_json: Boolean; whether the request should be
        sent as `"application/json"`.
  """

  def __init__(self,
               root='http://localhost:9000',
               path='/publish/epoch/end/',
               field='data',
               headers=None,
               send_as_json=False):
    super(RemoteMonitor, self).__init__()

    self.root = root
    self.path = path
    self.field = field
    self.headers = headers
    self.send_as_json = send_as_json

  def on_epoch_end(self, epoch, logs=None):
    if requests is None:
      raise ImportError('RemoteMonitor requires the `requests` library.')
    logs = logs or {}
    send = {}
    send['epoch'] = epoch
    for k, v in logs.items():
      # np.ndarray and np.generic are not scalar types
      # therefore we must unwrap their scalar values and
      # pass to the json-serializable dict 'send'
      if isinstance(v, (np.ndarray, np.generic)):
        send[k] = v.item()
      else:
        send[k] = v
    try:
      if self.send_as_json:
        requests.post(self.root + self.path, json=send, headers=self.headers)
      else:
        requests.post(
            self.root + self.path, {self.field: json.dumps(send)},
            headers=self.headers)
    except requests.exceptions.RequestException:
      logging.warning('Warning: could not reach RemoteMonitor '
                      'root server at ' + str(self.root))


@keras_export('keras.callbacks.LearningRateScheduler')
class LearningRateScheduler(Callback):
  """Learning rate scheduler.

  At the beginning of every epoch, this callback gets the updated learning rate
  value from `schedule` function provided at `__init__`, with the current epoch
  and current learning rate, and applies the updated learning rate
  on the optimizer.

  Args:
    schedule: a function that takes an epoch index (integer, indexed from 0)
        and current learning rate (float) as inputs and returns a new
        learning rate as output (float).
    verbose: int. 0: quiet, 1: update messages.

  Example:

  >>> # This function keeps the initial learning rate for the first ten epochs
  >>> # and decreases it exponentially after that.
  >>> def scheduler(epoch, lr):
  ...   if epoch < 10:
  ...     return lr
  ...   else:
  ...     return lr * tf.math.exp(-0.1)
  >>>
  >>> model = tf.keras.models.Sequential([tf.keras.layers.Dense(10)])
  >>> model.compile(tf.keras.optimizers.SGD(), loss='mse')
  >>> round(model.optimizer.lr.numpy(), 5)
  0.01

  >>> callback = tf.keras.callbacks.LearningRateScheduler(scheduler)
  >>> history = model.fit(np.arange(100).reshape(5, 20), np.zeros(5),
  ...                     epochs=15, callbacks=[callback], verbose=0)
  >>> round(model.optimizer.lr.numpy(), 5)
  0.00607

  """

  def __init__(self, schedule, verbose=0):
    super(LearningRateScheduler, self).__init__()
    self.schedule = schedule
    self.verbose = verbose

  def on_epoch_begin(self, epoch, logs=None):
    if not hasattr(self.model.optimizer, 'lr'):
      raise ValueError('Optimizer must have a "lr" attribute.')
    try:  # new API
      lr = float(backend.get_value(self.model.optimizer.lr))
      lr = self.schedule(epoch, lr)
    except TypeError:  # Support for old API for backward compatibility
      lr = self.schedule(epoch)
    if not isinstance(lr, (ops.Tensor, float, np.float32, np.float64)):
      raise ValueError('The output of the "schedule" function '
                       'should be float.')
    if isinstance(lr, ops.Tensor) and not lr.dtype.is_floating:
      raise ValueError('The dtype of Tensor should be float')
    backend.set_value(self.model.optimizer.lr, backend.get_value(lr))
    if self.verbose > 0:
      print('\nEpoch %05d: LearningRateScheduler setting learning '
            'rate to %s.' % (epoch + 1, lr))

  def on_epoch_end(self, epoch, logs=None):
    logs = logs or {}
    logs['lr'] = backend.get_value(self.model.optimizer.lr)


def keras_model_summary(name, data, step=None):
  """Writes a Keras model as JSON to as a Summary.

  Writing the Keras model configuration allows the TensorBoard graph plugin to
  render a conceptual graph, as opposed to graph of ops. In case the model fails
  to serialize as JSON, it ignores and returns False.

  Args:
    name: A name for this summary. The summary tag used for TensorBoard will be
      this name prefixed by any active name scopes.
    data: A Keras Model to write.
    step: Explicit `int64`-castable monotonic step value for this summary. If
      omitted, this defaults to `tf.summary.experimental.get_step()`, which must
      not be None.

  Returns:
    True on success, or False if no summary was written because no default
    summary writer was available.

  Raises:
    ValueError: if a default writer exists, but no step was provided and
      `tf.summary.experimental.get_step()` is None.
  """
  summary_metadata = summary_pb2.SummaryMetadata()
  # Hard coding a plugin name. Please refer to go/tb-plugin-name-hardcode for
  # the rationale.
  summary_metadata.plugin_data.plugin_name = 'graph_keras_model'
  # version number = 1
  summary_metadata.plugin_data.content = b'1'

  try:
    json_string = data.to_json()
  except Exception as exc:  # pylint: disable=broad-except
    # An exception should not break a model code.
    logging.warning('Model failed to serialize as JSON. Ignoring... %s', exc)
    return False

  with summary_ops_v2.summary_scope(name, 'graph_keras_model',
                                    [data, step]) as (tag, _):
    with ops.device('cpu:0'):
      tensor = constant_op.constant(json_string, dtype=dtypes.string)
    return summary_ops_v2.write(
        tag=tag, tensor=tensor, step=step, metadata=summary_metadata)


@keras_export('keras.callbacks.TensorBoard', v1=[])
class TensorBoard(Callback, version_utils.TensorBoardVersionSelector):
  # pylint: disable=line-too-long
  """Enable visualizations for TensorBoard.

  TensorBoard is a visualization tool provided with TensorFlow.

  This callback logs events for TensorBoard, including:

  * Metrics summary plots
  * Training graph visualization
  * Activation histograms
  * Sampled profiling

  When used in `Model.evaluate`, in addition to epoch summaries, there will be
  a summary that records evaluation metrics vs `Model.optimizer.iterations`
  written. The metric names will be prepended with `evaluation`, with
  `Model.optimizer.iterations` being the step in the visualized TensorBoard.

  If you have installed TensorFlow with pip, you should be able
  to launch TensorBoard from the command line:

  ```
  tensorboard --logdir=path_to_your_logs
  ```

  You can find more information about TensorBoard
  [here](https://www.tensorflow.org/get_started/summaries_and_tensorboard).

  Args:
      log_dir: the path of the directory where to save the log files to be
        parsed by TensorBoard. e.g. log_dir = os.path.join(working_dir, 'logs')
        This directory should not be reused by any other callbacks.
      histogram_freq: frequency (in epochs) at which to compute activation and
        weight histograms for the layers of the model. If set to 0, histograms
        won't be computed. Validation data (or split) must be specified for
        histogram visualizations.
      write_graph: whether to visualize the graph in TensorBoard. The log file
        can become quite large when write_graph is set to True.
      write_images: whether to write model weights to visualize as image in
        TensorBoard.
      write_steps_per_second: whether to log the training steps per second into
        Tensorboard. This supports both epoch and batch frequency logging.
      update_freq: `'batch'` or `'epoch'` or integer. When using `'batch'`,
        writes the losses and metrics to TensorBoard after each batch. The same
        applies for `'epoch'`. If using an integer, let's say `1000`, the
        callback will write the metrics and losses to TensorBoard every 1000
        batches. Note that writing too frequently to TensorBoard can slow down
        your training.
      profile_batch: Profile the batch(es) to sample compute characteristics.
        profile_batch must be a non-negative integer or a tuple of integers.
        A pair of positive integers signify a range of batches to profile.
        By default, it will profile the second batch. Set profile_batch=0
        to disable profiling.
      embeddings_freq: frequency (in epochs) at which embedding layers will be
        visualized. If set to 0, embeddings won't be visualized.
      embeddings_metadata: Dictionary which maps embedding layer names to the
        filename of a file in which to save metadata for the embedding layer.
        In case the same metadata file is to be
        used for all embedding layers, a single filename can be passed.

  Examples:

  Basic usage:

  ```python
  tensorboard_callback = tf.keras.callbacks.TensorBoard(log_dir="./logs")
  model.fit(x_train, y_train, epochs=2, callbacks=[tensorboard_callback])
  # Then run the tensorboard command to view the visualizations.
  ```

  Custom batch-level summaries in a subclassed Model:

  ```python
  class MyModel(tf.keras.Model):

    def build(self, _):
      self.dense = tf.keras.layers.Dense(10)

    def call(self, x):
      outputs = self.dense(x)
      tf.summary.histogram('outputs', outputs)
      return outputs

  model = MyModel()
  model.compile('sgd', 'mse')

  # Make sure to set `update_freq=N` to log a batch-level summary every N batches.
  # In addition to any `tf.summary` contained in `Model.call`, metrics added in
  # `Model.compile` will be logged every N batches.
  tb_callback = tf.keras.callbacks.TensorBoard('./logs', update_freq=1)
  model.fit(x_train, y_train, callbacks=[tb_callback])
  ```

  Custom batch-level summaries in a Functional API Model:

  ```python
  def my_summary(x):
    tf.summary.histogram('x', x)
    return x

  inputs = tf.keras.Input(10)
  x = tf.keras.layers.Dense(10)(inputs)
  outputs = tf.keras.layers.Lambda(my_summary)(x)
  model = tf.keras.Model(inputs, outputs)
  model.compile('sgd', 'mse')

  # Make sure to set `update_freq=N` to log a batch-level summary every N batches.
  # In addition to any `tf.summary` contained in `Model.call`, metrics added in
  # `Model.compile` will be logged every N batches.
  tb_callback = tf.keras.callbacks.TensorBoard('./logs', update_freq=1)
  model.fit(x_train, y_train, callbacks=[tb_callback])
  ```

  Profiling:

  ```python
  # Profile a single batch, e.g. the 5th batch.
  tensorboard_callback = tf.keras.callbacks.TensorBoard(
      log_dir='./logs', profile_batch=5)
  model.fit(x_train, y_train, epochs=2, callbacks=[tensorboard_callback])

  # Profile a range of batches, e.g. from 10 to 20.
  tensorboard_callback = tf.keras.callbacks.TensorBoard(
      log_dir='./logs', profile_batch=(10,20))
  model.fit(x_train, y_train, epochs=2, callbacks=[tensorboard_callback])
  ```
  """

  # pylint: enable=line-too-long

  def __init__(self,
               log_dir='logs',
               histogram_freq=0,
               write_graph=True,
               write_images=False,
               write_steps_per_second=False,
               update_freq='epoch',
               profile_batch=2,
               embeddings_freq=0,
               embeddings_metadata=None,
               **kwargs):
    super(TensorBoard, self).__init__()
    self._supports_tf_logs = True
    self._validate_kwargs(kwargs)

    self.log_dir = path_to_string(log_dir)
    self.histogram_freq = histogram_freq
    self.write_graph = write_graph
    self.write_images = write_images
    self.write_steps_per_second = write_steps_per_second
    self.update_freq = 1 if update_freq == 'batch' else update_freq
    self.embeddings_freq = embeddings_freq
    self.embeddings_metadata = embeddings_metadata
    self._init_profile_batch(profile_batch)
    self._global_train_batch = 0
    self._previous_epoch_iterations = 0
    self._train_accumulated_time = 0
    self._batch_start_time = 0

    # Lazily initialized in order to avoid creating event files when
    # not needed.
    self._writers = {}

    # Used to restore any existing `SummaryWriter` after training ends.
    self._prev_summary_state = []

  def _validate_kwargs(self, kwargs):
    """Handle arguments were supported in V1."""
    if kwargs.get('write_grads', False):
      logging.warning('`write_grads` will be ignored in TensorFlow 2.0 '
                      'for the `TensorBoard` Callback.')
    if kwargs.get('batch_size', False):
      logging.warning('`batch_size` is no longer needed in the '
                      '`TensorBoard` Callback and will be ignored '
                      'in TensorFlow 2.0.')
    if kwargs.get('embeddings_layer_names', False):
      logging.warning('`embeddings_layer_names` is not supported in '
                      'TensorFlow 2.0. Instead, all `Embedding` layers '
                      'will be visualized.')
    if kwargs.get('embeddings_data', False):
      logging.warning('`embeddings_data` is not supported in TensorFlow '
                      '2.0. Instead, all `Embedding` variables will be '
                      'visualized.')

    unrecognized_kwargs = set(kwargs.keys()) - {
        'write_grads', 'embeddings_layer_names', 'embeddings_data', 'batch_size'
    }

    # Only allow kwargs that were supported in V1.
    if unrecognized_kwargs:
      raise ValueError('Unrecognized arguments in `TensorBoard` '
                       'Callback: ' + str(unrecognized_kwargs))

  def set_model(self, model):
    """Sets Keras model and writes graph if specified."""
    self.model = model
    self._log_write_dir = self._get_log_write_dir()

    self._train_dir = os.path.join(self._log_write_dir, 'train')
    self._train_step = self.model._train_counter  # pylint: disable=protected-access

    self._val_dir = os.path.join(self._log_write_dir, 'validation')
    self._val_step = self.model._test_counter  # pylint: disable=protected-access

    self._writers = {}  # Resets writers.

    self._should_write_train_graph = False
    if self.write_graph:
      self._write_keras_model_summary()
      self._should_write_train_graph = True
    if self.embeddings_freq:
      self._configure_embeddings()

  @property
  def _train_writer(self):
    if 'train' not in self._writers:
      self._writers['train'] = summary_ops_v2.create_file_writer_v2(
          self._train_dir)
    return self._writers['train']

  @property
  def _val_writer(self):
    if 'val' not in self._writers:
      self._writers['val'] = summary_ops_v2.create_file_writer_v2(self._val_dir)
    return self._writers['val']

  def _get_log_write_dir(self):
    """For multi-worker, only chief should write, others write to '/tmp'."""
    return distributed_file_utils.write_dirpath(self.log_dir,
                                                self.model.distribute_strategy)

  def _delete_tmp_write_dir(self):
    """Deletes tmp write directories for multi-worker."""
    distributed_file_utils.remove_temp_dirpath(self.log_dir,
                                               self.model.distribute_strategy)

  def _write_keras_model_train_graph(self):
    """Writes Keras model train_function graph to TensorBoard."""
    with self._train_writer.as_default():
      with summary_ops_v2.record_if(True):
<<<<<<< HEAD
        train_fn = self.model.train_tf_function
=======
        # Begin IPU specific changes.
        if hasattr(self.model, '_ipu_train_function'):
          train_fn = self.model._ipu_train_function
        else:
          train_fn = self.model.train_function
        # End IPU specific changes.
>>>>>>> 6b98447e
        # If the train_function is a `tf.function`, we can write out a graph
        if hasattr(train_fn, 'function_spec'):
          summary_ops_v2.graph(train_fn._concrete_stateful_fn.graph)  # pylint: disable=protected-access

  def _write_keras_model_summary(self):
    """Writes Keras graph network summary to TensorBoard."""
    with self._train_writer.as_default():
      with summary_ops_v2.record_if(True):
        summary_writable = (
            self.model._is_graph_network or  # pylint: disable=protected-access
            self.model.__class__.__name__ == 'Sequential')  # pylint: disable=protected-access
        if summary_writable:
          keras_model_summary('keras', self.model, step=0)

  def _configure_embeddings(self):
    """Configure the Projector for embeddings."""
    # TODO(omalleyt): Add integration tests.
    from google.protobuf import text_format
    from tensorflow.python.keras.layers import embeddings
    from tensorflow.python.keras.protobuf import projector_config_pb2

    config = projector_config_pb2.ProjectorConfig()
    for layer in self.model.layers:
      if isinstance(layer, embeddings.Embedding):
        embedding = config.embeddings.add()
        # Embeddings are always the first layer, so this naming should be
        # consistent in any keras models checkpoints.
        name = 'layer_with_weights-0/embeddings/.ATTRIBUTES/VARIABLE_VALUE'
        embedding.tensor_name = name

        if self.embeddings_metadata is not None:
          if isinstance(self.embeddings_metadata, str):
            embedding.metadata_path = self.embeddings_metadata
          else:
            if layer.name in self.embeddings_metadata.keys():
              embedding.metadata_path = self.embeddings_metadata.pop(layer.name)

    if self.embeddings_metadata and not isinstance(self.embeddings_metadata,
                                                   str):
      raise ValueError('Unrecognized `Embedding` layer names passed to '
                       '`keras.callbacks.TensorBoard` `embeddings_metadata` '
                       'argument: ' + str(self.embeddings_metadata.keys()))

    config_pbtxt = text_format.MessageToString(config)
    path = os.path.join(self._log_write_dir, 'projector_config.pbtxt')
    with gfile.Open(path, 'w') as f:
      f.write(config_pbtxt)

  def _push_writer(self, writer, step):
    """Sets the default writer for custom batch-level summaries."""
    if self.update_freq == 'epoch':
      return

    should_record = lambda: math_ops.equal(step % self.update_freq, 0)
    # TODO(b/151339474): Fix deadlock when not using .value() here.
    summary_context = (writer.as_default(step.value()),
                       summary_ops_v2.record_if(should_record))
    self._prev_summary_state.append(summary_context)
    summary_context[0].__enter__()
    summary_context[1].__enter__()

  def _pop_writer(self):
    """Pops the current writer."""
    if self.update_freq == 'epoch':
      return

    # See _push_writer for the content of the previous_context, which is pair
    # of context.
    previous_context = self._prev_summary_state.pop()
    previous_context[1].__exit__(*sys.exc_info())
    previous_context[0].__exit__(*sys.exc_info())

  def _close_writers(self):
    for writer in self._writers.values():
      writer.close()

  def _init_profile_batch(self, profile_batch):
    """Validate profile_batch value and set the range of batches to profile.
    Sets values of _start_batch and _stop_batch attributes,
    specifying the start and stop batch to profile.
    Setting `profile_batch=0` disables profiling.

    Args:
      profile_batch: The range of batches to profile. Should be a non-negative
        integer or a comma separated string of pair of positive integers. A pair
        of positive integers signify a range of batches to profile.

    Raises:
      ValueError: If profile_batch is not an integer or a comma seperated pair
                  of positive integers.

    """
    profile_batch_error_message = (
        'profile_batch must be a non-negative integer or 2-tuple of positive '
        'integers. A pair of positive integers signifies a range of batches '
        'to profile. Found: {}'.format(profile_batch))

    # Support legacy way of specifying "start,stop" or "start" as str.
    if isinstance(profile_batch, str):
      profile_batch = str(profile_batch).split(',')
      profile_batch = nest.map_structure(int, profile_batch)

    if isinstance(profile_batch, int):
      self._start_batch = profile_batch
      self._stop_batch = profile_batch
    elif isinstance(profile_batch, (tuple, list)) and len(profile_batch) == 2:
      self._start_batch, self._stop_batch = profile_batch
    else:
      raise ValueError(profile_batch_error_message)

    if self._start_batch < 0 or self._stop_batch < self._start_batch:
      raise ValueError(profile_batch_error_message)

    # True when the profiler was successfully started by this callback.
    # We track the status here to make sure callbacks do not interfere with
    # each other. The callback will only stop the profiler it started.
    self._profiler_started = False
    if self._start_batch > 0:
      # Warm up and improve the profiling accuracy.
      self._start_profiler(logdir='')
      self._stop_profiler(save=False)
    # True when a trace is running.
    self._is_tracing = False

    # Setting `profile_batch=0` disables profiling.
    self._should_trace = not (self._start_batch == 0 and self._stop_batch == 0)

  def on_train_begin(self, logs=None):
    self._global_train_batch = 0
    self._previous_epoch_iterations = 0
    self._train_accumulated_time = 0
    self._push_writer(self._train_writer, self._train_step)

  def on_train_end(self, logs=None):
    self._pop_writer()

    if self._is_tracing:
      self._stop_trace()

    self._close_writers()
    self._delete_tmp_write_dir()

  def on_test_begin(self, logs=None):
    self._push_writer(self._val_writer, self._val_step)

  def on_test_end(self, logs=None):
    if self.model.optimizer and hasattr(self.model.optimizer, 'iterations'):
      with summary_ops_v2.record_if(True), self._val_writer.as_default():
        for name, value in logs.items():
          summary_ops_v2.scalar(
              'evaluation_' + name + '_vs_iterations',
              value,
              step=self.model.optimizer.iterations.read_value())
    self._pop_writer()

  def _implements_train_batch_hooks(self):
    # Only call batch hooks when tracing or write_steps_per_second are enabled
    return self._should_trace or self.write_steps_per_second

  def on_train_batch_begin(self, batch, logs=None):
    self._global_train_batch += 1
    if self.write_steps_per_second:
      self._batch_start_time = time.time()
    if not self._should_trace:
      return

    if self._global_train_batch == self._start_batch:
      self._start_trace()

  def on_train_batch_end(self, batch, logs=None):
    if self._should_write_train_graph:
      self._write_keras_model_train_graph()
      self._should_write_train_graph = False
    if self.write_steps_per_second:
      batch_run_time = time.time() - self._batch_start_time
      self._train_accumulated_time += batch_run_time
      summary_ops_v2.scalar(
          'batch_steps_per_second', 1. / batch_run_time, step=self._train_step)
    if not self._should_trace:
      return

    if self._is_tracing and self._global_train_batch >= self._stop_batch:
      self._stop_trace()

  def on_epoch_begin(self, epoch, logs=None):
    # Keeps track of epoch for profiling.
    if self.write_steps_per_second:
      self._previous_epoch_iterations = self.model.optimizer.iterations.numpy()
      self._train_accumulated_time = 0

  def on_epoch_end(self, epoch, logs=None):
    """Runs metrics and histogram summaries at epoch end."""
    self._log_epoch_metrics(epoch, logs)

    if self.histogram_freq and epoch % self.histogram_freq == 0:
      self._log_weights(epoch)

    if self.embeddings_freq and epoch % self.embeddings_freq == 0:
      self._log_embeddings(epoch)

  def _start_trace(self):
    summary_ops_v2.trace_on(graph=True, profiler=False)
    self._start_profiler(logdir=self._train_dir)
    self._is_tracing = True

  def _stop_trace(self, batch=None):
    """Logs the trace graph to TensorBoard."""
    if batch is None:
      batch = self._stop_batch
    with self._train_writer.as_default():
      with summary_ops_v2.record_if(True):
        # TODO(b/126388999): Remove step info in the summary name.
        summary_ops_v2.trace_export(name='batch_%d' % batch, step=batch)
    self._stop_profiler()
    self._is_tracing = False

  def _collect_learning_rate(self, logs):
    lr_schedule = getattr(self.model.optimizer, 'lr', None)
    if isinstance(lr_schedule, learning_rate_schedule.LearningRateSchedule):
      logs['learning_rate'] = lr_schedule(self.model.optimizer.iterations)
    return logs

  def _compute_steps_per_second(self):
    current_iteration = self.model.optimizer.iterations.numpy()
    steps_per_second = ((current_iteration - self._previous_epoch_iterations) /
                        (self._train_accumulated_time))
    return steps_per_second

  def _log_epoch_metrics(self, epoch, logs):
    """Writes epoch metrics out as scalar summaries.

    Args:
        epoch: Int. The global step to use for TensorBoard.
        logs: Dict. Keys are scalar summary names, values are scalars.
    """
    if not logs:
      return

    train_logs = {k: v for k, v in logs.items() if not k.startswith('val_')}
    val_logs = {k: v for k, v in logs.items() if k.startswith('val_')}
    train_logs = self._collect_learning_rate(train_logs)
    if self.write_steps_per_second:
      train_logs['steps_per_second'] = self._compute_steps_per_second()

    with summary_ops_v2.record_if(True):
      if train_logs:
        with self._train_writer.as_default():
          for name, value in train_logs.items():
            summary_ops_v2.scalar('epoch_' + name, value, step=epoch)
      if val_logs:
        with self._val_writer.as_default():
          for name, value in val_logs.items():
            name = name[4:]  # Remove 'val_' prefix.
            summary_ops_v2.scalar('epoch_' + name, value, step=epoch)

  def _log_weights(self, epoch):
    """Logs the weights of the Model to TensorBoard."""
    with self._train_writer.as_default():
      with summary_ops_v2.record_if(True):
        for layer in self.model.layers:
          for weight in layer.weights:
            weight_name = weight.name.replace(':', '_')
            summary_ops_v2.histogram(weight_name, weight, step=epoch)
            if self.write_images:
              self._log_weight_as_image(weight, weight_name, epoch)
        self._train_writer.flush()

  def _log_weight_as_image(self, weight, weight_name, epoch):
    """Logs a weight as a TensorBoard image."""
    w_img = array_ops.squeeze(weight)
    shape = backend.int_shape(w_img)
    if len(shape) == 1:  # Bias case
      w_img = array_ops.reshape(w_img, [1, shape[0], 1, 1])
    elif len(shape) == 2:  # Dense layer kernel case
      if shape[0] > shape[1]:
        w_img = array_ops.transpose(w_img)
        shape = backend.int_shape(w_img)
      w_img = array_ops.reshape(w_img, [1, shape[0], shape[1], 1])
    elif len(shape) == 3:  # ConvNet case
      if backend.image_data_format() == 'channels_last':
        # Switch to channels_first to display every kernel as a separate
        # image.
        w_img = array_ops.transpose(w_img, perm=[2, 0, 1])
        shape = backend.int_shape(w_img)
      w_img = array_ops.reshape(w_img, [shape[0], shape[1], shape[2], 1])

    shape = backend.int_shape(w_img)
    # Not possible to handle 3D convnets etc.
    if len(shape) == 4 and shape[-1] in [1, 3, 4]:
      summary_ops_v2.image(weight_name, w_img, step=epoch)

  def _log_embeddings(self, epoch):
    embeddings_ckpt = os.path.join(self._log_write_dir, 'train',
                                   'keras_embedding.ckpt-{}'.format(epoch))
    self.model.save_weights(embeddings_ckpt)

  def _start_profiler(self, logdir):
    """Starts the profiler if currently inactive.

    Args:
      logdir: Directory where profiler results will be saved.
    """
    if self._profiler_started:
      return
    try:
      profiler.start(logdir=logdir)
      self._profiler_started = True
    except errors.AlreadyExistsError as e:
      # Profiler errors should not be fatal.
      logging.error('Failed to start profiler: %s', e.message)

  def _stop_profiler(self, save=True):
    """Stops the profiler if currently active.

    Args:
      save: Whether to save the profiler results to TensorBoard.
    """
    if not self._profiler_started:
      return
    try:
      profiler.stop(save=save)
    except errors.UnavailableError as e:
      # Profiler errors should not be fatal.
      logging.error('Failed to stop profiler: %s', e.message)
    finally:
      self._profiler_started = False


@keras_export('keras.callbacks.ReduceLROnPlateau')
class ReduceLROnPlateau(Callback):
  """Reduce learning rate when a metric has stopped improving.

  Models often benefit from reducing the learning rate by a factor
  of 2-10 once learning stagnates. This callback monitors a
  quantity and if no improvement is seen for a 'patience' number
  of epochs, the learning rate is reduced.

  Example:

  ```python
  reduce_lr = ReduceLROnPlateau(monitor='val_loss', factor=0.2,
                                patience=5, min_lr=0.001)
  model.fit(X_train, Y_train, callbacks=[reduce_lr])
  ```

  Args:
      monitor: quantity to be monitored.
      factor: factor by which the learning rate will be reduced.
        `new_lr = lr * factor`.
      patience: number of epochs with no improvement after which learning rate
        will be reduced.
      verbose: int. 0: quiet, 1: update messages.
      mode: one of `{'auto', 'min', 'max'}`. In `'min'` mode,
        the learning rate will be reduced when the
        quantity monitored has stopped decreasing; in `'max'` mode it will be
        reduced when the quantity monitored has stopped increasing; in `'auto'`
        mode, the direction is automatically inferred from the name of the
        monitored quantity.
      min_delta: threshold for measuring the new optimum, to only focus on
        significant changes.
      cooldown: number of epochs to wait before resuming normal operation after
        lr has been reduced.
      min_lr: lower bound on the learning rate.
  """

  def __init__(self,
               monitor='val_loss',
               factor=0.1,
               patience=10,
               verbose=0,
               mode='auto',
               min_delta=1e-4,
               cooldown=0,
               min_lr=0,
               **kwargs):
    super(ReduceLROnPlateau, self).__init__()

    self.monitor = monitor
    if factor >= 1.0:
      raise ValueError('ReduceLROnPlateau ' 'does not support a factor >= 1.0.')
    if 'epsilon' in kwargs:
      min_delta = kwargs.pop('epsilon')
      logging.warning('`epsilon` argument is deprecated and '
                      'will be removed, use `min_delta` instead.')
    self.factor = factor
    self.min_lr = min_lr
    self.min_delta = min_delta
    self.patience = patience
    self.verbose = verbose
    self.cooldown = cooldown
    self.cooldown_counter = 0  # Cooldown counter.
    self.wait = 0
    self.best = 0
    self.mode = mode
    self.monitor_op = None
    self._reset()

  def _reset(self):
    """Resets wait counter and cooldown counter.
    """
    if self.mode not in ['auto', 'min', 'max']:
      logging.warning('Learning rate reduction mode %s is unknown, '
                      'fallback to auto mode.', self.mode)
      self.mode = 'auto'
    if (self.mode == 'min' or
        (self.mode == 'auto' and 'acc' not in self.monitor)):
      self.monitor_op = lambda a, b: np.less(a, b - self.min_delta)
      self.best = np.Inf
    else:
      self.monitor_op = lambda a, b: np.greater(a, b + self.min_delta)
      self.best = -np.Inf
    self.cooldown_counter = 0
    self.wait = 0

  def on_train_begin(self, logs=None):
    self._reset()

  def on_epoch_end(self, epoch, logs=None):
    logs = logs or {}
    logs['lr'] = backend.get_value(self.model.optimizer.lr)
    current = logs.get(self.monitor)
    if current is None:
      logging.warning('Learning rate reduction is conditioned on metric `%s` '
                      'which is not available. Available metrics are: %s',
                      self.monitor, ','.join(list(logs.keys())))

    else:
      if self.in_cooldown():
        self.cooldown_counter -= 1
        self.wait = 0

      if self.monitor_op(current, self.best):
        self.best = current
        self.wait = 0
      elif not self.in_cooldown():
        self.wait += 1
        if self.wait >= self.patience:
          old_lr = backend.get_value(self.model.optimizer.lr)
          if old_lr > np.float32(self.min_lr):
            new_lr = old_lr * self.factor
            new_lr = max(new_lr, self.min_lr)
            backend.set_value(self.model.optimizer.lr, new_lr)
            if self.verbose > 0:
              print('\nEpoch %05d: ReduceLROnPlateau reducing learning '
                    'rate to %s.' % (epoch + 1, new_lr))
            self.cooldown_counter = self.cooldown
            self.wait = 0

  def in_cooldown(self):
    return self.cooldown_counter > 0


@keras_export('keras.callbacks.CSVLogger')
class CSVLogger(Callback):
  """Callback that streams epoch results to a CSV file.

  Supports all values that can be represented as a string,
  including 1D iterables such as `np.ndarray`.

  Example:

  ```python
  csv_logger = CSVLogger('training.log')
  model.fit(X_train, Y_train, callbacks=[csv_logger])
  ```

  Args:
      filename: Filename of the CSV file, e.g. `'run/log.csv'`.
      separator: String used to separate elements in the CSV file.
      append: Boolean. True: append if file exists (useful for continuing
          training). False: overwrite existing file.
  """

  def __init__(self, filename, separator=',', append=False):
    self.sep = separator
    self.filename = path_to_string(filename)
    self.append = append
    self.writer = None
    self.keys = None
    self.append_header = True
    super(CSVLogger, self).__init__()

  def on_train_begin(self, logs=None):
    if self.append:
      if file_io.file_exists_v2(self.filename):
        with gfile.GFile(self.filename, 'r') as f:
          self.append_header = not bool(len(f.readline()))
      mode = 'a'
    else:
      mode = 'w'
    self.csv_file = gfile.GFile(self.filename, mode)

  def on_epoch_end(self, epoch, logs=None):
    logs = logs or {}

    def handle_value(k):
      is_zero_dim_ndarray = isinstance(k, np.ndarray) and k.ndim == 0
      if isinstance(k, str):
        return k
      elif isinstance(k, collections.abc.Iterable) and not is_zero_dim_ndarray:
        return '"[%s]"' % (', '.join(map(str, k)))
      else:
        return k

    if self.keys is None:
      self.keys = sorted(logs.keys())

    if self.model.stop_training:
      # We set NA so that csv parsers do not fail for this last epoch.
      logs = dict((k, logs[k]) if k in logs else (k, 'NA') for k in self.keys)

    if not self.writer:

      class CustomDialect(csv.excel):
        delimiter = self.sep

      fieldnames = ['epoch'] + self.keys

      self.writer = csv.DictWriter(
          self.csv_file,
          fieldnames=fieldnames,
          dialect=CustomDialect)
      if self.append_header:
        self.writer.writeheader()

    row_dict = collections.OrderedDict({'epoch': epoch})
    row_dict.update((key, handle_value(logs[key])) for key in self.keys)
    self.writer.writerow(row_dict)
    self.csv_file.flush()

  def on_train_end(self, logs=None):
    self.csv_file.close()
    self.writer = None


@keras_export('keras.callbacks.LambdaCallback')
class LambdaCallback(Callback):
  r"""Callback for creating simple, custom callbacks on-the-fly.

  This callback is constructed with anonymous functions that will be called
  at the appropriate time (during `Model.{fit | evaluate | predict}`).
  Note that the callbacks expects positional arguments, as:

  - `on_epoch_begin` and `on_epoch_end` expect two positional arguments:
    `epoch`, `logs`
  - `on_batch_begin` and `on_batch_end` expect two positional arguments:
    `batch`, `logs`
  - `on_train_begin` and `on_train_end` expect one positional argument:
    `logs`

  Args:
      on_epoch_begin: called at the beginning of every epoch.
      on_epoch_end: called at the end of every epoch.
      on_batch_begin: called at the beginning of every batch.
      on_batch_end: called at the end of every batch.
      on_train_begin: called at the beginning of model training.
      on_train_end: called at the end of model training.

  Example:

  ```python
  # Print the batch number at the beginning of every batch.
  batch_print_callback = LambdaCallback(
      on_batch_begin=lambda batch,logs: print(batch))

  # Stream the epoch loss to a file in JSON format. The file content
  # is not well-formed JSON but rather has a JSON object per line.
  import json
  json_log = open('loss_log.json', mode='wt', buffering=1)
  json_logging_callback = LambdaCallback(
      on_epoch_end=lambda epoch, logs: json_log.write(
          json.dumps({'epoch': epoch, 'loss': logs['loss']}) + '\n'),
      on_train_end=lambda logs: json_log.close()
  )

  # Terminate some processes after having finished model training.
  processes = ...
  cleanup_callback = LambdaCallback(
      on_train_end=lambda logs: [
          p.terminate() for p in processes if p.is_alive()])

  model.fit(...,
            callbacks=[batch_print_callback,
                       json_logging_callback,
                       cleanup_callback])
  ```
  """

  def __init__(self,
               on_epoch_begin=None,
               on_epoch_end=None,
               on_batch_begin=None,
               on_batch_end=None,
               on_train_begin=None,
               on_train_end=None,
               **kwargs):
    super(LambdaCallback, self).__init__()
    self.__dict__.update(kwargs)
    if on_epoch_begin is not None:
      self.on_epoch_begin = on_epoch_begin
    else:
      self.on_epoch_begin = lambda epoch, logs: None
    if on_epoch_end is not None:
      self.on_epoch_end = on_epoch_end
    else:
      self.on_epoch_end = lambda epoch, logs: None
    if on_batch_begin is not None:
      self.on_batch_begin = on_batch_begin
    else:
      self.on_batch_begin = lambda batch, logs: None
    if on_batch_end is not None:
      self.on_batch_end = on_batch_end
    else:
      self.on_batch_end = lambda batch, logs: None
    if on_train_begin is not None:
      self.on_train_begin = on_train_begin
    else:
      self.on_train_begin = lambda logs: None
    if on_train_end is not None:
      self.on_train_end = on_train_end
    else:
      self.on_train_end = lambda logs: None<|MERGE_RESOLUTION|>--- conflicted
+++ resolved
@@ -239,14 +239,8 @@
     self._batch_hooks_support_tf_logs = all(
         getattr(cb, '_supports_tf_logs', False)
         for cb in self.callbacks
-<<<<<<< HEAD
         if cb._implements_train_batch_hooks() or cb
         ._implements_test_batch_hooks() or cb._implements_predict_batch_hooks())
-=======
-        if cb._implements_train_batch_hooks()
-        or cb._implements_test_batch_hooks()
-        or cb._implements_predict_batch_hooks())
->>>>>>> 6b98447e
 
     self._should_call_train_batch_hooks = any(
         cb._implements_train_batch_hooks() for cb in self.callbacks)
@@ -2272,16 +2266,12 @@
     """Writes Keras model train_function graph to TensorBoard."""
     with self._train_writer.as_default():
       with summary_ops_v2.record_if(True):
-<<<<<<< HEAD
-        train_fn = self.model.train_tf_function
-=======
         # Begin IPU specific changes.
         if hasattr(self.model, '_ipu_train_function'):
           train_fn = self.model._ipu_train_function
         else:
           train_fn = self.model.train_function
         # End IPU specific changes.
->>>>>>> 6b98447e
         # If the train_function is a `tf.function`, we can write out a graph
         if hasattr(train_fn, 'function_spec'):
           summary_ops_v2.graph(train_fn._concrete_stateful_fn.graph)  # pylint: disable=protected-access
