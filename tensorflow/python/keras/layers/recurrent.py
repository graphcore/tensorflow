--- conflicted
+++ resolved
@@ -2063,9 +2063,7 @@
                unroll=False,
                reset_after=False,
                **kwargs):
-<<<<<<< HEAD
     implementation = kwargs.pop('implementation', 1)
-=======
     # For Keras -> IPU Keras layer substitution.
     self._maybe_store_args_kwargs(units,
                                   activation=activation,
@@ -2092,7 +2090,6 @@
                                   reset_after=reset_after,
                                   **kwargs)
 
->>>>>>> a351e9b3
     if implementation == 0:
       logging.warning('`implementation=0` has been deprecated, '
                       'and now defaults to `implementation=1`.'
@@ -2767,9 +2764,7 @@
                stateful=False,
                unroll=False,
                **kwargs):
-<<<<<<< HEAD
     implementation = kwargs.pop('implementation', 1)
-=======
     # For Keras -> IPU Keras layer substitution.
     self._maybe_store_args_kwargs(units,
                                   activation=activation,
@@ -2796,7 +2791,6 @@
                                   unroll=unroll,
                                   **kwargs)
 
->>>>>>> a351e9b3
     if implementation == 0:
       logging.warning('`implementation=0` has been deprecated, '
                       'and now defaults to `implementation=1`.'
