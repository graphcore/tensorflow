# Copyright 2015 The TensorFlow Authors. All Rights Reserved.
#
# Licensed under the Apache License, Version 2.0 (the "License");
# you may not use this file except in compliance with the License.
# You may obtain a copy of the License at
#
#     http://www.apache.org/licenses/LICENSE-2.0
#
# Unless required by applicable law or agreed to in writing, software
# distributed under the License is distributed on an "AS IS" BASIS,
# WITHOUT WARRANTIES OR CONDITIONS OF ANY KIND, either express or implied.
# See the License for the specific language governing permissions and
# limitations under the License.
# ==============================================================================
# pylint: disable=protected-access
"""Contains the base Layer class, from which all layers inherit."""
from __future__ import absolute_import
from __future__ import division
from __future__ import print_function

import collections
import copy
import functools
import itertools
import threading
import warnings
import weakref

import numpy as np
import six
from six.moves import zip  # pylint: disable=redefined-builtin

from google.protobuf import json_format
from tensorflow.core.framework import node_def_pb2
from tensorflow.python import tf2
from tensorflow.python.autograph.core import ag_ctx
from tensorflow.python.autograph.impl import api as autograph
from tensorflow.python.distribute import distribution_strategy_context as ds_context
from tensorflow.python.eager import context
from tensorflow.python.eager import def_function
from tensorflow.python.eager import execute
from tensorflow.python.eager import monitoring
from tensorflow.python.framework import constant_op
from tensorflow.python.framework import dtypes
from tensorflow.python.framework import errors
from tensorflow.python.framework import func_graph
from tensorflow.python.framework import ops
from tensorflow.python.framework import sparse_tensor
from tensorflow.python.framework import tensor_spec
from tensorflow.python.framework import tensor_util
from tensorflow.python.keras import backend
from tensorflow.python.keras import constraints
from tensorflow.python.keras import initializers
from tensorflow.python.keras import regularizers
from tensorflow.python.keras.engine import base_layer_utils
from tensorflow.python.keras.engine import input_spec
from tensorflow.python.keras.engine import keras_tensor
from tensorflow.python.keras.engine import node as node_module
from tensorflow.python.keras.mixed_precision import autocast_variable
from tensorflow.python.keras.mixed_precision import loss_scale_optimizer
from tensorflow.python.keras.mixed_precision import policy
from tensorflow.python.keras.saving.saved_model import layer_serialization
from tensorflow.python.keras.utils import generic_utils
from tensorflow.python.keras.utils import layer_utils
from tensorflow.python.keras.utils import tf_inspect
from tensorflow.python.keras.utils import tf_utils
from tensorflow.python.keras.utils import version_utils
# A module that only depends on `keras.layers` import these from here.
from tensorflow.python.keras.utils.generic_utils import to_snake_case  # pylint: disable=unused-import
from tensorflow.python.keras.utils.tf_utils import is_tensor_or_tensor_list  # pylint: disable=unused-import

from tensorflow.python.module import module
from tensorflow.python.ops import array_ops
from tensorflow.python.ops import math_ops
from tensorflow.python.ops import resource_variable_ops
from tensorflow.python.ops import variables as tf_variables
from tensorflow.python.ops.numpy_ops import np_arrays
from tensorflow.python.ops.ragged import ragged_tensor
from tensorflow.python.platform import tf_logging
from tensorflow.python.training.tracking import base as trackable
from tensorflow.python.training.tracking import data_structures
from tensorflow.python.training.tracking import tracking
from tensorflow.python.util import compat
from tensorflow.python.util import nest
from tensorflow.python.util import object_identity
from tensorflow.python.util.tf_export import keras_export
from tensorflow.tools.docs import doc_controls

# pylint: disable=g-inconsistent-quotes
metrics_mod = generic_utils.LazyLoader(
    "metrics_mod", globals(),
    "tensorflow.python.keras.metrics")
# pylint: enable=g-inconsistent-quotes

# Prefix that is added to the TF op layer names.
_TF_OP_LAYER_NAME_PREFIX = 'tf_op_layer_'

# TODO(mdan): Should we have a single generic type for types that can be passed
# to tf.cast?
_AUTOCAST_TYPES = (ops.Tensor, sparse_tensor.SparseTensor,
                   ragged_tensor.RaggedTensor)

keras_layers_gauge = monitoring.BoolGauge('/tensorflow/api/keras/layers',
                                          'keras layers usage', 'method')
keras_models_gauge = monitoring.BoolGauge(
    '/tensorflow/api/keras/models', 'keras model usage', 'method')
keras_api_gauge = monitoring.BoolGauge('/tensorflow/api/keras',
                                       'keras api usage', 'method')
keras_premade_model_gauge = monitoring.BoolGauge(
    '/tensorflow/api/keras/premade_models', 'premade keras model usage', 'type')


@keras_export('keras.layers.Layer')
class Layer(module.Module, version_utils.LayerVersionSelector):
  """This is the class from which all layers inherit.

  A layer is a callable object that takes as input one or more tensors and
  that outputs one or more tensors. It involves *computation*, defined
  in the `call()` method, and a *state* (weight variables), defined
  either in the constructor `__init__()` or in the `build()` method.

  Users will just instantiate a layer and then treat it as a callable.

  Arguments:
    trainable: Boolean, whether the layer's variables should be trainable.
    name: String name of the layer.
    dtype: The dtype of the layer's computations and weights. Can also be a
      `tf.keras.mixed_precision.Policy`, which allows the computation and weight
      dtype to differ. Default of `None` means to use
      `tf.keras.mixed_precision.global_policy()`, which is a float32 policy
      unless set to different value.
    dynamic: Set this to `True` if your layer should only be run eagerly, and
      should not be used to generate a static computation graph.
      This would be the case for a Tree-RNN or a recursive network,
      for example, or generally for any layer that manipulates tensors
      using Python control flow. If `False`, we assume that the layer can
      safely be used to generate a static computation graph.

  Attributes:
    name: The name of the layer (string).
    dtype: The dtype of the layer's weights.
    variable_dtype: Alias of `dtype`.
    compute_dtype: The dtype of the layer's computations. Layers automatically
      cast inputs to this dtype which causes the computations and output to also
      be in this dtype. When mixed precision is used with a
      `tf.keras.mixed_precision.Policy`, this will be different than
      `variable_dtype`.
    dtype_policy: The layer's dtype policy. See the
      `tf.keras.mixed_precision.Policy` documentation for details.
    trainable_weights: List of variables to be included in backprop.
    non_trainable_weights: List of variables that should not be
      included in backprop.
    weights: The concatenation of the lists trainable_weights and
      non_trainable_weights (in this order).
    trainable: Whether the layer should be trained (boolean), i.e. whether
      its potentially-trainable weights should be returned as part of
      `layer.trainable_weights`.
    input_spec: Optional (list of) `InputSpec` object(s) specifying the
      constraints on inputs that can be accepted by the layer.

  We recommend that descendants of `Layer` implement the following methods:

  * `__init__()`: Defines custom layer attributes, and creates layer state
    variables that do not depend on input shapes, using `add_weight()`.
  * `build(self, input_shape)`: This method can be used to create weights that
    depend on the shape(s) of the input(s), using `add_weight()`. `__call__()`
    will automatically build the layer (if it has not been built yet) by
    calling `build()`.
  * `call(self, *args, **kwargs)`: Called in `__call__` after making sure
    `build()` has been called. `call()` performs the logic of applying the
    layer to the input tensors (which should be passed in as argument).
    Two reserved keyword arguments you can optionally use in `call()` are:
      - `training` (boolean, whether the call is in
        inference mode or training mode)
      - `mask` (boolean tensor encoding masked timesteps in the input, used
        in RNN layers)
  * `get_config(self)`: Returns a dictionary containing the configuration used
    to initialize this layer. If the keys differ from the arguments
    in `__init__`, then override `from_config(self)` as well.
    This method is used when saving
    the layer or a model that contains this layer.

  Examples:

  Here's a basic example: a layer with two variables, `w` and `b`,
  that returns `y = w . x + b`.
  It shows how to implement `build()` and `call()`.
  Variables set as attributes of a layer are tracked as weights
  of the layers (in `layer.weights`).

  ```python
  class SimpleDense(Layer):

    def __init__(self, units=32):
        super(SimpleDense, self).__init__()
        self.units = units

    def build(self, input_shape):  # Create the state of the layer (weights)
      w_init = tf.random_normal_initializer()
      self.w = tf.Variable(
          initial_value=w_init(shape=(input_shape[-1], self.units),
                               dtype='float32'),
          trainable=True)
      b_init = tf.zeros_initializer()
      self.b = tf.Variable(
          initial_value=b_init(shape=(self.units,), dtype='float32'),
          trainable=True)

    def call(self, inputs):  # Defines the computation from inputs to outputs
        return tf.matmul(inputs, self.w) + self.b

  # Instantiates the layer.
  linear_layer = SimpleDense(4)

  # This will also call `build(input_shape)` and create the weights.
  y = linear_layer(tf.ones((2, 2)))
  assert len(linear_layer.weights) == 2

  # These weights are trainable, so they're listed in `trainable_weights`:
  assert len(linear_layer.trainable_weights) == 2
  ```

  Note that the method `add_weight()` offers a shortcut to create weights:

  ```python
  class SimpleDense(Layer):

    def __init__(self, units=32):
        super(SimpleDense, self).__init__()
        self.units = units

    def build(self, input_shape):
        self.w = self.add_weight(shape=(input_shape[-1], self.units),
                                 initializer='random_normal',
                                 trainable=True)
        self.b = self.add_weight(shape=(self.units,),
                                 initializer='random_normal',
                                 trainable=True)

    def call(self, inputs):
        return tf.matmul(inputs, self.w) + self.b
  ```

  Besides trainable weights, updated via backpropagation during training,
  layers can also have non-trainable weights. These weights are meant to
  be updated manually during `call()`. Here's a example layer that computes
  the running sum of its inputs:

  ```python
  class ComputeSum(Layer):

    def __init__(self, input_dim):
        super(ComputeSum, self).__init__()
        # Create a non-trainable weight.
        self.total = tf.Variable(initial_value=tf.zeros((input_dim,)),
                                 trainable=False)

    def call(self, inputs):
        self.total.assign_add(tf.reduce_sum(inputs, axis=0))
        return self.total

  my_sum = ComputeSum(2)
  x = tf.ones((2, 2))

  y = my_sum(x)
  print(y.numpy())  # [2. 2.]

  y = my_sum(x)
  print(y.numpy())  # [4. 4.]

  assert my_sum.weights == [my_sum.total]
  assert my_sum.non_trainable_weights == [my_sum.total]
  assert my_sum.trainable_weights == []
  ```

  For more information about creating layers, see the guide
  [Writing custom layers and models with Keras](
    https://www.tensorflow.org/guide/keras/custom_layers_and_models)
  """

  # See tf.Module for the usage of this property.
  # The key for _obj_reference_counts_dict is a Trackable, which could be a
  # variable or layer etc. tf.Module._flatten will fail to flatten the key
  # since it is trying to convert Trackable to a string. This attribute can be
  # ignored even after the fix of nest lib, since the trackable object should
  # already been available as individual attributes. _obj_reference_counts_dict
  # just contains a copy of them.
  _TF_MODULE_IGNORED_PROPERTIES = frozenset(itertools.chain(
      ('_obj_reference_counts_dict',),
      module.Module._TF_MODULE_IGNORED_PROPERTIES
  ))

  # When loading from a SavedModel, Layers typically can be revived into a
  # generic Layer wrapper. Sometimes, however, layers may implement methods
  # that go beyond this wrapper, as in the case of PreprocessingLayers'
  # `adapt` method. When this is the case, layer implementers can override
  # must_restore_from_config to return True; layers with this property must
  # be restored into their actual objects (and will fail if the object is
  # not available to the restoration code).
  _must_restore_from_config = False

  def _instrument_layer_creation(self):
    self._instrumented_keras_api = False
    self._instrumented_keras_layer_class = False
    self._instrumented_keras_model_class = False
    if not getattr(self, '_disable_keras_instrumentation', False):
      keras_api_gauge.get_cell('layer').set(True)
      self._instrumented_keras_api = True
      if getattr(self, '_is_model_for_instrumentation', False):
        keras_models_gauge.get_cell(self.__class__.__name__).set(True)
        self._instrumented_keras_model_class = True
      else:
        keras_layers_gauge.get_cell(self.__class__.__name__).set(True)
        self._instrumented_keras_layer_class = True

  @trackable.no_automatic_dependency_tracking
  def __init__(self,
               trainable=True,
               name=None,
               dtype=None,
               dynamic=False,
               **kwargs):
    self._instrument_layer_creation()

    # These properties should be set by the user via keyword arguments.
    # note that 'dtype', 'input_shape' and 'batch_input_shape'
    # are only applicable to input layers: do not pass these keywords
    # to non-input layers.
    allowed_kwargs = {
        'input_dim',
        'input_shape',
        'batch_input_shape',
        'batch_size',
        'weights',
        'activity_regularizer',
        'autocast',
        'implementation',
    }
    # Validate optional keyword arguments.
    generic_utils.validate_kwargs(kwargs, allowed_kwargs)

    # Mutable properties
    # Indicates whether the layer's weights are updated during training
    # and whether the layer's updates are run during training.
    self._trainable = trainable
    # A stateful layer is a layer whose updates are run during inference too,
    # for instance stateful RNNs.
    self._stateful = False
    # Indicates whether `build` needs to be called upon layer call, to create
    # the layer's weights.
    self.built = False
    # Record the build input shape for loading purposes.
    # TODO(kathywu): Move this to Layer._set_save_spec once cl/290121460 is
    # submitted.
    self._build_input_shape = None
    self._saved_model_inputs_spec = None
    # Provides information about which inputs are compatible with the layer.
    self._input_spec = None

    # `Layer.compute_mask` will be called at the end of `Layer.__call__` if
    # `Layer.compute_mask` is overridden, or if the `Layer` subclass sets
    # `self.supports_masking=True`.
    self._supports_masking = not generic_utils.is_default(self.compute_mask)

    self._init_set_name(name)
    self._activity_regularizer = regularizers.get(
        kwargs.pop('activity_regularizer', None))
    self._maybe_create_attribute('_trainable_weights', [])
    self._maybe_create_attribute('_non_trainable_weights', [])
    self._updates = []
    # Object to store all thread local layer properties.
    self._thread_local = threading.local()
    # A list of zero-argument lambdas which return Tensors, used for variable
    # regularizers.
    self._callable_losses = []
    # A list of symbolic Tensors containing activity regularizers and losses
    # manually added through `add_loss` in graph-building mode.
    self._losses = []
    # A list of metric instances corresponding to the symbolic metric tensors
    # added using the `add_metric` API.
    self._metrics = []
    # Ensures the same metric is not added multiple times in `MirroredStrategy`.
    self._metrics_lock = threading.Lock()

    # Both graph and subclassed networks have a dtype policy. For graph
    # networks, the policy's compute and variable dtypes are ignored. Such
    # networks only use the policy if it is a PolicyV1, in which case it uses
    # the PolicyV1's loss_scale (Policy does not have a loss_scale). For
    # subclassed networks, the compute and variable dtypes are used as like any
    # ordinary layer.
    self._set_dtype_policy(dtype)
    # Boolean indicating whether the layer automatically casts its inputs to the
    # layer's compute_dtype.
    self._autocast = kwargs.get('autocast',
                                base_layer_utils.v2_dtype_behavior_enabled())

    # Dependencies tracked via attribute assignment.
    # All layers in order of horizontal graph traversal.
    # Entries are unique. For models includes input and output layers.
    self._maybe_create_attribute('_layers', [])

    # These lists will be filled via successive calls
    # to self._add_inbound_node().
    # Used in symbolic mode only, only in conjunction with graph-networks
    self._inbound_nodes_value = []
    self._outbound_nodes_value = []

    self._init_call_fn_args()

    # Whether the `call` method can be used to build a TF graph without issues.
    # This attribute has no effect if the model is created using the Functional
    # API. Instead, `model.dynamic` is determined based on the internal layers.
    self._dynamic = dynamic

    # Manage input shape information if passed.
    if 'input_dim' in kwargs and 'input_shape' not in kwargs:
      # Backwards compatibility: alias 'input_dim' to 'input_shape'.
      kwargs['input_shape'] = (kwargs['input_dim'],)
    if 'input_shape' in kwargs or 'batch_input_shape' in kwargs:
      # In this case we will later create an input layer
      # to insert before the current layer
      if 'batch_input_shape' in kwargs:
        batch_input_shape = tuple(kwargs['batch_input_shape'])
      elif 'input_shape' in kwargs:
        if 'batch_size' in kwargs:
          batch_size = kwargs['batch_size']
        else:
          batch_size = None
        batch_input_shape = (batch_size,) + tuple(kwargs['input_shape'])
      self._batch_input_shape = batch_input_shape

    # Manage initial weight values if passed.
    self._initial_weights = kwargs.get('weights', None)

    # Whether the layer will track any layers that is set as attribute on itself
    # as sub-layers, the weights from the sub-layers will be included in the
    # parent layer's variables() as well.
    # Default to True, which means auto tracking is turned on. Certain subclass
    # might want to turn it off, like Sequential model.
    self._auto_track_sub_layers = True

    # For backwards compat reasons, most built-in layers do not guarantee
    # That they will 100% preserve the structure of input args when saving
    # / loading configs. E.g. they may un-nest an arg that is
    # a list with one element.
    self._preserve_input_structure_in_config = False

<<<<<<< HEAD
  @trackable.no_automatic_dependency_tracking
  @generic_utils.default
=======
    # For pipelining of ipu.keras.IPUModel
    if ds_context.has_strategy():
      strategy = ds_context.get_strategy()
      if hasattr(strategy, "_pipeline_stage"):
        stage = strategy._pipeline_stage
        self._pipeline_stage = stage

  def _maybe_store_args_kwargs(self, *args, **kwargs):
    """
    Stores initialization args for substitution of Keras layers with IPU
    Keras layers.
    """
    strategy = ds_context.get_strategy()
    if strategy:
      self._stored_init_args = args
      self._stored_init_kwargs = kwargs

  def _maybe_store_input_shape(self, input_shape):
    """
    Stores input shape(s) for substitution of Keras layers with IPU
    Keras layers. Used for weight copying.
    """
    strategy = ds_context.get_strategy()
    if strategy:
      self._stored_input_shape = input_shape

>>>>>>> a351e9b3
  def build(self, input_shape):
    """Creates the variables of the layer (optional, for subclass implementers).

    This is a method that implementers of subclasses of `Layer` or `Model`
    can override if they need a state-creation step in-between
    layer instantiation and layer call.

    This is typically used to create the weights of `Layer` subclasses.

    Arguments:
      input_shape: Instance of `TensorShape`, or list of instances of
        `TensorShape` if the layer expects a list of inputs
        (one instance per input).
    """
    # Only record the build input shapes of overridden build methods.
    if not hasattr(self.build, '_is_default'):
      self._build_input_shape = input_shape
    self.built = True

  @doc_controls.for_subclass_implementers
  def call(self, inputs, **kwargs):  # pylint: disable=unused-argument
    """This is where the layer's logic lives.

    Note here that `call()` method in `tf.keras` is little bit different
    from `keras` API. In `keras` API, you can pass support masking for
    layers as additional arguments. Whereas `tf.keras` has `compute_mask()`
    method to support masking.

    Arguments:
        inputs: Input tensor, or list/tuple of input tensors.
        **kwargs: Additional keyword arguments. Currently unused.

    Returns:
        A tensor or list/tuple of tensors.
    """
    return inputs

  @doc_controls.for_subclass_implementers
  def _add_trackable(self, trackable_object, trainable):
    """Adds a Trackable object to this layer's state.

    Arguments:
      trackable_object: The tf.tracking.Trackable object to add.
      trainable: Boolean, whether the variable should be part of the layer's
        "trainable_variables" (e.g. variables, biases) or
        "non_trainable_variables" (e.g. BatchNorm mean and variance).

    Returns:
      The TrackableWeightHandler used to track this object.
    """
    handler = base_layer_utils.TrackableWeightHandler(trackable_object)
    if trainable:
      self._trainable_weights.append(handler)
    else:
      self._non_trainable_weights.append(handler)
    return handler

  @doc_controls.for_subclass_implementers
  def add_weight(self,
                 name=None,
                 shape=None,
                 dtype=None,
                 initializer=None,
                 regularizer=None,
                 trainable=None,
                 constraint=None,
                 use_resource=None,
                 synchronization=tf_variables.VariableSynchronization.AUTO,
                 aggregation=tf_variables.VariableAggregation.NONE,
                 **kwargs):
    """Adds a new variable to the layer.

    Arguments:
      name: Variable name.
      shape: Variable shape. Defaults to scalar if unspecified.
      dtype: The type of the variable. Defaults to `self.dtype`.
      initializer: Initializer instance (callable).
      regularizer: Regularizer instance (callable).
      trainable: Boolean, whether the variable should be part of the layer's
        "trainable_variables" (e.g. variables, biases)
        or "non_trainable_variables" (e.g. BatchNorm mean and variance).
        Note that `trainable` cannot be `True` if `synchronization`
        is set to `ON_READ`.
      constraint: Constraint instance (callable).
      use_resource: Whether to use `ResourceVariable`.
      synchronization: Indicates when a distributed a variable will be
        aggregated. Accepted values are constants defined in the class
        `tf.VariableSynchronization`. By default the synchronization is set to
        `AUTO` and the current `DistributionStrategy` chooses
        when to synchronize. If `synchronization` is set to `ON_READ`,
        `trainable` must not be set to `True`.
      aggregation: Indicates how a distributed variable will be aggregated.
        Accepted values are constants defined in the class
        `tf.VariableAggregation`.
      **kwargs: Additional keyword arguments. Accepted values are `getter`,
        `collections`, `experimental_autocast` and `caching_device`.

    Returns:
      The variable created.

    Raises:
      ValueError: When giving unsupported dtype and no initializer or when
        trainable has been set to True with synchronization set as `ON_READ`.
    """
    if shape is None:
      shape = ()
    kwargs.pop('partitioner', None)  # Ignored.
    # Validate optional keyword arguments.
    for kwarg in kwargs:
      if kwarg not in ['collections', 'experimental_autocast',
                       'caching_device', 'getter']:
        raise TypeError('Unknown keyword argument:', kwarg)
    collections_arg = kwargs.pop('collections', None)
    # 'experimental_autocast' can be set to False by the caller to indicate an
    # AutoCastVariable should never be created.
    autocast = kwargs.pop('experimental_autocast', True)
    # See the docstring for tf.Variable about the details for caching_device.
    caching_device = kwargs.pop('caching_device', None)

    if dtype is None:
      dtype = self.dtype or backend.floatx()
    dtype = dtypes.as_dtype(dtype)
    if self._dtype_policy.variable_dtype is None:
      # The policy is "_infer", so we infer the policy from the variable dtype.
      self._set_dtype_policy(policy.Policy(dtype.base_dtype.name))
    initializer = initializers.get(initializer)
    regularizer = regularizers.get(regularizer)
    constraint = constraints.get(constraint)

    if synchronization == tf_variables.VariableSynchronization.ON_READ:
      if trainable:
        raise ValueError(
            'Synchronization value can be set to '
            'VariableSynchronization.ON_READ only for non-trainable variables. '
            'You have specified trainable=True and '
            'synchronization=VariableSynchronization.ON_READ.')
      else:
        # Set trainable to be false when variable is to be synced on read.
        trainable = False
    elif trainable is None:
      trainable = True

    # Initialize variable when no initializer provided
    if initializer is None:
      # If dtype is DT_FLOAT, provide a uniform unit scaling initializer
      if dtype.is_floating:
        initializer = initializers.get('glorot_uniform')
      # If dtype is DT_INT/DT_UINT, provide a default value `zero`
      # If dtype is DT_BOOL, provide a default value `FALSE`
      elif dtype.is_integer or dtype.is_unsigned or dtype.is_bool:
        initializer = initializers.get('zeros')
      # NOTES:Do we need to support for handling DT_STRING and DT_COMPLEX here?
      else:
        raise ValueError('An initializer for variable %s of type %s is required'
                         ' for layer %s' % (name, dtype.base_dtype, self.name))

    getter = kwargs.pop('getter', base_layer_utils.make_variable)
    if (autocast and
        self._dtype_policy.compute_dtype != self._dtype_policy.variable_dtype
        and dtype.is_floating):
      old_getter = getter
      # Wrap variable constructor to return an AutoCastVariable.
      def getter(*args, **kwargs):  # pylint: disable=function-redefined
        variable = old_getter(*args, **kwargs)
        return autocast_variable.create_autocast_variable(variable)
      # Also the caching_device does not work with the mixed precision API,
      # disable it if it is specified.
      # TODO(b/142020079): Reenable it once the bug is fixed.
      if caching_device is not None:
        tf_logging.warn('`caching_device` does not work with mixed precision '
                        'API. Ignoring user specified `caching_device`.')
        caching_device = None

    variable = self._add_variable_with_custom_getter(
        name=name,
        shape=shape,
        # TODO(allenl): a `make_variable` equivalent should be added as a
        # `Trackable` method.
        getter=getter,
        # Manage errors in Layer rather than Trackable.
        overwrite=True,
        initializer=initializer,
        dtype=dtype,
        constraint=constraint,
        trainable=trainable,
        use_resource=use_resource,
        collections=collections_arg,
        synchronization=synchronization,
        aggregation=aggregation,
        caching_device=caching_device)
    if regularizer is not None:
      # TODO(fchollet): in the future, this should be handled at the
      # level of variable creation, and weight regularization losses
      # should be variable attributes.
      name_in_scope = variable.name[:variable.name.find(':')]
      self._handle_weight_regularization(name_in_scope,
                                         variable,
                                         regularizer)
    if base_layer_utils.is_split_variable(variable):
      for v in variable:
        backend.track_variable(v)
        if trainable:
          self._trainable_weights.append(v)
        else:
          self._non_trainable_weights.append(v)
    else:
      backend.track_variable(variable)
      if trainable:
        self._trainable_weights.append(variable)
      else:
        self._non_trainable_weights.append(variable)
    return variable

  @generic_utils.default
  def get_config(self):
    """Returns the config of the layer.

    A layer config is a Python dictionary (serializable)
    containing the configuration of a layer.
    The same layer can be reinstantiated later
    (without its trained weights) from this configuration.

    The config of a layer does not include connectivity
    information, nor the layer class name. These are handled
    by `Network` (one layer of abstraction above).

    Returns:
        Python dictionary.
    """
    all_args = tf_inspect.getfullargspec(self.__init__).args
    config = {
        'name': self.name,
        'trainable': self.trainable,
    }
    if hasattr(self, '_batch_input_shape'):
      config['batch_input_shape'] = self._batch_input_shape
    config['dtype'] = policy.serialize(self._dtype_policy)
    if hasattr(self, 'dynamic'):
      # Only include `dynamic` in the `config` if it is `True`
      if self.dynamic:
        config['dynamic'] = self.dynamic
      elif 'dynamic' in all_args:
        all_args.remove('dynamic')
    expected_args = config.keys()
    # Finds all arguments in the `__init__` that are not in the config:
    extra_args = [arg for arg in all_args if arg not in expected_args]
    # Check that either the only argument in the `__init__` is  `self`,
    # or that `get_config` has been overridden:
    if len(extra_args) > 1 and hasattr(self.get_config, '_is_default'):
      raise NotImplementedError('Layer %s has arguments in `__init__` and '
                                'therefore must override `get_config`.' %
                                self.__class__.__name__)
    return config

  @classmethod
  def from_config(cls, config):
    """Creates a layer from its config.

    This method is the reverse of `get_config`,
    capable of instantiating the same layer from the config
    dictionary. It does not handle layer connectivity
    (handled by Network), nor weights (handled by `set_weights`).

    Arguments:
        config: A Python dictionary, typically the
            output of get_config.

    Returns:
        A layer instance.
    """
    return cls(**config)

  def compute_output_shape(self, input_shape):
    """Computes the output shape of the layer.

    If the layer has not been built, this method will call `build` on the
    layer. This assumes that the layer will later be used with inputs that
    match the input shape provided here.

    Arguments:
        input_shape: Shape tuple (tuple of integers)
            or list of shape tuples (one per output tensor of the layer).
            Shape tuples can include None for free dimensions,
            instead of an integer.

    Returns:
        An input shape tuple.
    """
    if context.executing_eagerly():
      # In this case we build the model first in order to do shape inference.
      # This is acceptable because the framework only calls
      # `compute_output_shape` on shape values that the layer would later be
      # built for. It would however cause issues in case a user attempts to
      # use `compute_output_shape` manually with shapes that are incompatible
      # with the shape the Layer will be called on (these users will have to
      # implement `compute_output_shape` themselves).
      self._maybe_build(input_shape)
      with func_graph.FuncGraph(str(self.name) + '_scratch_graph').as_default():
        input_shape = tf_utils.convert_shapes(input_shape, to_tuples=False)
        def _make_placeholder_like(shape):
          ph = backend.placeholder(shape=shape, dtype=self.dtype)
          ph._keras_mask = None
          return ph
        inputs = nest.map_structure(_make_placeholder_like, input_shape)
        try:
          outputs = self(inputs, training=False)
        except TypeError as e:
          six.raise_from(
              NotImplementedError(
                  'We could not automatically infer the static shape of the '
                  'layer\'s output. Please implement the '
                  '`compute_output_shape` method on your layer (%s).' %
                  self.__class__.__name__), e)
      return nest.map_structure(lambda t: t.shape, outputs)
    raise NotImplementedError(
        'Please run in eager mode or implement the `compute_output_shape` '
        'method on your layer (%s).' % self.__class__.__name__)

  @doc_controls.for_subclass_implementers
  def compute_output_signature(self, input_signature):
    """Compute the output tensor signature of the layer based on the inputs.

    Unlike a TensorShape object, a TensorSpec object contains both shape
    and dtype information for a tensor. This method allows layers to provide
    output dtype information if it is different from the input dtype.
    For any layer that doesn't implement this function,
    the framework will fall back to use `compute_output_shape`, and will
    assume that the output dtype matches the input dtype.

    Args:
      input_signature: Single TensorSpec or nested structure of TensorSpec
        objects, describing a candidate input for the layer.

    Returns:
      Single TensorSpec or nested structure of TensorSpec objects, describing
        how the layer would transform the provided input.

    Raises:
      TypeError: If input_signature contains a non-TensorSpec object.
    """
    def check_type_return_shape(s):
      if not isinstance(s, tensor_spec.TensorSpec):
        raise TypeError(
            'Only TensorSpec signature types are supported, '
            'but saw signature signature entry: {}.'.format(s))
      return s.shape
    input_shape = nest.map_structure(check_type_return_shape, input_signature)
    output_shape = self.compute_output_shape(input_shape)
    dtype = self._compute_dtype
    if dtype is None:
      input_dtypes = [s.dtype for s in nest.flatten(input_signature)]
      # Default behavior when self.dtype is None, is to use the first input's
      # dtype.
      dtype = input_dtypes[0]
    return nest.map_structure(
        lambda s: tensor_spec.TensorSpec(dtype=dtype, shape=s),
        output_shape)

  def _keras_tensor_symbolic_call(self, inputs, input_masks, args, kwargs):
    if self.dynamic:
      # We will use static shape inference to return symbolic tensors
      # matching the specifications of the layer outputs.
      # Since `self.dynamic` is True, we will never attempt to
      # run the underlying TF graph (which is disconnected).
      # TODO(fchollet): consider py_func as an alternative, which
      # would enable us to run the underlying graph if needed.
      input_signature = nest.map_structure(
          lambda x: tensor_spec.TensorSpec(shape=x.shape, dtype=x.dtype),
          inputs)
      output_signature = self.compute_output_signature(input_signature)
      return nest.map_structure(keras_tensor.KerasTensor, output_signature)
    else:
      return self._infer_output_signature(inputs, args, kwargs, input_masks)

  def _infer_output_signature(self, inputs, args, kwargs, input_masks):
    """TODO(kaftan): Docstring."""

    call_fn = self.call
    # Wrapping `call` function in autograph to allow for dynamic control
    # flow and control dependencies in call. We are limiting this to
    # subclassed layers as autograph is strictly needed only for
    # subclassed layers and models.
    # tf_convert will respect the value of autograph setting in the
    # enclosing tf.function, if any.
    if (base_layer_utils.is_subclassed(self) and
        not base_layer_utils.from_saved_model(self)):
      call_fn = autograph.tf_convert(self.call, ag_ctx.control_status_ctx())

    # We enter a scratch graph and build placeholder inputs inside of it that
    # match the input args.
    # We then call the layer inside of the scratch graph to identify the
    # output signatures, then we build KerasTensors corresponding to those
    # outputs.
    scratch_graph = func_graph.FuncGraph(str(self.name) + '_scratch_graph')
    with scratch_graph.as_default():
      inputs = nest.map_structure(
          keras_tensor.keras_tensor_to_placeholder, inputs)
      args = nest.map_structure(
          keras_tensor.keras_tensor_to_placeholder, args)
      kwargs = nest.map_structure(
          keras_tensor.keras_tensor_to_placeholder, kwargs)
      input_masks = nest.map_structure(
          keras_tensor.keras_tensor_to_placeholder, input_masks)

      inputs = self._maybe_cast_inputs(inputs)

      with backend.name_scope(self._name_scope()):
        with autocast_variable.enable_auto_cast_variables(
            self._compute_dtype_object):
          # Build layer if applicable (if the `build` method has been
          # overridden).
          # TODO(kaftan): do we maybe_build here, or have we already done it?
          self._maybe_build(inputs)
          outputs = call_fn(inputs, *args, **kwargs)

        self._handle_activity_regularization(inputs, outputs)
      self._set_mask_metadata(inputs, outputs, input_masks,
                              build_graph=False)
      outputs = nest.map_structure(
          keras_tensor.keras_tensor_from_tensor, outputs)

    if hasattr(self, '_set_inputs') and not self.inputs:
      # TODO(kaftan): figure out if we ned to do this at all
      # Subclassed network: explicitly set metadata normally set by
      # a call to self._set_inputs().
      self._set_inputs(inputs, outputs)
    del scratch_graph
    return outputs

  @generic_utils.default
  def compute_mask(self, inputs, mask=None):  # pylint: disable=unused-argument
    """Computes an output mask tensor.

    Arguments:
        inputs: Tensor or list of tensors.
        mask: Tensor or list of tensors.

    Returns:
        None or a tensor (or list of tensors,
            one per output tensor of the layer).
    """
    if not self._supports_masking:
      if any(m is not None for m in nest.flatten(mask)):
        raise TypeError('Layer ' + self.name + ' does not support masking, '
                        'but was passed an input_mask: ' + str(mask))
      # masking not explicitly supported: return None as mask.
      return None
    # if masking is explicitly supported, by default
    # carry over the input mask
    return mask

  def __call__(self, *args, **kwargs):
    """Wraps `call`, applying pre- and post-processing steps.

    Arguments:
      *args: Positional arguments to be passed to `self.call`.
      **kwargs: Keyword arguments to be passed to `self.call`.

    Returns:
      Output tensor(s).

    Note:
      - The following optional keyword arguments are reserved for specific uses:
        * `training`: Boolean scalar tensor of Python boolean indicating
          whether the `call` is meant for training or inference.
        * `mask`: Boolean input mask.
      - If the layer's `call` method takes a `mask` argument (as some Keras
        layers do), its default value will be set to the mask generated
        for `inputs` by the previous layer (if `input` did come from
        a layer that generated a corresponding mask, i.e. if it came from
        a Keras layer with masking support.

    Raises:
      ValueError: if the layer's `call` method returns None (an invalid value).
      RuntimeError: if `super().__init__()` was not called in the constructor.
    """
    if not hasattr(self, '_thread_local'):
      raise RuntimeError(
          'You must call `super().__init__()` in the layer constructor.')

    # `inputs` (the first arg in the method spec) is special cased in
    # layer call due to historical reasons.
    # This special casing currently takes the form of:
    # - 'inputs' must be explicitly passed. A layer cannot have zero arguments,
    #   and inputs cannot have been provided via the default value of a kwarg.
    # - numpy/scalar values in `inputs` get converted to tensors
    # - implicit masks / mask metadata are only collected from 'inputs`
    # - Layers are built using shape info from 'inputs' only
    # - input_spec compatibility is only checked against `inputs`
    # - mixed precision casting (autocast) is only applied to `inputs`,
    #   not to any other argument.
    # - setting the SavedModel saving spec.
    inputs, args, kwargs = self._split_out_first_arg(args, kwargs)
    input_list = nest.flatten(inputs)

    # Functional Model construction mode is invoked when `Layer`s are called on
    # symbolic `KerasTensor`s, i.e.:
    # >> inputs = tf.keras.Input(10)
    # >> outputs = MyLayer()(inputs)  # Functional construction mode.
    # >> model = tf.keras.Model(inputs, outputs)
    if _in_functional_construction_mode(self, inputs, args, kwargs, input_list):
      return self._functional_construction_call(inputs, args, kwargs,
                                                input_list)

    # Maintains info about the `Layer.call` stack.
    call_context = base_layer_utils.call_context()

    # Accept NumPy and scalar inputs by converting to Tensors.
    if any(isinstance(x, (
        np_arrays.ndarray, np.ndarray, float, int)) for x in input_list):
      inputs = nest.map_structure(_convert_numpy_or_python_types, inputs)
      input_list = nest.flatten(inputs)

    # Handle `mask` propagation from previous layer to current layer. Masks can
    # be propagated explicitly via the `mask` argument, or implicitly via
    # setting the `_keras_mask` attribute on the inputs to a Layer. Masks passed
    # explicitly take priority.
    input_masks, mask_is_implicit = self._get_input_masks(
        inputs, input_list, args, kwargs)
    if self._expects_mask_arg and mask_is_implicit:
      kwargs['mask'] = input_masks

    # Training mode for `Layer.call` is set via (in order of priority):
    # (1) The `training` argument passed to this `Layer.call`, if it is not None
    # (2) The training mode of an outer `Layer.call`.
    # (3) The default mode set by `tf.keras.backend.set_learning_phase` (if set)
    # (4) Any non-None default value for `training` specified in the call
    #  signature
    # (5) False (treating the layer as if it's in inference)
    args, kwargs, training_mode = self._set_training_mode(
        args, kwargs, call_context)

    # Losses are cleared for all sublayers on the outermost `Layer.call`.
    # Losses are not cleared on inner `Layer.call`s, because sublayers can be
    # called multiple times.
    if not call_context.in_call:
      self._clear_losses()

    eager = context.executing_eagerly()
    with call_context.enter(
        layer=self,
        inputs=inputs,
        build_graph=not eager,
        training=training_mode):

      if self._autocast:
        inputs = self._maybe_cast_inputs(inputs, input_list)

      input_spec.assert_input_compatibility(self.input_spec, inputs, self.name)
      if eager:
        call_fn = self.call
        name_scope = self._name
      else:
        name_scope = self._name_scope()  # Avoid autoincrementing.
        call_fn = self._autographed_call()

      with ops.name_scope_v2(name_scope):
        if not self.built:
          self._maybe_build(inputs)

        with autocast_variable.enable_auto_cast_variables(
            self._compute_dtype_object):
          outputs = call_fn(inputs, *args, **kwargs)

        if self._activity_regularizer:
          self._handle_activity_regularization(inputs, outputs)
        if self._supports_masking:
          self._set_mask_metadata(inputs, outputs, input_masks, not eager)
        if self._saved_model_inputs_spec is None:
          self._set_save_spec(inputs)

        return outputs

  def _functional_construction_call(self, inputs, args, kwargs, input_list):
    call_context = base_layer_utils.call_context()

    # Accept NumPy and scalar inputs by converting to Tensors.
    if any(isinstance(x, (
        np_arrays.ndarray, np.ndarray, float, int)) for x in input_list):

      def _convert_non_tensor(x):
        # Don't call `ops.convert_to_tensor` on all `inputs` because
        # `SparseTensors` can't be converted to `Tensor`.
        if isinstance(x, (np_arrays.ndarray, np.ndarray, float, int)):
          return ops.convert_to_tensor_v2_with_dispatch(x)
        return x

      inputs = nest.map_structure(_convert_non_tensor, inputs)
      input_list = nest.flatten(inputs)

    # Handle `mask` propagation from previous layer to current layer. Masks can
    # be propagated explicitly via the `mask` argument, or implicitly via
    # setting the `_keras_mask` attribute on the inputs to a Layer. Masks passed
    # explicitly take priority.
    mask_arg_passed_by_framework = False
    input_masks, mask_is_implicit = self._get_input_masks(
        inputs, input_list, args, kwargs)
    if self._expects_mask_arg and mask_is_implicit:
      kwargs['mask'] = input_masks
      mask_arg_passed_by_framework = True

    # If `training` argument is None or not explicitly passed,
    # propagate `training` value from this layer's calling layer.
    training_value = None
    training_arg_passed_by_framework = False
    # Priority 1: `training` was explicitly passed a non-None value.
    if self._call_arg_was_passed('training', args, kwargs):
      training_value = self._get_call_arg_value('training', args, kwargs)
      if not self._expects_training_arg:
        kwargs.pop('training')

    if training_value is None:
      # Priority 2: `training` was passed to a parent layer.
      if call_context.training is not None:
        training_value = call_context.training
      # Priority 3: `learning_phase()` has been set.
      elif backend.global_learning_phase_is_set():
        training_value = backend.learning_phase()
        # Force the training_value to be bool type which matches to the contract
        # for layer/model call args.
        if tensor_util.is_tensor(training_value):
          training_value = math_ops.cast(training_value, dtypes.bool)
        else:
          training_value = bool(training_value)
      # Priority 4: trace layer with the default training argument specified
      # in the `call` signature (or in inference mode if the `call` signature
      # specifies no non-None default).
      else:
        training_value = self._default_training_arg
      # In cases (2), (3), (4) the training argument is passed automatically
      # by the framework, and will not be hard-coded into the model.
      if self._expects_training_arg:
        args, kwargs = self._set_call_arg_value('training', training_value,
                                                args, kwargs)
        training_arg_passed_by_framework = True

    if keras_tensor.keras_tensors_enabled():
      with call_context.enter(
          layer=self, inputs=inputs, build_graph=True, training=training_value):
        # Check input assumptions set after layer building, e.g. input shape.
        outputs = self._keras_tensor_symbolic_call(
            inputs, input_masks, args, kwargs)

        if outputs is None:
          raise ValueError('A layer\'s `call` method should return a '
                           'Tensor or a list of Tensors, not None '
                           '(layer: ' + self.name + ').')
        if training_arg_passed_by_framework:
          args, kwargs = self._set_call_arg_value(
              'training', None, args, kwargs, pop_kwarg_if_none=True)
        if mask_arg_passed_by_framework:
          kwargs.pop('mask')
        # Node connectivity does not special-case the first argument.
        outputs = self._set_connectivity_metadata((inputs,) + args, kwargs,
                                                  outputs)
        return outputs

    # Only create Keras history if at least one tensor originates from a
    # `keras.Input`. Otherwise this Layer may be being used outside the Keras
    # framework.
    # TODO(kaftan): make this not special case inputs
    if base_layer_utils.needs_keras_history(inputs):
      base_layer_utils.create_keras_history(inputs)

    with call_context.enter(
        layer=self, inputs=inputs, build_graph=True, training=training_value):
      # Symbolic execution on symbolic tensors. We will attempt to build
      # the corresponding TF subgraph inside `backend.get_graph()`
      # TODO(reedwm): We should assert input compatibility after the inputs
      # are casted, not before.
      input_spec.assert_input_compatibility(self.input_spec, inputs, self.name)
      graph = backend.get_graph()
      # Use `self._name_scope()` to avoid auto-incrementing the name.
      with graph.as_default(), backend.name_scope(self._name_scope()):
        # Build layer if applicable (if the `build` method has been
        # overridden).
        self._maybe_build(inputs)
        cast_inputs = self._maybe_cast_inputs(inputs, input_list)

        if not self.dynamic:
          # Wrapping `call` function in autograph to allow for dynamic control
          # flow and control dependencies in call. We are limiting this to
          # subclassed layers as autograph is strictly needed only for
          # subclassed layers and models.
          # tf_convert will respect the value of autograph setting in the
          # enclosing tf.function, if any.
          if (base_layer_utils.is_subclassed(self) and
              not base_layer_utils.from_saved_model(self)):
            call_fn = autograph.tf_convert(self.call,
                                           ag_ctx.control_status_ctx())
          else:
            call_fn = self.call

          try:
            with autocast_variable.enable_auto_cast_variables(
                self._compute_dtype_object):
              outputs = call_fn(cast_inputs, *args, **kwargs)

          except errors.OperatorNotAllowedInGraphError as e:
            raise TypeError('You are attempting to use Python control '
                            'flow in a layer that was not declared to be '
                            'dynamic. Pass `dynamic=True` to the class '
                            'constructor.\nEncountered error:\n"""\n' + str(e) +
                            '\n"""')
        else:
          # We will use static shape inference to return symbolic tensors
          # matching the specifications of the layer outputs.
          # Since `self.dynamic` is True, we will never attempt to
          # run the underlying TF graph (which is disconnected).
          # TODO(fchollet): consider py_func as an alternative, which
          # would enable us to run the underlying graph if needed.
          outputs = self._symbolic_call(inputs)

        if outputs is None:
          raise ValueError('A layer\'s `call` method should return a '
                           'Tensor or a list of Tensors, not None '
                           '(layer: ' + self.name + ').')
        # TODO(kaftan): This should be 'any' and check all args
        if base_layer_utils.have_all_keras_metadata(inputs):
          if training_arg_passed_by_framework:
            args, kwargs = self._set_call_arg_value(
                'training', None, args, kwargs, pop_kwarg_if_none=True)
          if mask_arg_passed_by_framework:
            kwargs.pop('mask')
          # Node connectivity does not special-case the first argument.
          outputs = self._set_connectivity_metadata((inputs,) + args, kwargs,
                                                    outputs)
        self._handle_activity_regularization(inputs, outputs)
        self._set_mask_metadata(inputs, outputs, input_masks, True)
        if hasattr(self, '_set_inputs') and not self.inputs:
          # Subclassed network: explicitly set metadata normally set by
          # a call to self._set_inputs().
          self._set_inputs(cast_inputs, outputs)

    return outputs

  def _set_training_mode(self, args, kwargs, call_context):
    training_mode = None
    if self._expects_training_arg:
      # (1) `training` was passed to this `Layer.call`.
      if self._call_arg_was_passed('training', args, kwargs):
        training_mode = self._get_call_arg_value('training', args, kwargs)
      # If no `training` arg was passed, or `None` was explicitly passed,
      # the framework will make a decision about the training mode is.
      if training_mode is None:
        call_ctx_training = call_context.training
        # (2) `training` mode is inferred from an outer `Layer.call`.
        if call_ctx_training is not None:
          training_mode = call_ctx_training
        # (3) User set `tf.keras.backend.set_learning_phase`.
        elif backend.global_learning_phase_is_set():
          training_mode = backend.learning_phase()
          # Ensure value is a `bool` or `tf.bool`.
          if isinstance(training_mode, bool):
            pass
          elif tensor_util.is_tensor(training_mode):
            training_mode = math_ops.cast(training_mode, dtypes.bool)
          else:
            training_mode = bool(training_mode)
        # (4) We default to using `call`'s default value for `training`,
        # or treating the layer as if it is in inference if no non-None default
        # is specified in the `call` signature.
        else:
          training_mode = self._default_training_arg

        # For case (2), (3), (4) `training` arg is passed by framework.
        args, kwargs = self._set_call_arg_value('training', training_mode, args,
                                                kwargs)
    else:
      if 'training' in kwargs:
        # `training` was passed to this `Layer` but is not needed for
        # `Layer.call`. It will set the default mode for inner `Layer.call`s.
        training_mode = kwargs.pop('training')
      else:
        # Grab the current `training` mode from any outer `Layer.call`.
        training_mode = call_context.training

    return args, kwargs, training_mode

  def _autographed_call(self):
    # Wrapping `call` function in autograph to allow for dynamic control
    # flow and control dependencies in call. We are limiting this to
    # subclassed layers as autograph is strictly needed only for
    # subclassed layers and models.
    # tf_convert will respect the value of autograph setting in the
    # enclosing tf.function, if any.
    if (base_layer_utils.is_subclassed(self) and
        not base_layer_utils.from_saved_model(self)):
      return autograph.tf_convert(self.call, ag_ctx.control_status_ctx())
    else:
      return self.call

  @property
  def dtype(self):
    """The dtype of the layer weights.

    This is equivalent to `Layer.dtype_policy.variable_dtype`. Unless
    mixed precision is used, this is the same as `Layer.compute_dtype`, the
    dtype of the layer's computations.
    """
    return self._dtype_policy.variable_dtype

  @property
  def name(self):
    """Name of the layer (string), set in the constructor."""
    return self._name

  @property
  def supports_masking(self):
    """Whether this layer supports computing a mask using `compute_mask`."""
    return self._supports_masking

  @supports_masking.setter
  def supports_masking(self, value):
    self._supports_masking = value

  @property
  def dynamic(self):
    """Whether the layer is dynamic (eager-only); set in the constructor."""
    return any(layer._dynamic for layer in self._flatten_layers())

  @property
  @doc_controls.do_not_doc_inheritable
  def stateful(self):
    return any(layer._stateful for layer in self._flatten_layers())

  @stateful.setter
  def stateful(self, value):
    self._stateful = value

  @property
  def trainable(self):
    return self._trainable

  @trainable.setter
  def trainable(self, value):
    for layer in self._flatten_layers():
      layer._trainable = value

  @property
  def activity_regularizer(self):
    """Optional regularizer function for the output of this layer."""
    return self._activity_regularizer

  @activity_regularizer.setter
  def activity_regularizer(self, regularizer):
    """Optional regularizer function for the output of this layer."""
    self._activity_regularizer = regularizer

  @property
  def input_spec(self):
    """`InputSpec` instance(s) describing the input format for this layer.

    When you create a layer subclass, you can set `self.input_spec` to enable
    the layer to run input compatibility checks when it is called.
    Consider a `Conv2D` layer: it can only be called on a single input tensor
    of rank 4. As such, you can set, in `__init__()`:

    ```python
    self.input_spec = tf.keras.layers.InputSpec(ndim=4)
    ```

    Now, if you try to call the layer on an input that isn't rank 4
    (for instance, an input of shape `(2,)`, it will raise a nicely-formatted
    error:

    ```
    ValueError: Input 0 of layer conv2d is incompatible with the layer:
    expected ndim=4, found ndim=1. Full shape received: [2]
    ```

    Input checks that can be specified via `input_spec` include:
    - Structure (e.g. a single input, a list of 2 inputs, etc)
    - Shape
    - Rank (ndim)
    - Dtype

    For more information, see `tf.keras.layers.InputSpec`.

    Returns:
      A `tf.keras.layers.InputSpec` instance, or nested structure thereof.
    """
    return self._input_spec

  @input_spec.setter
  # Must be decorated to prevent tracking, since the input_spec can be nested
  # InputSpec objects.
  @trackable.no_automatic_dependency_tracking
  def input_spec(self, value):
    for v in nest.flatten(value):
      if v is not None and not isinstance(v, InputSpec):
        raise TypeError('Layer input_spec must be an instance of InputSpec. '
                        'Got: {}'.format(v))
    self._input_spec = value

  @property
  def trainable_weights(self):
    """List of all trainable weights tracked by this layer.

    Trainable weights are updated via gradient descent during training.

    Note: This will not track the weights of nested `tf.Modules` that are not
    themselves Keras layers.

    Returns:
      A list of trainable variables.
    """
    if self.trainable:
      children_weights = self._gather_children_attribute('trainable_weights')
      return self._dedup_weights(self._trainable_weights + children_weights)
    else:
      return []

  @property
  def non_trainable_weights(self):
    """List of all non-trainable weights tracked by this layer.

    Non-trainable weights are *not* updated during training. They are expected
    to be updated manually in `call()`.

    Note: This will not track the weights of nested `tf.Modules` that are not
    themselves Keras layers.

    Returns:
      A list of non-trainable variables.
    """
    if self.trainable:
      children_weights = self._gather_children_attribute(
          'non_trainable_weights')
      non_trainable_weights = self._non_trainable_weights + children_weights
    else:
      children_weights = self._gather_children_attribute('weights')
      non_trainable_weights = (
          self._trainable_weights + self._non_trainable_weights +
          children_weights)
    return self._dedup_weights(non_trainable_weights)

  @property
  def weights(self):
    """Returns the list of all layer variables/weights.

    Note: This will not track the weights of nested `tf.Modules` that are not
    themselves Keras layers.

    Returns:
      A list of variables.
    """
    return self.trainable_weights + self.non_trainable_weights

  @property
  @doc_controls.do_not_generate_docs
  def updates(self):
    warnings.warn('`layer.updates` will be removed in a future version. '
                  'This property should not be used in TensorFlow 2.0, '
                  'as `updates` are applied automatically.')
    if keras_tensor.keras_tensors_enabled():
      return []

    collected_updates = []
    all_layers = self._flatten_layers()
    with backend.get_graph().as_default():
      for layer in all_layers:
        if not layer.trainable and not layer.stateful:
          continue
        for u in layer._updates:
          if callable(u):
            u = u()
          collected_updates.append(u)
    return collected_updates

  @property
  def losses(self):
    """List of losses added using the `add_loss()` API.

    Variable regularization tensors are created when this property is accessed,
    so it is eager safe: accessing `losses` under a `tf.GradientTape` will
    propagate gradients back to the corresponding variables.

    Examples:

    >>> class MyLayer(tf.keras.layers.Layer):
    ...   def call(self, inputs):
    ...     self.add_loss(tf.abs(tf.reduce_mean(inputs)))
    ...     return inputs
    >>> l = MyLayer()
    >>> l(np.ones((10, 1)))
    >>> l.losses
    [1.0]

    >>> inputs = tf.keras.Input(shape=(10,))
    >>> x = tf.keras.layers.Dense(10)(inputs)
    >>> outputs = tf.keras.layers.Dense(1)(x)
    >>> model = tf.keras.Model(inputs, outputs)
    >>> # Activity regularization.
    >>> len(model.losses)
    0
    >>> model.add_loss(tf.abs(tf.reduce_mean(x)))
    >>> len(model.losses)
    1

    >>> inputs = tf.keras.Input(shape=(10,))
    >>> d = tf.keras.layers.Dense(10, kernel_initializer='ones')
    >>> x = d(inputs)
    >>> outputs = tf.keras.layers.Dense(1)(x)
    >>> model = tf.keras.Model(inputs, outputs)
    >>> # Weight regularization.
    >>> model.add_loss(lambda: tf.reduce_mean(d.kernel))
    >>> model.losses
    [<tf.Tensor: shape=(), dtype=float32, numpy=1.0>]

    Returns:
      A list of tensors.
    """
    collected_losses = []
    for layer in self._flatten_layers():
      # If any eager losses are present, we assume the model to be part of an
      # eager training loop (either a custom one or the one used when
      # `run_eagerly=True`) and so we always return just the eager losses.
      if layer._eager_losses:
        # Filter placeholder losses that may have been added by revived layers.
        # (see base_layer_utils for details).
        if (layer._eager_losses[0] is
            not base_layer_utils.REVIVED_LOSS_PLACEHOLDER):
          collected_losses.extend(layer._eager_losses)
      else:
        collected_losses.extend(layer._losses)
      for regularizer in layer._callable_losses:
        loss_tensor = regularizer()
        if loss_tensor is not None:
          collected_losses.append(loss_tensor)
    return collected_losses

  def add_loss(self, losses, **kwargs):
    """Add loss tensor(s), potentially dependent on layer inputs.

    Some losses (for instance, activity regularization losses) may be dependent
    on the inputs passed when calling a layer. Hence, when reusing the same
    layer on different inputs `a` and `b`, some entries in `layer.losses` may
    be dependent on `a` and some on `b`. This method automatically keeps track
    of dependencies.

    This method can be used inside a subclassed layer or model's `call`
    function, in which case `losses` should be a Tensor or list of Tensors.

    Example:

    ```python
    class MyLayer(tf.keras.layers.Layer):
      def call(self, inputs):
        self.add_loss(tf.abs(tf.reduce_mean(inputs)))
        return inputs
    ```

    This method can also be called directly on a Functional Model during
    construction. In this case, any loss Tensors passed to this Model must
    be symbolic and be able to be traced back to the model's `Input`s. These
    losses become part of the model's topology and are tracked in `get_config`.

    Example:

    ```python
    inputs = tf.keras.Input(shape=(10,))
    x = tf.keras.layers.Dense(10)(inputs)
    outputs = tf.keras.layers.Dense(1)(x)
    model = tf.keras.Model(inputs, outputs)
    # Activity regularization.
    model.add_loss(tf.abs(tf.reduce_mean(x)))
    ```

    If this is not the case for your loss (if, for example, your loss references
    a `Variable` of one of the model's layers), you can wrap your loss in a
    zero-argument lambda. These losses are not tracked as part of the model's
    topology since they can't be serialized.

    Example:

    ```python
    inputs = tf.keras.Input(shape=(10,))
    d = tf.keras.layers.Dense(10)
    x = d(inputs)
    outputs = tf.keras.layers.Dense(1)(x)
    model = tf.keras.Model(inputs, outputs)
    # Weight regularization.
    model.add_loss(lambda: tf.reduce_mean(d.kernel))
    ```

    Arguments:
      losses: Loss tensor, or list/tuple of tensors. Rather than tensors, losses
        may also be zero-argument callables which create a loss tensor.
      **kwargs: Additional keyword arguments for backward compatibility.
        Accepted values:
          inputs - Deprecated, will be automatically inferred.
    """
    kwargs.pop('inputs', None)
    if kwargs:
      raise TypeError('Unknown keyword arguments: %s' % (kwargs.keys(),))

    def _tag_callable(loss):
      """Tags callable loss tensor as `_unconditional_loss`."""
      if callable(loss):
        # We run the loss without autocasting, as regularizers are often
        # numerically unstable in float16.
        with autocast_variable.enable_auto_cast_variables(None):
          loss = loss()
      if loss is None:
        return None  # Will be filtered out when computing the .losses property
      if not tensor_util.is_tensor(loss):
        loss = ops.convert_to_tensor_v2_with_dispatch(
            loss, dtype=backend.floatx())
      loss._unconditional_loss = True  # pylint: disable=protected-access
      return loss

    losses = nest.flatten(losses)

    callable_losses = []
    eager_losses = []
    symbolic_losses = []
    for loss in losses:
      if callable(loss):
        callable_losses.append(functools.partial(_tag_callable, loss))
        continue
      if loss is None:
        continue
      if not tensor_util.is_tensor(loss) and not isinstance(
          loss, keras_tensor.KerasTensor):
        loss = ops.convert_to_tensor_v2_with_dispatch(
            loss, dtype=backend.floatx())
      # TF Functions should take the eager path.
      if ((tf_utils.is_symbolic_tensor(loss) or
           isinstance(loss, keras_tensor.KerasTensor)) and
          not base_layer_utils.is_in_tf_function()):
        symbolic_losses.append(loss)
      elif tensor_util.is_tensor(loss):
        eager_losses.append(loss)

    self._callable_losses.extend(callable_losses)

    in_call_context = base_layer_utils.call_context().in_call
    if eager_losses and not in_call_context:
      raise ValueError(
          'Expected a symbolic Tensors or a callable for the loss value. '
          'Please wrap your loss computation in a zero argument `lambda`.')

    self._eager_losses.extend(eager_losses)

    if in_call_context and not keras_tensor.keras_tensors_enabled():
      for symbolic_loss in symbolic_losses:
        self._losses.append(symbolic_loss)
    else:
      for symbolic_loss in symbolic_losses:
        if getattr(self, '_is_graph_network', False):
          self._graph_network_add_loss(symbolic_loss)
        else:
          # Possible a loss was added in a Layer's `build`.
          self._losses.append(symbolic_loss)

  def _clear_losses(self):
    """Used every step in eager to reset losses."""
    # Set to thread local directly to avoid Layer.__setattr__ overhead.
    if not getattr(self, '_layers', None):  # Fast path for single Layer.
      self._thread_local._eager_losses = []
    else:
      for layer in self._flatten_layers():
        layer._thread_local._eager_losses = []

  @property
  def metrics(self):
    """List of metrics added using the `add_metric()` API.

    Example:

    >>> input = tf.keras.layers.Input(shape=(3,))
    >>> d = tf.keras.layers.Dense(2)
    >>> output = d(input)
    >>> d.add_metric(tf.reduce_max(output), name='max')
    >>> d.add_metric(tf.reduce_min(output), name='min')
    >>> [m.name for m in d.metrics]
    ['max', 'min']

    Returns:
      A list of `Metric` objects.
    """
    collected_metrics = []
    for layer in self._flatten_layers():
      with layer._metrics_lock:
        collected_metrics.extend(layer._metrics)
    return collected_metrics

  def add_metric(self, value, name=None, **kwargs):
    """Adds metric tensor to the layer.

    This method can be used inside the `call()` method of a subclassed layer
    or model.

    ```python
    class MyMetricLayer(tf.keras.layers.Layer):
      def __init__(self):
        super(MyMetricLayer, self).__init__(name='my_metric_layer')
        self.mean = tf.keras.metrics.Mean(name='metric_1')

      def call(self, inputs):
        self.add_metric(self.mean(x))
        self.add_metric(tf.reduce_sum(x), name='metric_2')
        return inputs
    ```

    This method can also be called directly on a Functional Model during
    construction. In this case, any tensor passed to this Model must
    be symbolic and be able to be traced back to the model's `Input`s. These
    metrics become part of the model's topology and are tracked when you
    save the model via `save()`.

    ```python
    inputs = tf.keras.Input(shape=(10,))
    x = tf.keras.layers.Dense(10)(inputs)
    outputs = tf.keras.layers.Dense(1)(x)
    model = tf.keras.Model(inputs, outputs)
    model.add_metric(math_ops.reduce_sum(x), name='metric_1')
    ```

    Note: Calling `add_metric()` with the result of a metric object on a
    Functional Model, as shown in the example below, is not supported. This is
    because we cannot trace the metric result tensor back to the model's inputs.

    ```python
    inputs = tf.keras.Input(shape=(10,))
    x = tf.keras.layers.Dense(10)(inputs)
    outputs = tf.keras.layers.Dense(1)(x)
    model = tf.keras.Model(inputs, outputs)
    model.add_metric(tf.keras.metrics.Mean()(x), name='metric_1')
    ```

    Args:
      value: Metric tensor.
      name: String metric name.
      **kwargs: Additional keyword arguments for backward compatibility.
        Accepted values:
        `aggregation` - When the `value` tensor provided is not the result of
        calling a `keras.Metric` instance, it will be aggregated by default
        using a `keras.Metric.Mean`.
    """
    kwargs_keys = list(kwargs.keys())
    if (len(kwargs_keys) > 1 or
        (len(kwargs_keys) == 1 and kwargs_keys[0] != 'aggregation')):
      raise TypeError('Unknown keyword arguments: ', str(kwargs.keys()))

    from_metric_obj = hasattr(value, '_metric_obj')
    if keras_tensor.keras_tensors_enabled():
      is_symbolic = isinstance(value, keras_tensor.KerasTensor)
    else:
      is_symbolic = tf_utils.is_symbolic_tensor(value)
    in_call_context = base_layer_utils.call_context().in_call

    if name is None and not from_metric_obj:
      # Eg. `self.add_metric(math_ops.reduce_sum(x))`
      # In eager mode, we use metric name to lookup a metric. Without a name,
      # a new Mean metric wrapper will be created on every model/layer call.
      # So, we raise an error when no name is provided.
      # We will do the same for symbolic mode for consistency although a name
      # will be generated if no name is provided.

      # We will not raise this error in the foll use case for the sake of
      # consistency as name in provided in the metric constructor.
      # mean = metrics.Mean(name='my_metric')
      # model.add_metric(mean(outputs))
      raise ValueError('Please provide a name for your metric like '
                       '`self.add_metric(tf.reduce_sum(inputs), '
                       'name=\'mean_activation\')`')
    elif from_metric_obj:
      name = value._metric_obj.name

    if not in_call_context and not is_symbolic:
      raise ValueError('Expected a symbolic Tensor for the metric value, '
                       'received: ' + str(value))

    # If a metric was added in a Layer's `call` or `build`.
    if in_call_context or not getattr(self, '_is_graph_network', False):
      # TF Function path should take the eager path.

      # If the given metric is available in `metrics` list we just update state
      # on it, otherwise we create a new metric instance and
      # add it to the `metrics` list.
      metric_obj = getattr(value, '_metric_obj', None)
      # Tensors that come from a Metric object already updated the Metric state.
      should_update_state = not metric_obj
      name = metric_obj.name if metric_obj else name

      with self._metrics_lock:
        match = self._get_existing_metric(name)
        if match:
          metric_obj = match
        elif metric_obj:
          self._metrics.append(metric_obj)
        else:
          # Build the metric object with the value's dtype if it defines one
          metric_obj = metrics_mod.Mean(
              name=name, dtype=getattr(value, 'dtype', None))
          self._metrics.append(metric_obj)

      if should_update_state:
        metric_obj(value)
    else:
      if from_metric_obj:
        raise ValueError('Using the result of calling a `Metric` object '
                         'when calling `add_metric` on a Functional '
                         'Model is not supported. Please pass the '
                         'Tensor to monitor directly.')

      # Insert layers into the Keras Graph Network.
      aggregation = None if from_metric_obj else 'mean'
      self._graph_network_add_metric(value, aggregation, name)

  @doc_controls.do_not_doc_inheritable
  def add_update(self, updates, inputs=None):
    """Add update op(s), potentially dependent on layer inputs.

    Weight updates (for instance, the updates of the moving mean and variance
    in a BatchNormalization layer) may be dependent on the inputs passed
    when calling a layer. Hence, when reusing the same layer on
    different inputs `a` and `b`, some entries in `layer.updates` may be
    dependent on `a` and some on `b`. This method automatically keeps track
    of dependencies.

    This call is ignored when eager execution is enabled (in that case, variable
    updates are run on the fly and thus do not need to be tracked for later
    execution).

    Arguments:
      updates: Update op, or list/tuple of update ops, or zero-arg callable
        that returns an update op. A zero-arg callable should be passed in
        order to disable running the updates by setting `trainable=False`
        on this Layer, when executing in Eager mode.
      inputs: Deprecated, will be automatically inferred.
    """
    if inputs is not None:
      tf_logging.warning(
          '`add_update` `inputs` kwarg has been deprecated. You no longer need '
          'to pass a value to `inputs` as it is being automatically inferred.')
    call_context = base_layer_utils.call_context()
    # No need to run updates during Functional API construction.
    if call_context.in_keras_graph:
      return

    # Callable updates are disabled by setting `trainable=False`.
    if not call_context.frozen:
      for update in nest.flatten(updates):
        if callable(update):
          update()  # pylint: disable=not-callable

  def set_weights(self, weights):
    """Sets the weights of the layer, from Numpy arrays.

    The weights of a layer represent the state of the layer. This function
    sets the weight values from numpy arrays. The weight values should be
    passed in the order they are created by the layer. Note that the layer's
    weights must be instantiated before calling this function by calling
    the layer.

    For example, a Dense layer returns a list of two values-- per-output
    weights and the bias value. These can be used to set the weights of another
    Dense layer:

    >>> a = tf.keras.layers.Dense(1,
    ...   kernel_initializer=tf.constant_initializer(1.))
    >>> a_out = a(tf.convert_to_tensor([[1., 2., 3.]]))
    >>> a.get_weights()
    [array([[1.],
           [1.],
           [1.]], dtype=float32), array([0.], dtype=float32)]
    >>> b = tf.keras.layers.Dense(1,
    ...   kernel_initializer=tf.constant_initializer(2.))
    >>> b_out = b(tf.convert_to_tensor([[10., 20., 30.]]))
    >>> b.get_weights()
    [array([[2.],
           [2.],
           [2.]], dtype=float32), array([0.], dtype=float32)]
    >>> b.set_weights(a.get_weights())
    >>> b.get_weights()
    [array([[1.],
           [1.],
           [1.]], dtype=float32), array([0.], dtype=float32)]

    Arguments:
        weights: a list of Numpy arrays. The number
            of arrays and their shape must match
            number of the dimensions of the weights
            of the layer (i.e. it should match the
            output of `get_weights`).

    Raises:
        ValueError: If the provided weights list does not match the
            layer's specifications.
    """
    params = self.weights

    expected_num_weights = 0
    for param in params:
      if isinstance(param, base_layer_utils.TrackableWeightHandler):
        expected_num_weights += param.num_tensors
      else:
        expected_num_weights += 1

    if expected_num_weights != len(weights):
      raise ValueError(
          'You called `set_weights(weights)` on layer "%s" '
          'with a weight list of length %s, but the layer was '
          'expecting %s weights. Provided weights: %s...' %
          (self.name, len(weights), expected_num_weights, str(weights)[:50]))

    weight_index = 0
    weight_value_tuples = []
    for param in params:
      if isinstance(param, base_layer_utils.TrackableWeightHandler):
        num_tensors = param.num_tensors
        tensors = weights[weight_index:weight_index + num_tensors]
        param.set_weights(tensors)
        weight_index += num_tensors
      else:
        weight = weights[weight_index]
        ref_shape = param.shape
        if not ref_shape.is_compatible_with(weight.shape):
          raise ValueError(
              'Layer weight shape %s not compatible with provided weight '
              'shape %s' % (ref_shape, weight.shape))
        weight_value_tuples.append((param, weight))
        weight_index += 1

    backend.batch_set_value(weight_value_tuples)

  def get_weights(self):
    """Returns the current weights of the layer.

    The weights of a layer represent the state of the layer. This function
    returns both trainable and non-trainable weight values associated with this
    layer as a list of Numpy arrays, which can in turn be used to load state
    into similarly parameterized layers.

    For example, a Dense layer returns a list of two values-- per-output
    weights and the bias value. These can be used to set the weights of another
    Dense layer:

    >>> a = tf.keras.layers.Dense(1,
    ...   kernel_initializer=tf.constant_initializer(1.))
    >>> a_out = a(tf.convert_to_tensor([[1., 2., 3.]]))
    >>> a.get_weights()
    [array([[1.],
           [1.],
           [1.]], dtype=float32), array([0.], dtype=float32)]
    >>> b = tf.keras.layers.Dense(1,
    ...   kernel_initializer=tf.constant_initializer(2.))
    >>> b_out = b(tf.convert_to_tensor([[10., 20., 30.]]))
    >>> b.get_weights()
    [array([[2.],
           [2.],
           [2.]], dtype=float32), array([0.], dtype=float32)]
    >>> b.set_weights(a.get_weights())
    >>> b.get_weights()
    [array([[1.],
           [1.],
           [1.]], dtype=float32), array([0.], dtype=float32)]

    Returns:
        Weights values as a list of numpy arrays.
    """
    weights = self.weights
    output_weights = []
    for weight in weights:
      if isinstance(weight, base_layer_utils.TrackableWeightHandler):
        output_weights.extend(weight.get_tensors())
      else:
        output_weights.append(weight)
    return backend.batch_get_value(output_weights)

  @doc_controls.do_not_generate_docs
  def get_updates_for(self, inputs):
    """Deprecated, do NOT use!

    Retrieves updates relevant to a specific set of inputs.

    Arguments:
      inputs: Input tensor or list/tuple of input tensors.

    Returns:
      List of update ops of the layer that depend on `inputs`.
    """
    warnings.warn('`layer.get_updates_for` is deprecated and '
                  'will be removed in a future version. '
                  'Please use `layer.updates` method instead.')
    return self.updates

  @doc_controls.do_not_generate_docs
  def get_losses_for(self, inputs):
    """Deprecated, do NOT use!

    Retrieves losses relevant to a specific set of inputs.

    Arguments:
      inputs: Input tensor or list/tuple of input tensors.

    Returns:
      List of loss tensors of the layer that depend on `inputs`.
    """
    warnings.warn('`layer.get_losses_for` is deprecated and '
                  'will be removed in a future version. '
                  'Please use `layer.losses` instead.')
    return self.losses

  @doc_controls.do_not_doc_inheritable
  def get_input_mask_at(self, node_index):
    """Retrieves the input mask tensor(s) of a layer at a given node.

    Arguments:
        node_index: Integer, index of the node
            from which to retrieve the attribute.
            E.g. `node_index=0` will correspond to the
            first time the layer was called.

    Returns:
        A mask tensor
        (or list of tensors if the layer has multiple inputs).
    """
    inputs = self.get_input_at(node_index)
    if isinstance(inputs, list):
      return [getattr(x, '_keras_mask', None) for x in inputs]
    else:
      return getattr(inputs, '_keras_mask', None)

  @doc_controls.do_not_doc_inheritable
  def get_output_mask_at(self, node_index):
    """Retrieves the output mask tensor(s) of a layer at a given node.

    Arguments:
        node_index: Integer, index of the node
            from which to retrieve the attribute.
            E.g. `node_index=0` will correspond to the
            first time the layer was called.

    Returns:
        A mask tensor
        (or list of tensors if the layer has multiple outputs).
    """
    output = self.get_output_at(node_index)
    if isinstance(output, list):
      return [getattr(x, '_keras_mask', None) for x in output]
    else:
      return getattr(output, '_keras_mask', None)

  @property
  @doc_controls.do_not_doc_inheritable
  def input_mask(self):
    """Retrieves the input mask tensor(s) of a layer.

    Only applicable if the layer has exactly one inbound node,
    i.e. if it is connected to one incoming layer.

    Returns:
        Input mask tensor (potentially None) or list of input
        mask tensors.

    Raises:
        AttributeError: if the layer is connected to
        more than one incoming layers.
    """
    inputs = self.input
    if isinstance(inputs, list):
      return [getattr(x, '_keras_mask', None) for x in inputs]
    else:
      return getattr(inputs, '_keras_mask', None)

  @property
  @doc_controls.do_not_doc_inheritable
  def output_mask(self):
    """Retrieves the output mask tensor(s) of a layer.

    Only applicable if the layer has exactly one inbound node,
    i.e. if it is connected to one incoming layer.

    Returns:
        Output mask tensor (potentially None) or list of output
        mask tensors.

    Raises:
        AttributeError: if the layer is connected to
        more than one incoming layers.
    """
    output = self.output
    if isinstance(output, list):
      return [getattr(x, '_keras_mask', None) for x in output]
    else:
      return getattr(output, '_keras_mask', None)

  @doc_controls.do_not_doc_inheritable
  def get_input_shape_at(self, node_index):
    """Retrieves the input shape(s) of a layer at a given node.

    Arguments:
        node_index: Integer, index of the node
            from which to retrieve the attribute.
            E.g. `node_index=0` will correspond to the
            first time the layer was called.

    Returns:
        A shape tuple
        (or list of shape tuples if the layer has multiple inputs).

    Raises:
      RuntimeError: If called in Eager mode.
    """
    return self._get_node_attribute_at_index(node_index, 'input_shapes',
                                             'input shape')

  @doc_controls.do_not_doc_inheritable
  def get_output_shape_at(self, node_index):
    """Retrieves the output shape(s) of a layer at a given node.

    Arguments:
        node_index: Integer, index of the node
            from which to retrieve the attribute.
            E.g. `node_index=0` will correspond to the
            first time the layer was called.

    Returns:
        A shape tuple
        (or list of shape tuples if the layer has multiple outputs).

    Raises:
      RuntimeError: If called in Eager mode.
    """
    return self._get_node_attribute_at_index(node_index, 'output_shapes',
                                             'output shape')

  @doc_controls.do_not_doc_inheritable
  def get_input_at(self, node_index):
    """Retrieves the input tensor(s) of a layer at a given node.

    Arguments:
        node_index: Integer, index of the node
            from which to retrieve the attribute.
            E.g. `node_index=0` will correspond to the
            first time the layer was called.

    Returns:
        A tensor (or list of tensors if the layer has multiple inputs).

    Raises:
      RuntimeError: If called in Eager mode.
    """
    return self._get_node_attribute_at_index(node_index, 'input_tensors',
                                             'input')

  @doc_controls.do_not_doc_inheritable
  def get_output_at(self, node_index):
    """Retrieves the output tensor(s) of a layer at a given node.

    Arguments:
        node_index: Integer, index of the node
            from which to retrieve the attribute.
            E.g. `node_index=0` will correspond to the
            first time the layer was called.

    Returns:
        A tensor (or list of tensors if the layer has multiple outputs).

    Raises:
      RuntimeError: If called in Eager mode.
    """
    return self._get_node_attribute_at_index(node_index, 'output_tensors',
                                             'output')

  @property
  def input(self):
    """Retrieves the input tensor(s) of a layer.

    Only applicable if the layer has exactly one input,
    i.e. if it is connected to one incoming layer.

    Returns:
        Input tensor or list of input tensors.

    Raises:
      RuntimeError: If called in Eager mode.
      AttributeError: If no inbound nodes are found.
    """
    if not self._inbound_nodes:
      raise AttributeError('Layer ' + self.name +
                           ' is not connected, no input to return.')
    return self._get_node_attribute_at_index(0, 'input_tensors', 'input')

  @property
  def output(self):
    """Retrieves the output tensor(s) of a layer.

    Only applicable if the layer has exactly one output,
    i.e. if it is connected to one incoming layer.

    Returns:
      Output tensor or list of output tensors.

    Raises:
      AttributeError: if the layer is connected to more than one incoming
        layers.
      RuntimeError: if called in Eager mode.
    """
    if not self._inbound_nodes:
      raise AttributeError('Layer ' + self.name + ' has no inbound nodes.')
    return self._get_node_attribute_at_index(0, 'output_tensors', 'output')

  @property
  @doc_controls.do_not_doc_inheritable
  def input_shape(self):
    """Retrieves the input shape(s) of a layer.

    Only applicable if the layer has exactly one input,
    i.e. if it is connected to one incoming layer, or if all inputs
    have the same shape.

    Returns:
        Input shape, as an integer shape tuple
        (or list of shape tuples, one tuple per input tensor).

    Raises:
        AttributeError: if the layer has no defined input_shape.
        RuntimeError: if called in Eager mode.
    """
    if not self._inbound_nodes:
      raise AttributeError('The layer has never been called '
                           'and thus has no defined input shape.')
    all_input_shapes = set(
        [str(node.input_shapes) for node in self._inbound_nodes])
    if len(all_input_shapes) == 1:
      return self._inbound_nodes[0].input_shapes
    else:
      raise AttributeError('The layer "' + str(self.name) +
                           ' has multiple inbound nodes, '
                           'with different input shapes. Hence '
                           'the notion of "input shape" is '
                           'ill-defined for the layer. '
                           'Use `get_input_shape_at(node_index)` '
                           'instead.')

  def count_params(self):
    """Count the total number of scalars composing the weights.

    Returns:
        An integer count.

    Raises:
        ValueError: if the layer isn't yet built
          (in which case its weights aren't yet defined).
    """
    if not self.built:
      if getattr(self, '_is_graph_network', False):
        with tf_utils.maybe_init_scope(self):
          self._maybe_build(self.inputs)
      else:
        raise ValueError('You tried to call `count_params` on ' + self.name +
                         ', but the layer isn\'t built. '
                         'You can build it manually via: `' + self.name +
                         '.build(batch_input_shape)`.')
    return layer_utils.count_params(self.weights)

  @property
  @doc_controls.do_not_doc_inheritable
  def output_shape(self):
    """Retrieves the output shape(s) of a layer.

    Only applicable if the layer has one output,
    or if all outputs have the same shape.

    Returns:
        Output shape, as an integer shape tuple
        (or list of shape tuples, one tuple per output tensor).

    Raises:
        AttributeError: if the layer has no defined output shape.
        RuntimeError: if called in Eager mode.
    """
    if not self._inbound_nodes:
      raise AttributeError('The layer has never been called '
                           'and thus has no defined output shape.')
    all_output_shapes = set(
        [str(node.output_shapes) for node in self._inbound_nodes])
    if len(all_output_shapes) == 1:
      return self._inbound_nodes[0].output_shapes
    else:
      raise AttributeError('The layer "%s"'
                           ' has multiple inbound nodes, '
                           'with different output shapes. Hence '
                           'the notion of "output shape" is '
                           'ill-defined for the layer. '
                           'Use `get_output_shape_at(node_index)` '
                           'instead.' % self.name)

  @property
  @doc_controls.do_not_doc_inheritable
  def inbound_nodes(self):
    """Deprecated, do NOT use! Only for compatibility with external Keras."""
    return self._inbound_nodes

  @property
  @doc_controls.do_not_doc_inheritable
  def outbound_nodes(self):
    """Deprecated, do NOT use! Only for compatibility with external Keras."""
    return self._outbound_nodes

  ##############################################################################
  # Methods & attributes below are public aliases of other methods.            #
  ##############################################################################

  @doc_controls.do_not_doc_inheritable
  def apply(self, inputs, *args, **kwargs):
    """Deprecated, do NOT use!

    This is an alias of `self.__call__`.

    Arguments:
      inputs: Input tensor(s).
      *args: additional positional arguments to be passed to `self.call`.
      **kwargs: additional keyword arguments to be passed to `self.call`.

    Returns:
      Output tensor(s).
    """
    warnings.warn('`layer.apply` is deprecated and '
                  'will be removed in a future version. '
                  'Please use `layer.__call__` method instead.')
    return self.__call__(inputs, *args, **kwargs)

  @doc_controls.do_not_doc_inheritable
  def add_variable(self, *args, **kwargs):
    """Deprecated, do NOT use! Alias for `add_weight`."""
    warnings.warn('`layer.add_variable` is deprecated and '
                  'will be removed in a future version. '
                  'Please use `layer.add_weight` method instead.')
    return self.add_weight(*args, **kwargs)

  @property
  @doc_controls.do_not_generate_docs
  def variables(self):
    """Returns the list of all layer variables/weights.

    Alias of `self.weights`.

    Note: This will not track the weights of nested `tf.Modules` that are not
    themselves Keras layers.

    Returns:
      A list of variables.
    """
    return self.weights

  @property
  @doc_controls.do_not_generate_docs
  def trainable_variables(self):
    return self.trainable_weights

  @property
  @doc_controls.do_not_generate_docs
  def non_trainable_variables(self):
    return self.non_trainable_weights

  ##############################################################################
  # Methods & attributes below are all private and only used by the framework. #
  ##############################################################################

  @property
  def _inbound_nodes(self):
    return self._inbound_nodes_value

  @_inbound_nodes.setter
  @trackable.no_automatic_dependency_tracking
  def _inbound_nodes(self, value):
    self._inbound_nodes_value = value

  @property
  def _outbound_nodes(self):
    return self._outbound_nodes_value

  @_outbound_nodes.setter
  @trackable.no_automatic_dependency_tracking
  def _outbound_nodes(self, value):
    self._outbound_nodes_value = value

  def _set_dtype_policy(self, dtype):
    """Sets self._dtype_policy."""
    if isinstance(dtype, policy.Policy):
      self._dtype_policy = dtype
    elif isinstance(dtype, dict):
      self._dtype_policy = policy.deserialize(dtype)
    elif dtype:
      self._dtype_policy = policy.Policy(dtypes.as_dtype(dtype).name)
    else:
      self._dtype_policy = policy.global_policy()
    if (self._dtype_policy.name == 'mixed_float16' and
        not loss_scale_optimizer.strategy_supports_loss_scaling()):
      # Although only loss scaling doesn't support certain strategies, to avoid
      # confusion, we disallow the 'mixed_float16' policy with unsupported
      # strategies. This is because 'mixed_float16' requires loss scaling for
      # numeric stability.
      strategy = ds_context.get_strategy()
      raise ValueError('Mixed precision is not supported with the '
                       'tf.distribute.Strategy: %s. Either stop using mixed '
                       'precision by removing the use of the "%s" policy or '
                       'use a different Strategy, e.g. a MirroredStrategy.' %
                       (strategy.__class__.__name__, self._dtype_policy.name))

    # Performance optimization: cache the compute dtype as a Dtype object or
    # None, so that str to Dtype conversion doesn't happen in Layer.__call__.
    # TODO(b/157486353): Investigate returning DTypes in Policy.
    if self._dtype_policy.compute_dtype:
      self._compute_dtype_object = dtypes.as_dtype(
          self._dtype_policy.compute_dtype)
    else:
      self._compute_dtype_object = None

  @property
  def dtype_policy(self):
    """The dtype policy associated with this layer.

    This is an instance of a `tf.keras.mixed_precision.Policy`.
    """
    return self._dtype_policy

  @property
  def compute_dtype(self):
    """The dtype of the layer's computations.

    This is equivalent to `Layer.dtype_policy.compute_dtype`. Unless
    mixed precision is used, this is the same as `Layer.dtype`, the dtype of
    the weights.

    Layers automatically cast their inputs to the compute dtype, which causes
    computations and the output to be in the compute dtype as well. This is done
    by the base Layer class in `Layer.__call__`, so you do not have to insert
    these casts if implementing your own layer.

    Layers often perform certain internal computations in higher precision when
    `compute_dtype` is float16 or bfloat16 for numeric stability. The output
    will still typically be float16 or bfloat16 in such cases.

    Returns:
      The layer's compute dtype.
    """
    return self._dtype_policy.compute_dtype

  @property
  def _compute_dtype(self):
    """Deprecated alias of `compute_dtype`."""
    return self._dtype_policy.compute_dtype

  @property
  def variable_dtype(self):
    """Alias of `Layer.dtype`, the dtype of the weights."""
    return self.dtype

  def _maybe_cast_inputs(self, inputs, input_list=None):
    """Maybe casts the inputs to the compute dtype.

    If self._compute_dtype is floating-point, and self_autocast is True,
    floating-point inputs are casted to self._compute_dtype.

    Args:
      inputs: Input tensor, or structure of input tensors.
      input_list: Flat list of input tensors.

    Returns:
      `inputs`, but tensors may have been casted to self._compute_dtype
    """
    if not input_list:
      input_list = nest.flatten(inputs)

    compute_dtype_object = self._compute_dtype_object
    should_autocast = (
        self._autocast and compute_dtype_object and
        compute_dtype_object.is_floating)

    if (should_autocast and
        any(map(self._should_cast_single_input, input_list))):
      # Only perform expensive `nest` operation when needed.
      return nest.map_structure(self._cast_single_input, inputs)
    else:
      return inputs

  def _should_cast_single_input(self, x):
    if isinstance(x, _AUTOCAST_TYPES):
      return (self._compute_dtype_object and
              x.dtype != self._compute_dtype_object and x.dtype.is_floating)
    return False

  def _cast_single_input(self, x):
    """Cast a single Tensor or TensorSpec to the compute dtype."""
    if self._should_cast_single_input(x):
      return math_ops.cast(x, self._compute_dtype_object)
    else:
      return x

  # _dtype used to be an attribute set in the constructor. We still expose it
  # because some clients still use it.
  # TODO(reedwm): Deprecate, then remove the _dtype property.
  @property
  def _dtype(self):
    # This is equivalent to returning self.dtype . We do not return self.dtype
    # as it would cause infinite recursion in a few subclasses, which override
    # "dtype" to return self._dtype.
    return self._dtype_policy.variable_dtype

  @_dtype.setter
  def _dtype(self, value):
    value = dtypes.as_dtype(value).name
    self._set_dtype_policy(policy.Policy(value))

  def _name_scope(self):
    if not tf2.enabled():
      return self.name
    name_scope = self.name
    current_name_scope = ops.get_name_scope()
    if current_name_scope:
      name_scope = current_name_scope + '/' + name_scope
    if name_scope:
      # Note that the trailing `/` prevents autogenerated
      # numerical suffixes to get appended. It will also fully reset
      # nested name scope (i.e. the outer name scope has no effect).
      name_scope += '/'
    return name_scope

  def _init_set_name(self, name, zero_based=True):
    if not name:
      self._name = backend.unique_object_name(
          generic_utils.to_snake_case(self.__class__.__name__),
          zero_based=zero_based)
    else:
      backend.observe_object_name(name)
      self._name = name

  def _get_existing_metric(self, name=None):
    match = [m for m in self._metrics if m.name == name]
    if not match:
      return
    if len(match) > 1:
      raise ValueError(
          'Please provide different names for the metrics you have added. '
          'We found {} metrics with the name: "{}"'.format(len(match), name))
    return match[0]

  def _handle_weight_regularization(self, name, variable, regularizer):
    """Create lambdas which compute regularization losses."""

    def _loss_for_variable(v):
      """Creates a regularization loss `Tensor` for variable `v`."""
      with backend.name_scope(name + '/Regularizer'):
        regularization = regularizer(v)
      return regularization

    if base_layer_utils.is_split_variable(variable):
      for v in variable:
        self.add_loss(functools.partial(_loss_for_variable, v))
    else:
      self.add_loss(functools.partial(_loss_for_variable, variable))

  def _handle_activity_regularization(self, inputs, outputs):
    # Apply activity regularization.
    # Note that it should be applied every time the layer creates a new
    # output, since it is output-specific.
    if self._activity_regularizer:
      output_list = nest.flatten(outputs)
      with backend.name_scope('ActivityRegularizer'):
        for output in output_list:
          activity_loss = self._activity_regularizer(output)
          batch_size = math_ops.cast(
              array_ops.shape(output)[0], activity_loss.dtype)
          # Make activity regularization strength batch-agnostic.
          mean_activity_loss = activity_loss / batch_size
          self.add_loss(mean_activity_loss)

  def _set_mask_metadata(self, inputs, outputs, previous_mask, build_graph):
    # Many `Layer`s don't need to call `compute_mask`.
    # This method is optimized to do as little work as needed for the common
    # case.
    if not self._supports_masking:
      return

    flat_outputs = nest.flatten(outputs)

    mask_already_computed = (
        getattr(self, '_compute_output_and_mask_jointly', False) or
        all(getattr(x, '_keras_mask', None) is not None for x in flat_outputs))
    if mask_already_computed:
      if build_graph:
        self._set_mask_keras_history_checked(flat_outputs)
      return

    output_masks = self.compute_mask(inputs, previous_mask)
    if output_masks is None:
      return

    flat_masks = nest.flatten(output_masks)
    for tensor, mask in zip(flat_outputs, flat_masks):
      try:
        tensor._keras_mask = mask
      except AttributeError:
        # C Type such as np.ndarray.
        pass

    if build_graph:
      self._set_mask_keras_history_checked(flat_outputs)

  def _set_mask_keras_history_checked(self, flat_outputs):
    for output in flat_outputs:
      if getattr(output, '_keras_mask', None) is not None:
        # Do not track masks for `TensorFlowOpLayer` construction.
        output._keras_mask._keras_history_checked = True

  def _get_input_masks(self, inputs, input_list, args, kwargs):
    if not self._supports_masking and not self._expects_mask_arg:
      # Input masks only need to be retrieved if they are needed for `call`
      # or `compute_mask`.
      input_masks = None
      implicit_mask = False
    elif self._call_arg_was_passed('mask', args, kwargs):
      input_masks = self._get_call_arg_value('mask', args, kwargs)
      implicit_mask = False
    else:
      input_masks = [getattr(t, '_keras_mask', None) for t in input_list]
      if all(mask is None for mask in input_masks):
        input_masks = None
        implicit_mask = False
      else:
        # Only do expensive `nest` op when masking is actually being used.
        input_masks = nest.pack_sequence_as(inputs, input_masks)
        implicit_mask = True
    return input_masks, implicit_mask

  def _call_arg_was_passed(self, arg_name, args, kwargs, inputs_in_args=False):
    # Performance optimization: do no work in most common case.
    if not args and not kwargs:
      return False

    if arg_name in kwargs:
      return True
    call_fn_args = self._call_fn_args
    if not inputs_in_args:
      # Ignore `inputs` arg.
      call_fn_args = call_fn_args[1:]
    return arg_name in dict(zip(call_fn_args, args))

  def _get_call_arg_value(self, arg_name, args, kwargs, inputs_in_args=False):
    if arg_name in kwargs:
      return kwargs[arg_name]
    call_fn_args = self._call_fn_args
    if not inputs_in_args:
      # Ignore `inputs` arg.
      call_fn_args = call_fn_args[1:]
    args_dict = dict(zip(call_fn_args, args))
    return args_dict[arg_name]

  def _set_call_arg_value(
      self, arg_name, new_value, args,
      kwargs, inputs_in_args=False, pop_kwarg_if_none=False):
    arg_pos = self._call_fn_arg_positions.get(arg_name, None)
    if arg_pos is not None:
      if not inputs_in_args:
        # Ignore `inputs` arg.
        arg_pos = arg_pos - 1
      if len(args) > arg_pos:
        args = list(args)
        args[arg_pos] = new_value
        return tuple(args), kwargs
    if new_value is None and pop_kwarg_if_none:
      kwargs.pop(arg_name, None)
    else:
      kwargs[arg_name] = new_value
    return args, kwargs

  def _set_connectivity_metadata(self, args, kwargs, outputs):
    # If the layer returns tensors from its inputs unmodified,
    # we copy them to avoid loss of KerasHistory metadata.
    flat_outputs = nest.flatten(outputs)
    flat_inputs = nest.flatten((args, kwargs))
    input_ids_set = {id(i) for i in flat_inputs}
    outputs_copy = []
    for x in flat_outputs:
      if id(x) in input_ids_set:
        with backend.name_scope(self.name):
          x = array_ops.identity(x)
      outputs_copy.append(x)
    outputs = nest.pack_sequence_as(outputs, outputs_copy)

    # Create node, Node wires itself to inbound and outbound layers.
    # The Node constructor actually updates this layer's self._inbound_nodes,
    # sets _keras_history on the outputs, and adds itself to the
    # `_outbound_nodes` of the layers that produced the inputs to this
    # layer call.
    node_module.Node(self, call_args=args, call_kwargs=kwargs, outputs=outputs)
    return outputs

  def _get_node_attribute_at_index(self, node_index, attr, attr_name):
    """Private utility to retrieves an attribute (e.g. inputs) from a node.

    This is used to implement the methods:
        - get_input_shape_at
        - get_output_shape_at
        - get_input_at
        etc...

    Arguments:
        node_index: Integer index of the node from which
            to retrieve the attribute.
        attr: Exact node attribute name.
        attr_name: Human-readable attribute name, for error messages.

    Returns:
        The layer's attribute `attr` at the node of index `node_index`.

    Raises:
        RuntimeError: If the layer has no inbound nodes, or if called in Eager
        mode.
        ValueError: If the index provided does not match any node.
    """
    if not self._inbound_nodes:
      raise RuntimeError('The layer has never been called '
                         'and thus has no defined ' + attr_name + '.')
    if not len(self._inbound_nodes) > node_index:
      raise ValueError('Asked to get ' + attr_name + ' at node ' +
                       str(node_index) + ', but the layer has only ' +
                       str(len(self._inbound_nodes)) + ' inbound nodes.')
    values = getattr(self._inbound_nodes[node_index], attr)
    if isinstance(values, list) and len(values) == 1:
      return values[0]
    else:
      return values

  def _maybe_build(self, inputs):
    # Check input assumptions set before layer building, e.g. input rank.
    if not self.built:
      input_spec.assert_input_compatibility(
          self.input_spec, inputs, self.name)
      input_list = nest.flatten(inputs)
      if input_list and self._dtype_policy.compute_dtype is None:
        try:
          dtype = input_list[0].dtype.base_dtype.name
        except AttributeError:
          pass
        else:
          self._set_dtype_policy(policy.Policy(dtype))
      input_shapes = None
      # Converts Tensors / CompositeTensors to TensorShapes.
      if all(hasattr(x, 'shape') for x in input_list):
        input_shapes = tf_utils.get_shapes(inputs)
      else:
        # Converts input shape to TensorShapes.
        try:
          input_shapes = tf_utils.convert_shapes(inputs, to_tuples=False)
        except ValueError:
          pass
      # Only call `build` if the user has manually overridden the build method.
      if not hasattr(self.build, '_is_default'):
        # Any setup work performed only once should happen in an `init_scope`
        # to avoid creating symbolic Tensors that will later pollute any eager
        # operations.
        with tf_utils.maybe_init_scope(self):
          self.build(input_shapes)  # pylint:disable=not-callable
      # We must set also ensure that the layer is marked as built, and the build
      # shape is stored since user defined build functions may not be calling
      # `super.build()`
      Layer.build(self, input_shapes)

    # Optionally load weight values specified at layer instantiation.
    if self._initial_weights is not None:
      if ops.executing_eagerly_outside_functions():
        with ops.init_scope():
          # Using `init_scope` since we want variable assignment in
          # `set_weights` to be treated like variable initialization.
          self.set_weights(self._initial_weights)
      else:
        self.set_weights(self._initial_weights)
      self._initial_weights = None

  def _symbolic_call(self, inputs):
    input_shapes = nest.map_structure(lambda x: x.shape, inputs)
    output_shapes = self.compute_output_shape(input_shapes)
    # Convert to TensorShape so that nest.map_structure will not map into
    # individual dim of the shape.
    output_shapes = tf_utils.convert_shapes(output_shapes, to_tuples=False)

    def _make_placeholder_like(shape):
      ph = backend.placeholder(shape=shape, dtype=self.dtype)
      ph._keras_mask = None
      return ph
    return nest.map_structure(_make_placeholder_like, output_shapes)

  def _get_trainable_state(self):
    """Get the `trainable` state of each sublayer.

    Returns:
      A dict mapping all sublayers to their `trainable` value.
    """
    trainable_state = weakref.WeakKeyDictionary()
    for layer in self._flatten_layers():
      trainable_state[layer] = layer.trainable
    return trainable_state

  def _set_trainable_state(self, trainable_state):
    """Set `trainable` state for each sublayer."""
    for layer in self._flatten_layers():
      if layer in trainable_state:
        layer.trainable = trainable_state[layer]

  @property
  def _obj_reference_counts(self):
    """A dictionary counting the number of attributes referencing an object."""
    self._maybe_create_attribute('_obj_reference_counts_dict',
                                 object_identity.ObjectIdentityDictionary())
    return self._obj_reference_counts_dict

  @trackable.no_automatic_dependency_tracking
  def _maybe_create_attribute(self, name, default_value):
    """Create the attribute with the default value if it hasn't been created.

    This is useful for fields that is used for tracking purpose,
    _trainable_weights, or _layers. Note that user could create a layer subclass
    and assign an internal field before invoking the Layer.__init__(), the
    __setattr__() need to create the tracking fields and __init__() need to not
    override them.

    Args:
      name: String, the name of the attribute.
      default_value: Object, the default value of the attribute.
    """
    if not hasattr(self, name):
      super(Layer, self).__setattr__(name, default_value)

  def __delattr__(self, name):
    # For any super.__delattr__() call, we will directly use the implementation
    # in Trackable and skip the behavior in AutoTrackable. The Layer was
    # originally use Trackable as base class, the change of using Module as base
    # class forced us to have AutoTrackable in the class hierarchy. Skipping
    # the __delattr__ and __setattr__ in AutoTrackable will keep the status quo.
    existing_value = getattr(self, name, None)

    # If this value is replacing an existing object assigned to an attribute, we
    # should clean it out to avoid leaking memory. First we check if there are
    # other attributes referencing it.
    reference_counts = self._obj_reference_counts
    if existing_value not in reference_counts:
      super(tracking.AutoTrackable, self).__delattr__(name)
      return

    reference_count = reference_counts[existing_value]
    if reference_count > 1:
      # There are other remaining references. We can't remove this object from
      # _layers etc.
      reference_counts[existing_value] = reference_count - 1
      super(tracking.AutoTrackable, self).__delattr__(name)
      return
    else:
      # This is the last remaining reference.
      del reference_counts[existing_value]

    super(tracking.AutoTrackable, self).__delattr__(name)

    if (isinstance(existing_value, Layer)
        or base_layer_utils.has_weights(existing_value)):
      super(tracking.AutoTrackable, self).__setattr__(
          '_layers',
          [l for l in self._layers if l is not existing_value])
    if isinstance(existing_value, tf_variables.Variable):
      super(tracking.AutoTrackable, self).__setattr__(
          '_trainable_weights',
          [w for w in self._trainable_weights if w is not existing_value])
      super(tracking.AutoTrackable, self).__setattr__(
          '_non_trainable_weights',
          [w for w in self._non_trainable_weights if w is not existing_value])

  def __setattr__(self, name, value):
    if (name == '_self_setattr_tracking' or
        not getattr(self, '_self_setattr_tracking', True) or
        # Exclude @property.setters from tracking
        hasattr(self.__class__, name)):
      try:
        super(tracking.AutoTrackable, self).__setattr__(name, value)
      except AttributeError:
        raise AttributeError(
            ('Can\'t set the attribute "{}", likely because it conflicts with '
             'an existing read-only @property of the object. Please choose a '
             'different name.').format(name))
      return

    # Keep track of trackable objects, for the needs of `Network.save_weights`.
    value = data_structures.sticky_attribute_assignment(
        trackable=self, value=value, name=name)

    reference_counts = self._obj_reference_counts
    reference_counts[value] = reference_counts.get(value, 0) + 1

    # Clean out the old attribute, which clears _layers and _trainable_weights
    # if necessary.
    try:
      self.__delattr__(name)
    except AttributeError:
      pass

    # Keep track of metric instance created in subclassed layer.
    for val in nest.flatten(value):
      if isinstance(val, metrics_mod.Metric) and hasattr(self, '_metrics'):
        self._metrics.append(val)

    # TODO(scottzhu): Need to track Module object as well for weight tracking.
    # Be careful about metric if it becomes a Module in future.
    # Append value to self._layers if relevant
    if (getattr(self, '_auto_track_sub_layers', True) and
        (isinstance(value, Layer) or base_layer_utils.has_weights(value))):
      self._maybe_create_attribute('_layers', [])
      # We need to check object identity to avoid de-duplicating empty
      # container types which compare equal.
      if not any((layer is value for layer in self._layers)):
        self._layers.append(value)
        if hasattr(value, '_use_resource_variables'):
          # Legacy layers (V1 tf.layers) must always use
          # resource variables.
          value._use_resource_variables = True

    # Append value to list of trainable / non-trainable weights if relevant
    # TODO(b/125122625): This won't pick up on any variables added to a
    # list/dict after creation.
    for val in nest.flatten(value, expand_composites=True):
      # TODO(b/126450014): Remove `_UnreadVariable` check here when assign ops
      # no longer return True for isinstance Variable checks.
      if not isinstance(val, tf_variables.Variable):
        continue
      if isinstance(val, resource_variable_ops._UnreadVariable):  # pylint: disable=protected-access
        continue

      # Users may add extra weights/variables
      # simply by assigning them to attributes (invalid for graph networks)
      self._maybe_create_attribute('_trainable_weights', [])
      self._maybe_create_attribute('_non_trainable_weights', [])
      if val.trainable:
        if any(val is w for w in self._trainable_weights):
          continue
        self._trainable_weights.append(val)
      else:
        if any(val is w for w in self._non_trainable_weights):
          continue
        self._non_trainable_weights.append(val)

      backend.track_variable(val)

    # Skip the auto trackable from tf.Module to keep status quo. See the comment
    # at __delattr__.
    super(tracking.AutoTrackable, self).__setattr__(name, value)

  def _gather_children_attribute(self, attribute):
    assert attribute in {
        'weights', 'trainable_weights', 'non_trainable_weights'
    }
    if hasattr(self, '_layers'):
      nested_layers = layer_utils.filter_empty_layer_containers(
          self._layers)
      return list(
          itertools.chain.from_iterable(
              getattr(layer, attribute) for layer in nested_layers))
    return []

  def _flatten_layers(self, recursive=True, include_self=True):
    if include_self:
      yield self

    # Only instantiate set and deque if needed.
    layers_or_containers = getattr(self, '_layers', None)
    if layers_or_containers:
      seen_object_ids = set()
      deque = collections.deque(layers_or_containers)
      while deque:
        layer_or_container = deque.popleft()

        layer_or_container_id = id(layer_or_container)
        if layer_or_container_id in seen_object_ids:
          continue
        seen_object_ids.add(layer_or_container_id)

        if (isinstance(layer_or_container, Layer) and
            not isinstance(layer_or_container, metrics_mod.Metric)):
          yield layer_or_container
          # Introspect recursively through sublayers.
          if recursive:
            sublayers = getattr(layer_or_container, '_layers', None)
            if sublayers:
              deque.extendleft(reversed(sublayers))
        elif isinstance(layer_or_container,
                        data_structures.TrackableDataStructure):
          # Data structures are introspected even with `recursive=False`.
          tracked_values = layer_or_container._values
          if tracked_values:
            deque.extendleft(reversed(tracked_values))

  # This is a hack so that the is_layer (within
  # training/trackable/layer_utils.py) check doesn't get the weights attr.
  # TODO(b/110718070): Remove when fixed.
  def _is_layer(self):
    return True

  def _init_call_fn_args(self):
    # Clear cached call function arguments.
    self.__class__._call_full_argspec.fget.cache.pop(self, None)
    self.__class__._call_fn_args.fget.cache.pop(self, None)
    self.__class__._call_accepts_kwargs.fget.cache.pop(self, None)

    call_fn_args = self._call_fn_args
    self._expects_training_arg = ('training' in call_fn_args or
                                  self._call_accepts_kwargs)
    # The default training arg will be any (non-None) default specified in the
    # method signature, or None if no value is specified.
    self._default_training_arg = self._call_fn_arg_defaults.get(
        'training')
    self._expects_mask_arg = ('mask' in call_fn_args or
                              self._call_accepts_kwargs)

  @property
  @layer_utils.cached_per_instance
  def _call_full_argspec(self):
    # Argspec inspection is expensive and the call spec is used often, so it
    # makes sense to cache the result.
    return tf_inspect.getfullargspec(self.call)

  @property
  @layer_utils.cached_per_instance
  def _call_fn_args(self):
    all_args = self._call_full_argspec.args
    # Scrub `self` that appears if a decorator was applied.
    if all_args and all_args[0] == 'self':
      return all_args[1:]
    return all_args

  @property
  @layer_utils.cached_per_instance
  def _call_fn_arg_defaults(self):
    call_fn_args = self._call_fn_args
    call_fn_defaults = self._call_full_argspec.defaults or []
    defaults = dict()

    # The call arg defaults are an n-tuple of the last n elements of the args
    # list. (n = # of elements that have a default argument)
    for i in range(-1 * len(call_fn_defaults), 0):
      defaults[call_fn_args[i]] = call_fn_defaults[i]
    return defaults

  @property
  @layer_utils.cached_per_instance
  def _call_fn_arg_positions(self):
    call_fn_arg_positions = dict()
    for pos, arg in enumerate(self._call_fn_args):
      call_fn_arg_positions[arg] = pos
    return call_fn_arg_positions

  @property
  @layer_utils.cached_per_instance
  def _call_accepts_kwargs(self):
    return self._call_full_argspec.varkw is not None

  @property
  def _eager_losses(self):
    # A list of loss values containing activity regularizers and losses
    # manually added through `add_loss` during eager execution. It is cleared
    # after every batch.
    # Because we plan on eventually allowing a same model instance to be trained
    # in eager mode or graph mode alternatively, we need to keep track of
    # eager losses and symbolic losses via separate attributes.
    if not hasattr(self._thread_local, '_eager_losses'):
      self._thread_local._eager_losses = []
    return self._thread_local._eager_losses

  @_eager_losses.setter
  def _eager_losses(self, losses):
    self._thread_local._eager_losses = losses

  def _dedup_weights(self, weights):
    """Dedupe weights while maintaining order as much as possible."""
    output, seen_ids = [], set()
    for w in weights:
      if id(w) not in seen_ids:
        output.append(w)
        # Track the Variable's identity to avoid __eq__ issues.
        seen_ids.add(id(w))

    return output

  def _split_out_first_arg(self, args, kwargs):
    # Grab the argument corresponding to the first argument in the
    # layer's `call` method spec. This will either be the first positional
    # argument, or it will be provided as a keyword argument.
    if args:
      inputs = args[0]
      args = args[1:]
    elif self._call_fn_args[0] in kwargs:
      kwargs = copy.copy(kwargs)
      inputs = kwargs.pop(self._call_fn_args[0])
    else:
      raise ValueError(
          'The first argument to `Layer.call` must always be passed.')
    return inputs, args, kwargs

  # SavedModel properties. Please see keras/saving/saved_model for details.

  @trackable.no_automatic_dependency_tracking
  def _set_save_spec(self, inputs):
    if self._saved_model_inputs_spec is not None:
      return  # Already set.

    self._saved_model_inputs_spec = nest.map_structure(tf_utils.get_tensor_spec,
                                                       inputs)

  def _get_save_spec(self, dynamic_batch=True):
    if self._saved_model_inputs_spec is None:
      return None

    return nest.map_structure(
        lambda t: tf_utils.get_tensor_spec(t, dynamic_batch=dynamic_batch),
        self._saved_model_inputs_spec)

  @property
  def _trackable_saved_model_saver(self):
    return layer_serialization.LayerSavedModelSaver(self)

  @property
  def _object_identifier(self):
    return self._trackable_saved_model_saver.object_identifier

  @property
  def _tracking_metadata(self):
    return self._trackable_saved_model_saver.tracking_metadata

  def _list_extra_dependencies_for_serialization(self, serialization_cache):
    return (self._trackable_saved_model_saver
            .list_extra_dependencies_for_serialization(serialization_cache))

  def _list_functions_for_serialization(self, serialization_cache):
    return (self._trackable_saved_model_saver
            .list_functions_for_serialization(serialization_cache))

  def __getstate__(self):
    # Override to support `copy.deepcopy` and pickling.
    # Thread-local objects cannot be copied in Python 3, so pop these.
    # Thread-local objects are used to cache losses in MirroredStrategy, and
    # so shouldn't be copied.
    state = self.__dict__.copy()
    state.pop('_thread_local', None)
    state.pop('_metrics_lock', None)
    return state

  def __setstate__(self, state):
    state['_thread_local'] = threading.local()
    state['_metrics_lock'] = threading.Lock()
    # Bypass Trackable logic as `__dict__` already contains this info.
    object.__setattr__(self, '__dict__', state)


class TensorFlowOpLayer(Layer):
  """Wraps a TensorFlow Operation in a Layer.

  This class is used internally by the Functional API. When a user
  uses a raw TensorFlow Operation on symbolic tensors originating
  from an `Input` Layer, the resultant operation will be wrapped
  with this Layer object in order to make the operation compatible
  with the Keras API.

  This Layer will create a new, identical operation (except for inputs
  and outputs) every time it is called. If `run_eagerly` is `True`,
  the op creation and calculation will happen inside an Eager function.

  Instances of this Layer are created when `autolambda` is called, which
  is whenever a Layer's `__call__` encounters symbolic inputs that do
  not have Keras metadata, or when a Network's `__init__` encounters
  outputs that do not have Keras metadata.

  Attributes:
    node_def: String, the serialized NodeDef of the Op this layer will wrap.
    name: String, the name of the Layer.
    constants: Dict of NumPy arrays, the values of any Tensors needed for this
      Operation that do not originate from a Keras `Input` Layer. Since all
      placeholders must come from Keras `Input` Layers, these Tensors must be
      treated as constant in the Functional API.
    trainable: Bool, whether this Layer is trainable. Currently Variables are
      not supported, and so this parameter has no effect.
    dtype: The default dtype of this Layer. Inherited from `Layer` and has no
      effect on this class, however is used in `get_config`.
  """

  @trackable.no_automatic_dependency_tracking
  def __init__(self,
               node_def,
               name,
               constants=None,
               trainable=True,
               dtype=None):
    # Pass autocast=False, as if inputs are cast, input types might not match
    # Operation type.
    super(TensorFlowOpLayer, self).__init__(
        name=_TF_OP_LAYER_NAME_PREFIX + name, trainable=trainable, dtype=dtype,
        autocast=False)
    if isinstance(node_def, dict):
      self.node_def = json_format.ParseDict(node_def, node_def_pb2.NodeDef())
    else:
      if not isinstance(node_def, bytes):
        node_def = node_def.encode('utf-8')
      self.node_def = node_def_pb2.NodeDef.FromString(node_def)
    # JSON serialization stringifies keys which are integer input indices.
    self.constants = ({
        int(index): constant for index, constant in constants.items()
    } if constants is not None else {})
    # Layer uses original op unless it is called on new inputs.
    # This means `built` is not set in `__call__`.
    self.built = True

    # Do not individually trace TensorflowOpLayers in the SavedModel.
    self._must_restore_from_config = True

  def call(self, inputs):
    if context.executing_eagerly():
      return self._defun_call(inputs)
    return self._make_op(inputs)

  def _make_node_def(self, graph):
    node_def = node_def_pb2.NodeDef()
    node_def.CopyFrom(self.node_def)
    # Used in TPUReplicateContext to indicate whether this node has been cloned
    # and to not add TPU attributes.
    node_def.attr['_cloned'].b = True
    node_def.name = graph.unique_name(node_def.name)
    return node_def

  def _make_op(self, inputs):
    inputs = nest.flatten(inputs)
    graph = inputs[0].graph
    node_def = self._make_node_def(graph)
    with graph.as_default():
      for index, constant in self.constants.items():
        # Recreate constant in graph to add distribution context.
        value = tensor_util.constant_value(constant)
        if value is not None:
          constant = constant_op.constant(value, name=node_def.input[index])
        inputs.insert(index, constant)
      c_op = ops._create_c_op(graph, node_def, inputs, control_inputs=[])
      op = graph._create_op_from_tf_operation(c_op)
      op._control_flow_post_processing()

      # Record the gradient because custom-made ops don't go through the
      # code-gen'd eager call path
      op_type = compat.as_str(op.op_def.name)
      attr_names = [compat.as_str(attr.name) for attr in op.op_def.attr]
      attrs = []
      for attr_name in attr_names:
        attrs.append(attr_name)
        attrs.append(op.get_attr(attr_name))
      attrs = tuple(attrs)
      execute.record_gradient(op_type, op.inputs, attrs, op.outputs)

      if len(op.outputs) == 1:
        return op.outputs[0]
      return op.outputs

  @def_function.function
  def _defun_call(self, inputs):
    """Wraps the op creation method in an Eager function for `run_eagerly`."""
    return self._make_op(inputs)

  def get_config(self):
    config = super(TensorFlowOpLayer, self).get_config()
    config.update({
        # `__init__` prefixes the name. Revert to the constructor argument.
        'name': config['name'][len(_TF_OP_LAYER_NAME_PREFIX):],
        'node_def': json_format.MessageToDict(self.node_def),
        'constants': {
            i: backend.get_value(c) for i, c in self.constants.items()
        }
    })
    return config


class AddLoss(Layer):
  """Adds its inputs as a loss.

  Attributes:
    unconditional: Whether or not the loss should be conditioned on the inputs.
  """

  def __init__(self, unconditional, **kwargs):
    # Pass autocast=False, as there is no reason to cast loss to a different
    # dtype.
    kwargs['autocast'] = False
    super(AddLoss, self).__init__(**kwargs)
    self.unconditional = unconditional

  def call(self, inputs):
    self.add_loss(inputs, inputs=(not self.unconditional))
    return inputs

  def get_config(self):
    config = super(AddLoss, self).get_config()
    config.update({'unconditional': self.unconditional})
    return config


class AddMetric(Layer):
  """Adds its inputs as a metric.

  Attributes:
    aggregation: 'mean' or None. How the inputs should be aggregated.
    metric_name: The name to use for this metric.
  """

  def __init__(self, aggregation=None, metric_name=None, **kwargs):
    super(AddMetric, self).__init__(**kwargs)
    self.aggregation = aggregation
    self.metric_name = metric_name

  def call(self, inputs):
    self.add_metric(inputs, aggregation=self.aggregation, name=self.metric_name)
    return inputs

  def get_config(self):
    config = super(AddMetric, self).get_config()
    config.update({
        'aggregation': self.aggregation,
        'metric_name': self.metric_name
    })
    return config


def _in_functional_construction_mode(layer, inputs, args, kwargs, input_list):  # pylint: disable=unused-argument
  """Check the arguments to see if we are constructing a functional model."""
  if keras_tensor.keras_tensors_enabled():
    # We are constructing a functional model if any of the inputs
    # are KerasTensors
    return any(
        isinstance(tensor, keras_tensor.KerasTensor)
        for tensor in nest.flatten([inputs, args, kwargs]))
  else:
    if context.executing_eagerly():
      all_inputs_symbolic = all(
          tf_utils.is_symbolic_tensor(t) for t in input_list)
      if (base_layer_utils.is_subclassed(layer) and
          any(tf_utils.is_symbolic_tensor(t) for t in nest.flatten(
              [inputs, args, kwargs])) and not all_inputs_symbolic):
        raise ValueError('It appears you are trying to construct a '
                         'functional model, but not all of the inputs in '
                         'the first positional argument of your layer call '
                         'are symbolic tensors. '
                         '(Input objects, or the output of another layer) '
                         'Functional models cannot correctly track custom '
                         'layers unless all values in the first call argument '
                         'are symbolic.')
      return all_inputs_symbolic
    else:
      return (base_layer_utils.is_in_keras_graph() or
              all(hasattr(t, '_keras_history') for t in input_list))


def _convert_numpy_or_python_types(x):
  if isinstance(x, (np_arrays.ndarray, np.ndarray, float, int)):
    return ops.convert_to_tensor_v2_with_dispatch(x)
  return x


# Avoid breaking users who directly import this symbol from this file.
# TODO(fchollet): remove this.
InputSpec = input_spec.InputSpec  # pylint:disable=invalid-name<|MERGE_RESOLUTION|>--- conflicted
+++ resolved
@@ -445,10 +445,6 @@
     # a list with one element.
     self._preserve_input_structure_in_config = False
 
-<<<<<<< HEAD
-  @trackable.no_automatic_dependency_tracking
-  @generic_utils.default
-=======
     # For pipelining of ipu.keras.IPUModel
     if ds_context.has_strategy():
       strategy = ds_context.get_strategy()
@@ -475,7 +471,8 @@
     if strategy:
       self._stored_input_shape = input_shape
 
->>>>>>> a351e9b3
+  @trackable.no_automatic_dependency_tracking
+  @generic_utils.default
   def build(self, input_shape):
     """Creates the variables of the layer (optional, for subclass implementers).
 
