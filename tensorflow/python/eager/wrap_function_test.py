# Copyright 2018 The TensorFlow Authors. All Rights Reserved.
#
# Licensed under the Apache License, Version 2.0 (the "License");
# you may not use this file except in compliance with the License.
# You may obtain a copy of the License at
#
#     http://www.apache.org/licenses/LICENSE-2.0
#
# Unless required by applicable law or agreed to in writing, software
# distributed under the License is distributed on an "AS IS" BASIS,
# WITHOUT WARRANTIES OR CONDITIONS OF ANY KIND, either express or implied.
# See the License for the specific language governing permissions and
# limitations under the License.
# ==============================================================================

from __future__ import absolute_import
from __future__ import division
from __future__ import print_function


from tensorflow.python.eager import backprop
from tensorflow.python.eager import def_function
from tensorflow.python.eager import wrap_function
from tensorflow.python.framework import constant_op
from tensorflow.python.framework import dtypes
from tensorflow.python.framework import ops
from tensorflow.python.framework import tensor_spec
from tensorflow.python.ops import array_ops
from tensorflow.python.ops import init_ops
<<<<<<< HEAD
=======
from tensorflow.python.ops import state_ops
>>>>>>> 51acb2b2
from tensorflow.python.ops import variable_scope
from tensorflow.python.ops import variables
from tensorflow.python.platform import test


class WrapFunctionTest(test.TestCase):

  def testDocString(self):

    def f(x, do_add):
      v = variables.Variable(5.0)
      if do_add:
        op = v.assign_add(x)
      else:
        op = v.assign_sub(x)
      with ops.control_dependencies([op]):
        return v.read_value()

    f_add = wrap_function.wrap_function(
        f, [tensor_spec.TensorSpec((), dtypes.float32), True])

    self.assertAllEqual(f_add(1.0), 6.0)
    self.assertAllEqual(f_add(1.0), 7.0)

    # Can call tf.compat.v1.wrap_function again to get a new trace, a new set
    # of variables, and possibly different non-template arguments.
    f_sub = wrap_function.wrap_function(
        f, [tensor_spec.TensorSpec((), dtypes.float32), False])

    self.assertAllEqual(f_sub(1.0), 4.0)
    self.assertAllEqual(f_sub(1.0), 3.0)

  def testPrune(self):

    x_in = []
    x_out = []

    def f(x, y):
      x_in.append(x)
      xx = x * x
      x_out.append(xx)
      return xx, 2 * y*y

    f_wrapped = wrap_function.wrap_function(
        f, [tensor_spec.TensorSpec((), dtypes.float32)] * 2)

    f_pruned = f_wrapped.prune(x_in[0], [x_out[0]])
    self.assertAllEqual(f_pruned(ops.convert_to_tensor(2.0)), [4.0])

  def testNoArguments(self):

    def f():
      return constant_op.constant(1.)

    f_wrapped = wrap_function.wrap_function(f, [])
    self.assertAllEqual(1.0, f_wrapped())

  def testPruneCaptures(self):

    v1 = variables.Variable(2.)

    def f():
      v2 = variables.Variable(3.)
      return array_ops.identity(v1 * v2 * constant_op.constant(1.), 'fetch')

    f_wrapped = wrap_function.wrap_function(f, [])
    self.assertAllEqual(6.0, f_wrapped())

    # Test pruning directly on the inputs
    pruned = f_wrapped.prune(
        feeds=f_wrapped.inputs,
        fetches=f_wrapped.graph.get_tensor_by_name('fetch:0'))
    self.assertAllEqual(6.0, pruned())

    # Test pruning with no inputs
    pruned = f_wrapped.prune(
        feeds=(),
        fetches=f_wrapped.graph.get_tensor_by_name('fetch:0'))
    self.assertAllEqual(6.0, pruned())

  def testCollectionsIsolation(self):

    v1 = variables.Variable(2.)
    v2_holder = []
    def f():
      v2 = variables.Variable(3.)
      v2_holder.append(v2)
      ops.add_to_collection(ops.GraphKeys.LOSSES, v2 * constant_op.constant(3.))
      return array_ops.identity(v1 * v2 * constant_op.constant(1.), 'fetch')

    f_wrapped = wrap_function.wrap_function(f, [])
    self.assertAllEqual(6.0, f_wrapped())
    self.assertEqual(
        len(f_wrapped.graph.get_collection(ops.GraphKeys.LOSSES)), 1)
    f_var_collection = f_wrapped.graph.get_collection(
        ops.GraphKeys.TRAINABLE_VARIABLES)
    self.assertEqual(len(f_var_collection), 1)
    self.assertIs(f_var_collection[0], v2_holder[0])

    v3_holder = []
    def g():
      v3 = variables.Variable(4.)
      v3_holder.append(v3)
      ops.add_to_collection(ops.GraphKeys.LOSSES, v3 * constant_op.constant(3.))
      return array_ops.identity(v1 * v3 * constant_op.constant(1.), 'fetch')

    g_wrapped = wrap_function.wrap_function(g, [])
    self.assertAllEqual(8.0, g_wrapped())
    self.assertEqual(
        len(g_wrapped.graph.get_collection(ops.GraphKeys.LOSSES)), 1)
    g_var_collection = g_wrapped.graph.get_collection(
        ops.GraphKeys.TRAINABLE_VARIABLES)
    self.assertEqual(len(g_var_collection), 1)
    self.assertIs(g_var_collection[0], v3_holder[0])

    # Both have only one value, and their values aren't equal. So no sharing.
    self.assertNotEqual(g_wrapped.graph.get_collection(ops.GraphKeys.LOSSES),
                        f_wrapped.graph.get_collection(ops.GraphKeys.LOSSES))

  def testGradientsOfPrune(self):

    v1 = variables.Variable(2.)
    v2_holder = []

    def f(z):
      v2 = variables.Variable(3.)
      v2_holder.append(v2)
      return array_ops.identity(v1 * v2 * z, 'fetch')

    f_wrapped = wrap_function.wrap_function(
        f, [tensor_spec.TensorSpec((), dtype=dtypes.float32)])

    x = constant_op.constant(1.)
    with backprop.GradientTape() as tape:
      tape.watch(x)
      out = f_wrapped(x)
    grads = tape.gradient(out, [x, v1, v2_holder[0]])

    self.assertAllEqual(6.0, out)
    self.assertAllEqual([6.0, 3.0, 2.0], grads)

    pruned = f_wrapped.prune(
        feeds=f_wrapped.inputs,
        fetches=f_wrapped.graph.get_tensor_by_name('fetch:0'))

    x = constant_op.constant(1.)
    with backprop.GradientTape() as tape:
      tape.watch(x)
      out = pruned(x)
    grads = tape.gradient(out, [x, v1, v2_holder[0]])

    self.assertAllEqual(6.0, out)
    self.assertAllEqual([6.0, 3.0, 2.0], grads)

  def testPruneOperations(self):

    v = variables.Variable(0)

    def f():
      v.assign_add(1, name='increment', read_value=False)

    f_wrapped = wrap_function.wrap_function(f, [])
    pruned = f_wrapped.prune(
        feeds=(),
        fetches=(f_wrapped.graph.get_operation_by_name('increment'),))
    self.assertEqual((None,), pruned())
    self.assertEqual(1, self.evaluate(v))

    del f, f_wrapped

    def f1():
      v.assign_add(
          array_ops.placeholder(shape=[], dtype=dtypes.int32, name='step'),
          name='increment', read_value=False)
      return constant_op.constant(1, name='other')

    f_wrapped = wrap_function.wrap_function(f1, [])
    increments = f_wrapped.prune(
        feeds=(f_wrapped.graph.get_tensor_by_name('step:0')),
        fetches=(f_wrapped.graph.get_operation_by_name('increment'),
                 f_wrapped.graph.get_tensor_by_name('other:0')))
    first_output, second_output = increments(constant_op.constant(2))
    self.assertEqual(['step:0', 'increment/resource:0'],
                     [t.name for t in increments.inputs])
    self.assertIs(None, first_output)
    self.assertEqual(1, second_output.numpy())
    self.assertEqual(3, v.numpy())
    does_not_increment = f_wrapped.prune(
        feeds=(f_wrapped.graph.get_tensor_by_name('step:0')),
        fetches=f_wrapped.graph.get_tensor_by_name('other:0'))
    self.assertEqual(1, does_not_increment(constant_op.constant(3)).numpy())
    self.assertEqual(3, v.numpy())

  def testPruneStatefulOpsFromWrappedFunc(self):

    v0 = variables.Variable(0)
    v1 = variables.Variable(0)

    # When we wrap a function, we expect it to be executed with 'tf.Graph`
    # rules: it's allowed to prune all ops that are not in transitive fanin of
    # the fetches.
    def f(x):
      v0.assign_add(1, name='increment_v0')
      v1.assign_add(1, name='increment_v1')
      return x

    f_wrapped = wrap_function.wrap_function(f, [1])

    self.assertEqual(1, f_wrapped().numpy())
    self.assertEqual(0, v0.numpy())
    self.assertEqual(0, v1.numpy())

    f_wrapped_with_name = wrap_function.wrap_function(f, [2], name='func')

    self.assertEqual(2, f_wrapped_with_name().numpy())
    self.assertEqual(0, v0.numpy())
    self.assertEqual(0, v1.numpy())

  def test_operation_returned(self):

    v = variables.Variable(0)

    def f():
      v.assign(1, read_value=False, name='assign_to_v')

    f_wrapped = wrap_function.wrap_function(f, [])
    operation_to_fetch = f_wrapped.graph.get_operation_by_name('assign_to_v')
    f_pruned = f_wrapped.prune(
        [], operation_to_fetch)
    self.assertEqual(
        ['assign_to_v'],
        [operation.name for operation in f_pruned.graph.control_outputs])
    self.assertEqual(0, v.numpy())
    f_pruned()
    self.assertEqual(1, v.numpy())

  def test_function_from_graph_def(self):
    @def_function.function
    def make_graph_def(x):
      return x + 1.

    original_func_graph = make_graph_def.get_concrete_function(
        tensor_spec.TensorSpec([None, 2], dtypes.float32)).graph
    graph_def = original_func_graph.as_graph_def()
    revived_function = wrap_function.function_from_graph_def(
        graph_def, inputs=original_func_graph.inputs[0].name,
        outputs=original_func_graph.outputs[0].name)
    self.assertEqual(2., revived_function(constant_op.constant(1.)).numpy())


class WrappedGraphTest(test.TestCase):

  def testAddFunction(self):

    def fn(x):
      v = variables.Variable(3, name='v')
      v2 = variable_scope.get_variable(
          'v', initializer=init_ops.Constant(4), shape=[], dtype=dtypes.int32)
      return v + v2 + x

    with self.cached_session() as sess:
      result = fn(constant_op.constant(5))
      sess.run(variables.global_variables_initializer())
      expected = sess.run(result)

    g = wrap_function.WrappedGraph()
    signature = [tensor_spec.TensorSpec([], dtypes.int32)]
    wrapped_fn = g.wrap_function(fn, signature)
    self.assertEqual(expected, wrapped_fn(constant_op.constant(5)).numpy())

  def testCollections(self):

    def fn(x):
      v = variables.VariableV1(3, name='v', trainable=False, collections=['a'])
      v2 = variable_scope.get_variable(
          'v', initializer=init_ops.Constant(4), shape=[], dtype=dtypes.int32,
          collections=['a', 'b'])
      return v + v2 + x

    def assert_collections(graph):
      self.assertLen(graph.get_collection(ops.GraphKeys.TRAINABLE_VARIABLES), 1)
      self.assertLen(graph.get_collection('a'), 2)
      self.assertLen(graph.get_collection('b'), 1)

    g = wrap_function.WrappedGraph()
    g.wrap_function(fn, [tensor_spec.TensorSpec([], dtypes.int32)])
    assert_collections(g.graph)

    def assert_fn():
      assert_collections(ops.get_default_graph())
      return 1  # Return is required

    # Assert that collections are accessible within a wrapped function.
    g.wrap_function(assert_fn, [])

  def testShareVariablesSameGraph(self):

    def add_v1(x):
      with variable_scope.variable_scope(
          'reuse', reuse=variable_scope.AUTO_REUSE):
        v = variable_scope.get_variable(
            'v', initializer=init_ops.Constant(3), shape=[], dtype=dtypes.int32)
      return v + x

    def subtract_v1(x):
      with variable_scope.variable_scope(
          'reuse', reuse=variable_scope.AUTO_REUSE):
        v = variable_scope.get_variable(
            'v', initializer=init_ops.Constant(4), shape=[], dtype=dtypes.int32)
      return v - x

    def different_variable_fn_v1(x):
      with variable_scope.variable_scope(
          'no_reuse', reuse=variable_scope.AUTO_REUSE):
        v = variable_scope.get_variable(
            'v', initializer=init_ops.Constant(5), shape=[], dtype=dtypes.int32)
      return v * x

    def increment_variable_v1(x):
      with variable_scope.variable_scope(
          'reuse', reuse=variable_scope.AUTO_REUSE):
        v = variable_scope.get_variable(
            'v', initializer=init_ops.Constant(6), shape=[], dtype=dtypes.int32)
      return v.assign_add(x)

    g = wrap_function.WrappedGraph()
    signature = [tensor_spec.TensorSpec([], dtypes.int32)]
    add = g.wrap_function(add_v1, signature)
    subtract = g.wrap_function(subtract_v1, signature)
    different_variable_fn = g.wrap_function(different_variable_fn_v1, signature)
    increment_variable = g.wrap_function(increment_variable_v1, signature)

    self.assertEqual(10, add(constant_op.constant(7)).numpy())
    self.assertEqual(35, different_variable_fn(constant_op.constant(7)).numpy())

    # The shared variable has a starting value of 3 because add_v1 was wrapped
    # first.
    self.assertEqual(-4, subtract(constant_op.constant(7)).numpy())
    self.assertEqual(10, increment_variable(constant_op.constant(7)).numpy())

    # Check that variable updates
    self.assertEqual(17, add(constant_op.constant(7)).numpy())
    self.assertEqual(3, subtract(constant_op.constant(7)).numpy())

    # Sanity check - result from this function shouldn't change.
    self.assertEqual(35, different_variable_fn(constant_op.constant(7)).numpy())

    self.assertAllEqual({'reuse/v:0', 'no_reuse/v:0'},
                        set([v.name for v in g.variables]))

  def testShareVariablesDifferentGraphs(self):

    def add_v1(x):
      v = variables.Variable(3, name='v')
      return v + x

    def subtract_v1(x):
      v = variables.Variable(4, name='v')
      return v - x

    def different_variable_fn_v1(x):
      with ops.name_scope('different_scope'):
        v = variables.Variable(5, name='v')
      return v * x

    def increment_variable_v1(x):
      v = variables.Variable(6, name='v')
      return v.assign_add(x)

    signature = [tensor_spec.TensorSpec([], dtypes.int32)]
    vh = wrap_function.VariableHolder(share_variables=True)
    new_graph = lambda: wrap_function.WrappedGraph(variable_holder=vh)

    add = new_graph().wrap_function(add_v1, signature)
    subtract = new_graph().wrap_function(subtract_v1, signature)
    different_variable_fn = new_graph().wrap_function(
        different_variable_fn_v1, signature)
    increment_variable = new_graph().wrap_function(
        increment_variable_v1, signature)

    self.assertEqual(10, add(constant_op.constant(7)).numpy())
    self.assertEqual(35, different_variable_fn(constant_op.constant(7)).numpy())

    # Because the variable in add_v1 was created first, its starting value is 3
    # instead of the values defined in subtract_v1 or increment_variable_v1.
    self.assertEqual(-4, subtract(constant_op.constant(7)).numpy())
    self.assertEqual(10, increment_variable(constant_op.constant(7)).numpy())

    # Check that variable updates
    self.assertEqual(17, add(constant_op.constant(7)).numpy())
    self.assertEqual(3, subtract(constant_op.constant(7)).numpy())

    # Sanity check - result from this function shouldn't change.
    self.assertEqual(35, different_variable_fn(constant_op.constant(7)).numpy())

    self.assertAllEqual({'v:0', 'different_scope/v:0'},
                        set([v.name for v in vh.variables]))

<<<<<<< HEAD
=======
  def testReturnOp(self):

    def update_var_v1(x):
      v = variables.Variable(3, name='v')
      update_op = state_ops.assign(v, x).op
      return update_op

    g = wrap_function.WrappedGraph()
    signature = [tensor_spec.TensorSpec([], dtypes.int32)]
    update_var = g.wrap_function(update_var_v1, signature)

    self.assertEqual(g.variables[0].numpy(), 3)
    update_var(constant_op.constant(12))
    self.assertEqual(g.variables[0].numpy(), 12)


>>>>>>> 51acb2b2
if __name__ == '__main__':
  ops.enable_eager_execution()
  test.main()<|MERGE_RESOLUTION|>--- conflicted
+++ resolved
@@ -27,10 +27,7 @@
 from tensorflow.python.framework import tensor_spec
 from tensorflow.python.ops import array_ops
 from tensorflow.python.ops import init_ops
-<<<<<<< HEAD
-=======
 from tensorflow.python.ops import state_ops
->>>>>>> 51acb2b2
 from tensorflow.python.ops import variable_scope
 from tensorflow.python.ops import variables
 from tensorflow.python.platform import test
@@ -429,8 +426,6 @@
     self.assertAllEqual({'v:0', 'different_scope/v:0'},
                         set([v.name for v in vh.variables]))
 
-<<<<<<< HEAD
-=======
   def testReturnOp(self):
 
     def update_var_v1(x):
@@ -447,7 +442,6 @@
     self.assertEqual(g.variables[0].numpy(), 12)
 
 
->>>>>>> 51acb2b2
 if __name__ == '__main__':
   ops.enable_eager_execution()
   test.main()