--- conflicted
+++ resolved
@@ -340,16 +340,11 @@
   inputs are also fully known, but in some cases it's only possible to find the
   shape of a tensor at execution time.
 
-<<<<<<< HEAD
-  There are specialized tensors; for these, see `tf.Variable`, `tf.constant`,
-  `tf.placeholder`, `tf.sparse.SparseTensor`, and `tf.RaggedTensor`.
-=======
   A number of specialized tensors are available: see `tf.Variable`,
-  `tf.constant`, `tf.placeholder`, `tf.SparseTensor`, and
+  `tf.constant`, `tf.placeholder`, `tf.sparse.SparseTensor`, and
   `tf.RaggedTensor`.
 
   For more on Tensors, see the [guide](https://tensorflow.org/guide/tensor).
->>>>>>> ce714c45
 
   """
 
