# Copyright 2018 The TensorFlow Authors. All Rights Reserved.
#
# Licensed under the Apache License, Version 2.0 (the "License");
# you may not use this file except in compliance with the License.
# You may obtain a copy of the License at
#
#     http://www.apache.org/licenses/LICENSE-2.0
#
# Unless required by applicable law or agreed to in writing, software
# distributed under the License is distributed on an "AS IS" BASIS,
# WITHOUT WARRANTIES OR CONDITIONS OF ANY KIND, either express or implied.
# See the License for the specific language governing permissions and
# limitations under the License.
# ==============================================================================
"""Library for running a computation across multiple devices."""

from __future__ import absolute_import
from __future__ import division
from __future__ import print_function

import copy
import enum
import threading
import weakref
import six

from tensorflow.python.data.ops import dataset_ops
from tensorflow.python.distribute import device_util
from tensorflow.python.distribute import distribution_strategy_context
from tensorflow.python.distribute import numpy_dataset
from tensorflow.python.distribute import reduce_util
from tensorflow.python.eager import context as eager_context
from tensorflow.python.framework import constant_op
from tensorflow.python.framework import dtypes
from tensorflow.python.framework import ops
from tensorflow.python.ops import array_ops
from tensorflow.python.ops import control_flow_ops
from tensorflow.python.ops import custom_gradient
from tensorflow.python.ops import math_ops
from tensorflow.python.ops import resource_variable_ops
from tensorflow.python.ops import variable_scope
from tensorflow.python.platform import tf_logging
from tensorflow.python.util import nest
from tensorflow.python.util.tf_export import tf_export
from tensorflow.tools.docs import doc_controls


# ------------------------------------------------------------------------------
# Context tracking whether in a strategy.update() or .update_non_slot() call.


_update_device = threading.local()


def get_update_device():
  """Get the current device if in a `tf.distribute.Strategy.update()` call."""
  try:
    return _update_device.current
  except AttributeError:
    return None


class UpdateContext(object):
  """Context manager when you are in `update()` or `update_non_slot()`."""

  def __init__(self, device):
    self._device = device
    self._old_device = None

  def __enter__(self):
    self._old_device = get_update_device()
    _update_device.current = self._device

  def __exit__(self, exception_type, exception_value, traceback):
    del exception_type, exception_value, traceback
    _update_device.current = self._old_device


# ------------------------------------------------------------------------------
# Public utility functions.


@tf_export(v1=["distribute.get_loss_reduction"])
def get_loss_reduction():
  """DEPRECATED: Now always returns `tf.distribute.ReduceOp.SUM`.

  We now always make the complete adjustment when computing the loss, so
  code should always add gradients/losses across replicas, never average.
  """
  return reduce_util.ReduceOp.SUM


# ------------------------------------------------------------------------------
# Internal API for validating the current thread mode


def _require_cross_replica_or_default_context_extended(extended):
  """Verify in cross-replica context."""
  context = _get_per_thread_mode()
  cross_replica = context.cross_replica_context
  if cross_replica is not None and cross_replica.extended is extended:
    return
  if context is _get_default_replica_mode():
    return
  strategy = extended._container_strategy()  # pylint: disable=protected-access
  # We have an error to report, figure out the right message.
  if context.strategy is not strategy:
    _wrong_strategy_scope(strategy, context)
  assert cross_replica is None
  raise RuntimeError("Method requires being in cross-replica context, use "
                     "get_replica_context().merge_call()")


def _wrong_strategy_scope(strategy, context):
  # Figure out the right error message.
  if not distribution_strategy_context.has_strategy():
    raise RuntimeError(
        'Need to be inside "with strategy.scope()" for %s' %
        (strategy,))
  else:
    raise RuntimeError(
        "Mixing different tf.distribute.Strategy objects: %s is not %s" %
        (context.strategy, strategy))


def require_replica_context(replica_ctx):
  """Verify in `replica_ctx` replica context."""
  context = _get_per_thread_mode()
  if context.replica_context is replica_ctx: return
  # We have an error to report, figure out the right message.
  if context.replica_context is None:
    raise RuntimeError("Need to be inside `call_for_each_replica()`")
  if context.strategy is replica_ctx.strategy:
    # Two different ReplicaContexts with the same tf.distribute.Strategy.
    raise RuntimeError("Mismatching ReplicaContext.")
  raise RuntimeError(
      "Mismatching tf.distribute.Strategy objects: %s is not %s." %
      (context.strategy, replica_ctx.strategy))


def _require_strategy_scope_strategy(strategy):
  """Verify in a `strategy.scope()` in this thread."""
  context = _get_per_thread_mode()
  if context.strategy is strategy: return
  _wrong_strategy_scope(strategy, context)


def _require_strategy_scope_extended(extended):
  """Verify in a `distribution_strategy.scope()` in this thread."""
  context = _get_per_thread_mode()
  if context.strategy.extended is extended: return
  # Report error.
  strategy = extended._container_strategy()  # pylint: disable=protected-access
  _wrong_strategy_scope(strategy, context)


# ------------------------------------------------------------------------------
# Internal context managers used to implement the DistributionStrategy
# base class


class _CurrentDistributionContext(object):
  """Context manager setting the current `tf.distribute.Strategy`.

  Also: overrides the variable creator and optionally the current device.
  """

  def __init__(self,
               strategy,
               var_creator_scope,
               var_scope=None,
               default_device=None):
    self._context = distribution_strategy_context._CrossReplicaThreadMode(  # pylint: disable=protected-access
        strategy)
    self._var_creator_scope = var_creator_scope
    self._var_scope = var_scope
    if default_device:
      self._device_scope = ops.device(default_device)
    else:
      self._device_scope = None

  def __enter__(self):
    _push_per_thread_mode(self._context)
    if self._var_scope:
      self._var_scope.__enter__()
    self._var_creator_scope.__enter__()
    if self._device_scope:
      self._device_scope.__enter__()
    return self._context.strategy

  def __exit__(self, exception_type, exception_value, traceback):
    if self._device_scope:
      try:
        self._device_scope.__exit__(exception_type, exception_value, traceback)
      except RuntimeError as e:
        six.raise_from(
            RuntimeError("Device scope nesting error: move call to "
                         "tf.distribute.set_strategy() out of `with` scope."),
            e)

    try:
      self._var_creator_scope.__exit__(
          exception_type, exception_value, traceback)
    except RuntimeError as e:
      six.raise_from(
          RuntimeError("Variable creator scope nesting error: move call to "
                       "tf.distribute.set_strategy() out of `with` scope."),
          e)

    if self._var_scope:
      try:
        self._var_scope.__exit__(exception_type, exception_value, traceback)
      except RuntimeError as e:
        six.raise_from(
            RuntimeError("Variable scope nesting error: move call to "
                         "tf.distribute.set_strategy() out of `with` scope."),
            e)
    _pop_per_thread_mode()


class _SameScopeAgainContext(object):
  """Trivial context manager when you are already in `scope()`."""

  def __init__(self, strategy):
    self._strategy = strategy

  def __enter__(self):
    return self._strategy

  def __exit__(self, exception_type, exception_value, traceback):
    del exception_type, exception_value, traceback


# TODO(yuefengz): add more replication modes.
@tf_export("distribute.InputReplicationMode")
class InputReplicationMode(enum.Enum):
  """Replication mode for input function.

  * `PER_WORKER`: The input function will be called on each worker
    independently, creating as many input pipelines as number of workers.
    Replicas will dequeue from the local Dataset on their worker.
    `tf.distribute.Strategy` doesn't manage any state sharing between such
    separate input pipelines.
  """
  PER_WORKER = "PER_WORKER"


@tf_export("distribute.InputContext")
class InputContext(object):
  """A class wrapping information needed by an input function.

  This is a context class that is passed to the user's input fn and contains
  information about the compute replicas and input pipelines. The number of
  compute replicas (in sync training) helps compute per input pipeline batch
  size from the desired global batch size. Input pipeline information can be
  used to return a different subset of the input in each input pipeline (for
  e.g. shard the input pipeline, use a different input source etc).
  """

  def __init__(self,
               num_input_pipelines=1,
               input_pipeline_id=0,
               num_replicas_in_sync=1):
    """Initializes an InputContext object.

    Args:
      num_input_pipelines: the number of input pipelines in a cluster.
      input_pipeline_id: the current input pipeline id, should be an int in
        [0,`num_input_pipelines`).
      num_replicas_in_sync: the number of replicas that are in sync.
    """
    self._num_input_pipelines = num_input_pipelines
    self._input_pipeline_id = input_pipeline_id
    self._num_replicas_in_sync = num_replicas_in_sync

  @property
  def num_replicas_in_sync(self):
    """Returns the number of compute replicas in sync."""
    return self._num_replicas_in_sync

  @property
  def input_pipeline_id(self):
    """Returns the input pipeline ID."""
    return self._input_pipeline_id

  @property
  def num_input_pipelines(self):
    """Returns the number of input pipelines."""
    return self._num_input_pipelines

  def get_per_replica_batch_size(self, global_batch_size):
    """Returns the per-replica batch size.

    Args:
      global_batch_size: the global batch size which should be divisible by
        `num_replicas_in_sync`.

    Returns:
      the per-replica batch size.

    Raises:
      ValueError: if `global_batch_size` not divisible by
        `num_replicas_in_sync`.
    """
    if global_batch_size % self._num_replicas_in_sync != 0:
      raise ValueError("The `global_batch_size` %r is not divisible by "
                       "`num_replicas_in_sync` %r " %
                       (global_batch_size, self._num_replicas_in_sync))
    return global_batch_size // self._num_replicas_in_sync


# ------------------------------------------------------------------------------
# Base classes for all distribution strategies.


@tf_export("distribute.Strategy")
class DistributionStrategy(object):
  """A list of devices with a state & compute distribution policy.

  See [tensorflow/contrib/distribute/README.md](
  https://www.tensorflow.org/code/tensorflow/contrib/distribute/README.md)
  for overview and examples.
  """

  # TODO(josh11b): Raise an exception if variable partitioning requested before
  #   we add support.
  # TODO(josh11b): Also `parameter_device_index` property?
  # TODO(josh11b): `map()`
  # TODO(josh11b): ClusterSpec/ClusterResolver
  # TODO(josh11b): Partitioned computations, state; sharding
  # TODO(josh11b): Model parallelism: "replicas" with multiple devices; shuffling
  # TODO(josh11b): List of replicas with their worker and parameter devices
  #   (where the parameter devices may overlap in the ps case).

  def __init__(self, extended):
    self._extended = extended

  @property
  def extended(self):
    """`tf.distribute.StrategyExtended` with additional methods."""
    return self._extended

  def scope(self):
    """Returns a context manager selecting this Strategy as current.

    Inside a `with strategy.scope():` code block, this thread
    will use a variable creator set by `strategy`, and will
    enter its "cross-replica context".

    Returns:
      A context manager.
    """
    return self._extended._scope(self)  # pylint: disable=protected-access

  @doc_controls.do_not_generate_docs  # DEPRECATED, moving to `extended`
  def colocate_vars_with(self, colocate_with_variable):
    """DEPRECATED: use extended.colocate_vars_with() instead."""
    return self._extended.colocate_vars_with(colocate_with_variable)

  def make_dataset_iterator(self, dataset):
    """Makes an iterator for input provided via `dataset`.

    Data from the given dataset will be distributed evenly across all the
    compute replicas. We will assume that the input dataset is batched by the
    global batch size. With this assumption, we will make a best effort to
    divide each batch across all the replicas (one or more workers).
    If this effort fails, an error will be thrown, and the user should instead
    use `make_input_fn_iterator` which provides more control to the user, and
    does not try to divide a batch across replicas.

    The user could also use `make_input_fn_iterator` if they want to
    customize which input is fed to which replica/worker etc.

    Args:
      dataset: `tf.data.Dataset` that will be distributed evenly across all
        replicas.

    Returns:
      An `tf.distribute.InputIterator` which returns inputs for each step of the
      computation.  User should call `initialize` on the returned iterator.
    """
    return self._extended._make_dataset_iterator(dataset)  # pylint: disable=protected-access

  def make_input_fn_iterator(self,
                             input_fn,
                             replication_mode=InputReplicationMode.PER_WORKER):
    """Returns an iterator split across replicas created from an input function.

    The `input_fn` should take an `tf.distribute.InputContext` object where
    information about batching and input sharding can be accessed:

    ```
    def input_fn(input_context):
      batch_size = input_context.get_per_replica_batch_size(global_batch_size)
      d = tf.data.Dataset.from_tensors([[1.]]).repeat().batch(batch_size)
      return d.shard(input_context.num_input_pipelines,
                     input_context.input_pipeline_id)
    with strategy.scope():
      iterator = strategy.make_input_fn_iterator(input_fn)
      replica_results = strategy.experimental_run(replica_fn, iterator)
    ```

    The `tf.data.Dataset` returned by `input_fn` should have a per-replica
    batch size, which may be computed using
    `input_context.get_per_replica_batch_size`.

    Args:
      input_fn: A function taking a `tf.distribute.InputContext` object and
        returning a `tf.data.Dataset`.
      replication_mode: an enum value of `tf.distribute.InputReplicationMode`.
        Only `PER_WORKER` is supported currently, which means there will be
        a single call to `input_fn` per worker. Replicas will dequeue from the
        local `tf.data.Dataset` on their worker.

    Returns:
      An iterator object that should first be `.initialize()`-ed. It may then
      either be passed to `strategy.experimental_run()` or you can
      `iterator.get_next()` to get the next value to pass to
      `strategy.extended.call_for_each_replica()`.
    """
    if replication_mode != InputReplicationMode.PER_WORKER:
      raise ValueError(
          "Input replication mode not supported: %r" % replication_mode)
    with self.scope():
      return self.extended._make_input_fn_iterator(  # pylint: disable=protected-access
          input_fn, replication_mode=replication_mode)

  @doc_controls.do_not_generate_docs  # DEPRECATED
  def experimental_make_numpy_iterator(
      self, numpy_input, batch_size, num_epochs=1, shuffle=1024, session=None):
    """Makes an iterator for input provided via a nest of numpy arrays.

    DEPRECATED: Use `extended.experimental_make_numpy_dataset` instead.

    Args:
      numpy_input: A nest of NumPy input arrays that will be distributed evenly
        across all replicas. Note that lists of Numpy arrays are stacked,
        as that is normal `tf.data.Dataset` behavior.
      batch_size: The number of entries from the array we should consume in one
        step of the computation, across all replicas. This is the global batch
        size. It should be divisible by `num_replicas_in_sync`.
      num_epochs: The number of times to iterate through the examples. A value
        of `None` means repeat forever.
      shuffle: Size of buffer to use for shuffling the input examples.
        Use `None` to disable shuffling.
      session: (TensorFlow v1.x graph execution only) A session used for
        initialization.

    Returns:
      An `tf.distribute.InputIterator` which returns inputs for each step of the
      computation.  User should call `initialize` on the returned iterator.
    """
    ds = self.extended.experimental_make_numpy_dataset(
        numpy_input, session=session)
    if shuffle:
      ds = ds.shuffle(shuffle)
    if num_epochs != 1:
      ds = ds.repeat(num_epochs)
    # We need to use the drop_remainder argument to get a known static
    # input shape which is required for TPUs.
    drop_remainder = self.extended.experimental_require_static_shapes
    ds = ds.batch(batch_size, drop_remainder=drop_remainder)
    return self.make_dataset_iterator(ds)

  def experimental_run(self, fn, input_iterator=None):
    """Runs ops in `fn` on each replica, with inputs from `input_iterator`.

    When eager execution is enabled, executes ops specified by `fn` on each
    replica. Otherwise, builds a graph to execute the ops on each replica.

    Each replica will take a single, different input from the inputs provided by
    one `get_next` call on the input iterator.

    `fn` may call `tf.distribute.get_replica_context()` to access members such
    as `replica_id_in_sync_group`.

    IMPORTANT: Depending on the `tf.distribute.Strategy` implementation being
    used, and whether eager execution is enabled, `fn` may be called one or more
    times (once for each replica).

    Args:
      fn: The function to run. The inputs to the function must match the outputs
        of `input_iterator.get_next()`. The output must be a `tf.nest` of
        `Tensor`s.
      input_iterator: (Optional) input iterator from which the inputs are taken.

    Returns:
      Merged return value of `fn` across replicas. The structure of the return
      value is the same as the return value from `fn`. Each element in the
      structure can either be `PerReplica` (if the values are unsynchronized),
      `Mirrored` (if the values are kept in sync), or `Tensor` (if running on a
      single replica).
    """
    with self.scope():
      args = (input_iterator.get_next(),) if input_iterator is not None else ()
    return self.experimental_run_v2(fn, args=args)

  def experimental_run_v2(self, fn, args=(), kwargs=None):
    """Runs ops in `fn` on each replica, with the given arguments.

    When eager execution is enabled, executes ops specified by `fn` on each
    replica. Otherwise, builds a graph to execute the ops on each replica.

    `fn` may call `tf.distribute.get_replica_context()` to access members such
    as `replica_id_in_sync_group`.

    IMPORTANT: Depending on the `tf.distribute.Strategy` implementation being
    used, and whether eager execution is enabled, `fn` may be called one or more
    times (once for each replica).

    Args:
      fn: The function to run. The output must be a `tf.nest` of `Tensor`s.
      args: (Optional) Positional arguments to `fn`.
      kwargs: (Optional) Keyword arguments to `fn`.

    Returns:
      Merged return value of `fn` across replicas. The structure of the return
      value is the same as the return value from `fn`. Each element in the
      structure can either be `PerReplica` (if the values are unsynchronized),
      `Mirrored` (if the values are kept in sync), or `Tensor` (if running on a
      single replica).
    """
    with self.scope():
      return self._extended.call_for_each_replica(fn, args=args, kwargs=kwargs)

  def reduce(self, reduce_op, value):
    """Reduce `value` across replicas.

    Args:
      reduce_op: A `tf.distribute.ReduceOp` value specifying how values should
        be combined.
      value: A "per replica" value to be combined into a single tensor.

    Returns:
      A `Tensor`.
    """
    _require_cross_replica_or_default_context_extended(self._extended)
    return self._extended._reduce(reduce_op, value)  # pylint: disable=protected-access

  @doc_controls.do_not_generate_docs  # DEPRECATED
  def unwrap(self, value):
    """Returns the list of all local per-replica values contained in `value`.

    DEPRECATED: Please use `experimental_local_results` instead.

    Note: This only returns values on the workers initiated by this client.
    When using a `Strategy` like
    `tf.distribute.experimental.MultiWorkerMirroredStrategy`, each worker
    will be its own client, and this function will only return values
    computed on that worker.

    Args:
      value: A value returned by `experimental_run()`,
        `extended.call_for_each_replica()`, or a variable created in `scope`.

    Returns:
      A tuple of values contained in `value`. If `value` represents a single
      value, this returns `(value,).`
    """
    return self._extended._local_results(value)  # pylint: disable=protected-access

  def experimental_local_results(self, value):
    """Returns the list of all local per-replica values contained in `value`.
<<<<<<< HEAD

    Note: This only returns values on the workers initiated by this client.
    When using a `Strategy` like
    `tf.distribute.experimental.MultiWorkerMirroredStrategy`, each worker
    will be its own client, and this function will only return values
    computed on that worker.

    Args:
      value: A value returned by `experimental_run()`, `experimental_run_v2()`,
        `extended.call_for_each_replica()`, or a variable created in `scope`.

=======

    Note: This only returns values on the workers initiated by this client.
    When using a `Strategy` like
    `tf.distribute.experimental.MultiWorkerMirroredStrategy`, each worker
    will be its own client, and this function will only return values
    computed on that worker.

    Args:
      value: A value returned by `experimental_run()`, `experimental_run_v2()`,
        `extended.call_for_each_replica()`, or a variable created in `scope`.

>>>>>>> 51acb2b2
    Returns:
      A tuple of values contained in `value`. If `value` represents a single
      value, this returns `(value,).`
    """
    return self._extended._local_results(value)  # pylint: disable=protected-access

  @doc_controls.do_not_generate_docs  # DEPRECATED: TF v1.x only
  def group(self, value, name=None):
    """Shortcut for `tf.group(self.experimental_local_results(value))`."""
    return self._extended._group(value, name)  # pylint: disable=protected-access

  @property
  def num_replicas_in_sync(self):
    """Returns number of replicas over which gradients are aggregated."""
    return self._extended._num_replicas_in_sync  # pylint: disable=protected-access

  @doc_controls.do_not_generate_docs  # DEPRECATED, being replaced by a new API.
  def configure(self,
                session_config=None,
                cluster_spec=None,
                task_type=None,
                task_id=None):
    # pylint: disable=g-doc-return-or-yield,g-doc-args
    """DEPRECATED: use `update_config_proto` instead.

    Configures the strategy class.

    DEPRECATED: This method's functionality has been split into the strategy
    constructor and `update_config_proto`. In the future, we will allow passing
    cluster and config_proto to the constructor to configure the strategy. And
    `update_config_proto` can be used to update the config_proto based on the
    specific strategy.
    """
    return self._extended._configure(  # pylint: disable=protected-access
        session_config, cluster_spec, task_type, task_id)

  def update_config_proto(self, config_proto):
    """Returns a copy of `config_proto` modified for use with this strategy.

    The updated config has something needed to run a strategy, e.g.
    configuration to run collective ops, or device filters to improve
    distributed training performance.

    Args:
      config_proto: a `tf.ConfigProto` object.

    Returns:
      The updated copy of the `config_proto`.
    """
    return self._extended._update_config_proto(config_proto)  # pylint: disable=protected-access

  def __deepcopy__(self, memo):
    # First do a regular deepcopy of `self`.
    cls = self.__class__
    result = cls.__new__(cls)
    memo[id(self)] = result
    for k, v in self.__dict__.items():
      setattr(result, k, copy.deepcopy(v, memo))
    # One little fix-up: we want `result._extended` to reference `result`
    # instead of `self`.
    result._extended._container_strategy_weakref = weakref.ref(result)  # pylint: disable=protected-access
    return result

  def __copy__(self):
    raise RuntimeError("Must only deepcopy DistributionStrategy.")


@tf_export("distribute.StrategyExtended")
class DistributionStrategyExtended(object):
  """Additional APIs for algorithms that need to be distribution-aware.

  The intent is that you can write an algorithm in a stylized way and
  it will be usable with a variety of different
  `tf.distribute.Strategy`
  implementations. Each descendant will implement a different strategy
  for distributing the algorithm across multiple devices/machines.
  Furthermore, these changes can be hidden inside the specific layers
  and other library classes that need special treatment to run in a
  distributed setting, so that most users' model definition code can
  run unchanged. The `tf.distribute.Strategy` API works the same way
  with eager and graph execution.

  First let's introduce a few high-level concepts:

  * _Data parallelism_ is where we run multiple copies of the model
    on different slices of the input data. This is in contrast to
    _model parallelism_ where we divide up a single copy of a model
    across multiple devices.
    Note: we only support data parallelism for now, but
    hope to add support for model parallelism in the future.
  * A _replica_ is one copy of the model, running on one slice of the
    input data.
  * _Synchronous_, or more commonly _sync_, training is where the
    updates from each replica are aggregated together before updating
    the model variables. This is in contrast to _asynchronous_, or
    _async_ training, where each replica updates the model variables
    independently.
  * Furthermore you might run your computation on multiple devices
    on one machine (or "host"), or on multiple machines/hosts.
    If you are running on multiple machines, you might have a
    single master host that drives computation across all of them,
    or you might have multiple clients driving the computation
    asynchronously.

  To distribute an algorithm, we might use some of these ingredients:

  * Parameter servers: These are hosts that hold a single copy of
    parameters/variables. All replicas that want to operate on a variable
    retrieve it at the beginning of a step and send an update to be
    applied at the end of the step. Can support either sync or async
    training.
  * Mirrored variables: These are variables that are copied to multiple
    devices, where we keep the copies in sync by applying the same
    updates to every copy. Normally would only be used with sync training.
  * Reductions and Allreduce: A _reduction_ is some method of
    aggregating multiple values into one value, like "sum" or
    "mean". If doing sync training, we will perform a reduction on the
    gradients to a parameter from all replicas before applying the
    update. Allreduce is an algorithm for performing a reduction on
    values from multiple devices and making the result available on
    all of those devices.
  * In the future we will have support for TensorFlow's partitioned
    variables, where a single variable is split across multiple
    devices.

  We have then a few approaches we want to support:

  * Code written (as if) with no knowledge of class `tf.distribute.Strategy`.
    This code should work as before, even if some of the layers, etc.
    used by that code are written to be distribution-aware. This is done
    by having a default `tf.distribute.Strategy` that gives ordinary behavior,
    and by default being in a single replica context.
  * Ordinary model code that you want to run using a specific
    `tf.distribute.Strategy`. This can be as simple as:

    ```
    with my_strategy.scope():
      iterator = my_strategy.make_dataset_iterator(dataset)
      session.run(iterator.initialize())
      replica_train_ops = my_strategy.extended.call_for_each_replica(
          replica_fn, args=(iterator.get_next(),))
      train_op = my_strategy.group(replica_train_ops)
    ```

    This takes an ordinary `dataset` and `replica_fn` and runs it
    distributed using a particular `tf.distribute.Strategy` in
    `my_strategy`. Any variables created in `replica_fn` are created
    using `my_strategy`'s policy, and library functions called by
    `replica_fn` can use the `get_replica_context()` API to get enhanced
    behavior in this case.

  * If you want to write a distributed algorithm, you may use any of
    the `tf.distribute.Strategy` APIs inside a
    `with my_strategy.scope():` block of code.

  Lower-level concepts:

  * Wrapped values: In order to represent values parallel across devices
    (either replicas or the devices associated with a particular value), we
    wrap them in a "PerReplica" or "Mirrored" object that contains a map
    from device to values. "PerReplica" is used when the value may be
    different across replicas, and "Mirrored" when the value are the same.
  * Unwrapping and merging: Consider calling a function `fn` on multiple
    replicas, like `extended.call_for_each_replica(fn, args=[w])` with an
    argument `w` that is a wrapped value. This means `w` will have a map taking
    replica device `d0` to `w0`, replica device `d1` to `w1`,
    etc. `extended.call_for_each_replica()` unwraps `w` before calling `fn`, so
    it calls `fn(w0)` on `d0`, `fn(w1)` on `d1`, etc.  It then merges the return
    values from `fn()`, which can possibly result in wrapped values. For
    example, let's say `fn()` returns a tuple with three components: `(x, a,
    v0)` from replica 0, `(x, b, v1)` on replica 1, etc. If the first component
    is the same object `x` from every replica, then the first component of the
    merged result will also be `x`. If the second component is different (`a`,
    `b`, ...)  from each replica, then the merged value will have a wrapped map
    from replica device to the different values. If the third component is the
    members of a mirrored variable (`v` maps `d0` to `v0`, `d1` to `v1`, etc.),
    then the merged result will be that mirrored variable (`v`).
  * Replica context vs. Cross-replica context: _replica context_ is when we
    are in some function that is being called once for each replica.
    Otherwise we are in cross-replica context, which is useful for
    calling `tf.distribute.Strategy` methods which operate across the
    replicas (like `reduce_to()`). By default you start in a replica context
    (the default "single replica context") and then some methods can
    switch you back and forth, as described below.
  * Worker devices vs. parameter devices: Most replica computations will
    happen on worker devices. Since we don't yet support model
    parallelism, there will be one worker device per replica. When using
    parameter servers (see above), the set of devices holding
    variables may be different, otherwise the parameter devices might
    match the worker devices.
  * Non-slot devices are some subset of the parameter devices where we
    put all the non-slot variables. We need to ensure that all
    non-slot variables are allocated on the same device, or mirrored
    across the same set of devices. If you have some variable you want
    to colocate all the non-slot variables with, you can use
    `colocate_vars_with()` to get the remaining non-slot variables on
    the same device.  Otherwise you can use `non_slot_devices()` to
    pick a consistent set of devices to pass to both
    `colocate_vars_with()` and `update_non_slot()`.

  When using a `tf.distribute.Strategy`, we have a new type dimension
  called _locality_ that says what values are compatible with which
  APIs:

  * T: different value for each replica (e.g. a PerReplica-wrapped value).
  * M: value is "mirrored" across replicas, i.e. there are copies with the
    same value on each replica (e.g. a Mirrored-wrapped value).
  * V(`v`): value is "mirrored" across all the devices which have a
    copy of variable `v` (also a Mirrored-wrapped value, but over
    parameter devices instead of worker devices).
  * N: value is "mirrored" across all the "non-slot" devices

  Rules for methods with respect to locality and single-replica vs.
  cross-replica context:

  * `with d.scope()`: default single-replica context -> cross-replica context
    for `d`
  * `with d.extended.colocate_vars_with(v)`: in replica/cross-replica context,
    variables will be created with locality V(`v`). That is, if we write
    `with d.extended.colocate_vars_with(v1): v2 = tf.get_variable(...)`,
    then `v2` will have locality V(`v1`), i.e. locality V(`v2`) will equal
    V(`v1`).
  * `with d.extended.colocate_vars_with(d.extended.non_slot_devices(...))`: in
    replica/cross-replica context, variables will be created with locality N
  * `v = tf.get_variable(...)`: in replica/cross-replica context, creates
    a variable (which by definition will have locality V(`v`), though
    will match another locality if inside a `colocate_vars_with`
    scope).
  * `d.make_dataset_iterator(dataset)`: in cross-replica
    context, produces an iterator with locality T
  * `d.extended.broadcast_to(t, v)`: in cross-replica context, produces a value
    with locality V(`v`)
  * `d.extended.call_for_each_replica(fn, ...)`: in cross-replica context, runs
    `fn()` in a replica context (and so may call `get_replica_context()` and
    use its API, including `merge_call()` to get back to cross-replica
    context), once for each replica. May use values with locality T or
    M, and any variable.
  * `d.extended.reduce_to(m, t, t)`: in cross-replica context, accepts t with
    locality T and produces a value with locality M.
  * `d.extended.reduce_to(m, t, v)`: in cross-replica context, accepts t with
    locality T and produces a value with locality V(`v`).
  * `d.extended.batch_reduce_to(m, [(t, v)]): see `d.extended.reduce_to()`
  * `d.extended.update(v, fn, ...)`: in cross-replica context, runs `fn()` once
    for each device `v` is copied to, all inputs should have locality
    V(`v`), output will have locality V(`v`) as well.
  * `d.extended.update_non_slot(d.extended.non_slot_devices(), fn)`: in
    cross-replica context, like `d.extended.update()` except with locality N.
  * `d.extended.read_var(v)`: Gets the (read-only) value of the variable `v` (on
    the device determined by the current device scope), aggregating
    across replicas for replica-local variables. Frequently, this will be
    done automatically when using `v` in an expression or fetching it in
    a cross-replica context, but this function can be used to force that
    conversion happens at a particular point in time (for example, to
    add the result of the conversion to a graph collection).

  The standard pattern for updating variables is to:

  1. Create an input iterator with `d.make_dataset_iterator()`.
  2. Define each replica `d.extended.call_for_each_replica()` up to the point of
     getting a list of gradient, variable pairs.
  3. Call `d.extended.reduce_to(VariableAggregation.SUM, t, v)` or
     `d.extended.batch_reduce_to()` to sum the gradients (with locality T)
     into values with locality V(`v`).
  4. Call `d.extended.update(v)` for each variable to update its value.

  Steps 3 and 4 are done automatically by class `Optimizer` if you call
  its `apply_gradients` method in a replica context. Otherwise you can
  manually call its `_distributed_apply` method in a cross-replica context.

  Another thing you might want to do in the middle of your replica function is
  an all-reduce of some intermediate value, using `d.extended.reduce_to()` or
  `d.extended.batch_reduce_to()`. You simply provide the same tensor as the
  input and destination.

  Layers should expect to be called in a replica context, and can use
  the `tf.distribute.get_replica_context` function to get a
  `tf.distribute.ReplicaContext` object. The
  `ReplicaContext` object has a `merge_call()` method for entering
  cross-replica context where you can use `reduce_to()` (or
  `batch_reduce_to()`) and then optionally `update()` to update state.

  You may use this API whether or not a `tf.distribute.Strategy` is
  being used, since there is a default implementation of
  `ReplicaContext` and `tf.distribute.Strategy`.

  NOTE for new `tf.distribute.Strategy` implementations: Please put all logic
  in a subclass of `tf.distribute.StrategyExtended`. The only code needed for
  the `tf.distribute.Strategy` subclass is for instantiating your subclass of
  `tf.distribute.StrategyExtended` in the `__init__` method.
  """

  def __init__(self, container_strategy):
    self._container_strategy_weakref = weakref.ref(container_strategy)
    self._default_device = None
    # This property is used to determine if we should set drop_remainder=True
    # when creating Datasets from numpy array inputs.
    self._require_static_shapes = False

  def _container_strategy(self):
    """Get the containing `DistributionStrategy`.

    This should not generally be needed except when creating a new
    `ReplicaContext` and to validate that the caller is in the correct
    `scope()`.

    Returns:
      The `DistributionStrategy` such that `strategy.extended` is `self`.
    """
    container_strategy = self._container_strategy_weakref()
    assert container_strategy is not None
    return container_strategy

  def _scope(self, strategy):
    """Implementation of DistributionStrategy.scope()."""
    if distribution_strategy_context.has_strategy():
      _require_cross_replica_or_default_context_extended(self)
      return _SameScopeAgainContext(strategy)

    def creator_with_resource_vars(*args, **kwargs):
      _require_strategy_scope_extended(self)
      kwargs["use_resource"] = True
      kwargs["distribute_strategy"] = strategy
      return self._create_variable(*args, **kwargs)

    def distributed_getter(getter, *args, **kwargs):
      if not self._allow_variable_partition():
        if kwargs.pop("partitioner", None) is not None:
          tf_logging.log_first_n(
              tf_logging.WARN, "Partitioned variables are disabled when using "
              "current tf.distribute.Strategy.", 1)
      return getter(*args, **kwargs)

    return _CurrentDistributionContext(
        strategy,
        variable_scope.variable_creator_scope(creator_with_resource_vars),
        variable_scope.variable_scope(
            variable_scope.get_variable_scope(),
            custom_getter=distributed_getter), self._default_device)

  def _allow_variable_partition(self):
    return False

  def _create_variable(self, next_creator, *args, **kwargs):
    # Note: should support "colocate_with" argument.
    raise NotImplementedError("must be implemented in descendants")

  def variable_created_in_scope(self, v):
    """Tests whether `v` was created while this strategy scope was active.

    Variables created inside the strategy scope are "owned" by it:

    >>> with strategy.scope():
    ...   v = tf.Variable(1.)
    >>> strategy.variable_created_in_scope(v)
    True

    Variables created outside the strategy are not owned by it:

    >>> v = tf.Variable(1.)
    >>> strategy.variable_created_in_scope(v)
    False

    Args:
      v: A `tf.Variable` instance.

    Returns:
      True if `v` was created inside the scope, False if not.
    """
    return v._distribute_strategy == self._container_strategy_weakref()  # pylint: disable=protected-access

  def read_var(self, v):
    """Reads the value of a variable.

    Returns the aggregate value of a replica-local variable, or the
    (read-only) value of any other variable.

    Args:
      v: A variable allocated within the scope of this `tf.distribute.Strategy`.

    Returns:
      A tensor representing the value of `v`, aggregated across replicas if
      necessary.
    """
    raise NotImplementedError("must be implemented in descendants")

  def colocate_vars_with(self, colocate_with_variable):
    """Scope that controls which devices variables will be created on.

    No operations should be added to the graph inside this scope, it
    should only be used when creating variables (some implementations
    work by changing variable creation, others work by using a
    tf.colocate_with() scope).

    This may only be used inside `self.scope()`.

    Example usage:

    ```
    with strategy.scope():
      var1 = tf.get_variable(...)
      with strategy.extended.colocate_vars_with(var1):
        # var2 and var3 will be created on the same device(s) as var1
        var2 = tf.get_variable(...)
        var3 = tf.get_variable(...)

      def fn(v1, v2, v3):
        # operates on v1 from var1, v2 from var2, and v3 from var3

      # `fn` runs on every device `var1` is on, `var2` and `var3` will be there
      # too.
      strategy.extended.update(var1, fn, args=(var2, var3))
    ```

    Args:
      colocate_with_variable: A variable created in this strategy's `scope()`.
        Variables created while in the returned context manager will be on the
        same set of devices as `colocate_with_variable`.

    Returns:
      A context manager.
    """
    def create_colocated_variable(next_creator, *args, **kwargs):
      _require_strategy_scope_extended(self)
      kwargs["use_resource"] = True
      kwargs["colocate_with"] = colocate_with_variable
      return next_creator(*args, **kwargs)

    _require_strategy_scope_extended(self)
    self._validate_colocate_with_variable(colocate_with_variable)
    return variable_scope.variable_creator_scope(create_colocated_variable)

  def _validate_colocate_with_variable(self, colocate_with_variable):
    """Validate `colocate_with_variable` argument to `colocate_vars_with`."""
    pass

  def _make_dataset_iterator(self, dataset):
    raise NotImplementedError("must be implemented in descendants")

  def _make_input_fn_iterator(self, input_fn, replication_mode):
    raise NotImplementedError("must be implemented in descendants")

  def experimental_make_numpy_dataset(self, numpy_input, session=None):
    """Makes a dataset for input provided via a numpy array.

    This avoids adding `numpy_input` as a large constant in the graph,
    and copies the data to the machine or machines that will be processing
    the input.

    Args:
      numpy_input: A nest of NumPy input arrays that will be distributed evenly
        across all replicas. Note that lists of Numpy arrays are stacked,
        as that is normal `tf.data.Dataset` behavior.
      session: (TensorFlow v1.x graph execution only) A session used for
        initialization.

    Returns:
      A `tf.data.Dataset` representing `numpy_input`.
    """
    _require_cross_replica_or_default_context_extended(self)
    return self._experimental_make_numpy_dataset(numpy_input, session=session)

  def _experimental_make_numpy_dataset(self, numpy_input, session):
    raise NotImplementedError("must be implemented in descendants")

  def broadcast_to(self, tensor, destinations):
    """Mirror a tensor on one device to all worker devices.

    Args:
      tensor: A Tensor value to broadcast.
      destinations: A mirrored variable or device string specifying the
        destination devices to copy `tensor` to.

    Returns:
      A value mirrored to `destinations` devices.
    """
    assert destinations is not None  # from old strategy.broadcast()
    # TODO(josh11b): More docstring
    _require_cross_replica_or_default_context_extended(self)
    assert not isinstance(destinations, (list, tuple))
    return self._broadcast_to(tensor, destinations)

  def _broadcast_to(self, tensor, destinations):
    raise NotImplementedError("must be implemented in descendants")

  def experimental_run_steps_on_iterator(self, fn, iterator, iterations=1,
                                         initial_loop_values=None):
    """Run `fn` with input from `iterator` for `iterations` times.

    This method can be used to run a step function for training a number of
    times using input from a dataset.

    Args:
      fn: function to run using this distribution strategy. The function must
        have the following signature: `def fn(context, inputs)`.
        `context` is an instance of `MultiStepContext` that will be passed when
        `fn` is run. `context` can be used to specify the outputs to be returned
        from `fn` by calling `context.set_last_step_output`. It can also be used
        to capture non tensor outputs by `context.set_non_tensor_output`.
        See `MultiStepContext` documentation for more information.
        `inputs` will have same type/structure as `iterator.get_next()`.
        Typically, `fn` will use `call_for_each_replica` method of the strategy
        to distribute the computation over multiple replicas.
      iterator: Iterator of a dataset that represents the input for `fn`. The
        caller is responsible for initializing the iterator as needed.
      iterations: (Optional) Number of iterations that `fn` should be run.
        Defaults to 1.
      initial_loop_values: (Optional) Initial values to be passed into the
        loop that runs `fn`. Defaults to `None`. # TODO(priyag): Remove
        initial_loop_values argument when we have a mechanism to infer the
        outputs of `fn`.

    Returns:
      Returns the `MultiStepContext` object which has the following properties,
      among other things:
        - run_op: An op that runs `fn` `iterations` times.
        - last_step_outputs: A dictionary containing tensors set using
        `context.set_last_step_output`. Evaluating this returns the value of
        the tensors after the last iteration.
        - non_tensor_outputs: A dictionatry containing anything that was set by
          `fn` by calling `context.set_non_tensor_output`.
    """
    _require_cross_replica_or_default_context_extended(self)
    with self._container_strategy().scope():
      return self._experimental_run_steps_on_iterator(
          fn, iterator, iterations, initial_loop_values)

  def _experimental_run_steps_on_iterator(self, fn, iterator, iterations,
                                          initial_loop_values):
    raise NotImplementedError("must be implemented in descendants")

  def call_for_each_replica(self, fn, args=(), kwargs=None):
    """Run `fn` once per replica.

    `fn` may call `tf.get_replica_context()` to access methods such as
    `replica_id_in_sync_group` and `merge_call()`.

    `merge_call()` is used to communicate between the replicas and
    re-enter the cross-replica context. All replicas pause their execution
    having encountered a `merge_call()` call. After that the
    `merge_fn`-function is executed. Its results are then unwrapped and
    given back to each replica call. After that execution resumes until
    `fn` is complete or encounters another `merge_call()`.  Example:

    ```python
    # Called once in "cross-replica" context.
    def merge_fn(distribution, three_plus_replica_id):
      # sum the values across replicas
      return sum(distribution.experimental_local_results(three_plus_replica_id))

    # Called once per replica in `distribution`, in a "replica" context.
    def fn(three):
      replica_ctx = tf.get_replica_context()
      v = three + replica_ctx.replica_id_in_sync_group
      # Computes the sum of the `v` values across all replicas.
      s = replica_ctx.merge_call(merge_fn, args=(v,))
      return s + v

    with distribution.scope():
      # in "cross-replica" context
      ...
      merged_results = distribution.call_for_each_replica(fn, args=[3])
      # merged_results has the values from every replica execution of `fn`.
      # This statement prints a list:
      print(distribution.experimental_local_results(merged_results))
    ```

    Args:
      fn: function to run (will be run once per replica).
      args: Tuple or list with positional arguments for `fn`.
      kwargs: Dict with keyword arguments for `fn`.

    Returns:
      Merged return value of `fn` across all replicas.
    """
    _require_cross_replica_or_default_context_extended(self)
    if kwargs is None:
      kwargs = {}
    with self._container_strategy().scope():
      return self._call_for_each_replica(fn, args, kwargs)

  def _call_for_each_replica(self, fn, args, kwargs):
    raise NotImplementedError("must be implemented in descendants")

  def _reduce(self, reduce_op, value):
    # Default implementation until we have an implementation for each strategy.
    return self._local_results(
        self._reduce_to(reduce_op, value,
                        device_util.current() or "/device:CPU:0"))[0]

  def reduce_to(self, reduce_op, value, destinations):
    """Combine (via e.g. sum or mean) values across replicas.

    Args:
      reduce_op: Reduction type, an instance of `tf.distribute.ReduceOp` enum.
      value: A per-replica value with one value per replica.
      destinations: A mirrored variable, a per-replica tensor, or a device
        string. The return value will be copied to all destination devices (or
        all the devices where the `destinations` value resides). To perform an
        all-reduction, pass `value` to `destinations`.

    Returns:
      A value mirrored to `destinations`.
    """
    # TODO(josh11b): More docstring
    _require_cross_replica_or_default_context_extended(self)
    assert not isinstance(destinations, (list, tuple))
    assert not isinstance(reduce_op, variable_scope.VariableAggregation)
    assert (reduce_op == reduce_util.ReduceOp.SUM or
            reduce_op == reduce_util.ReduceOp.MEAN)
    return self._reduce_to(reduce_op, value, destinations)

  def _reduce_to(self, reduce_op, value, destinations):
    raise NotImplementedError("must be implemented in descendants")

  def batch_reduce_to(self, reduce_op, value_destination_pairs):
    """Combine multiple `reduce_to` calls into one for faster execution.

    Args:
      reduce_op: Reduction type, an instance of `tf.distribute.ReduceOp` enum.
      value_destination_pairs: A sequence of (value, destinations)
        pairs. See `reduce_to()` for a description.

    Returns:
      A list of mirrored values, one per pair in `value_destination_pairs`.
    """
    # TODO(josh11b): More docstring
    _require_cross_replica_or_default_context_extended(self)
    assert not isinstance(reduce_op, variable_scope.VariableAggregation)
    return self._batch_reduce_to(reduce_op, value_destination_pairs)

  def _batch_reduce_to(self, reduce_op, value_destination_pairs):
    return [
        self.reduce_to(reduce_op, t, destinations=v)
        for t, v in value_destination_pairs
    ]

  def update(self, var, fn, args=(), kwargs=None, group=True):
    """Run `fn` to update `var` using inputs mirrored to the same devices.

    If `var` is mirrored across multiple devices, then this implements
    logic like:

    ```
    results = {}
    for device, v in var:
      with tf.device(device):
        # args and kwargs will be unwrapped if they are mirrored.
        results[device] = fn(v, *args, **kwargs)
    return merged(results)
    ```

    Otherwise this returns `fn(var, *args, **kwargs)` colocated with `var`.

    Neither `args` nor `kwargs` may contain per-replica values.
    If they contain mirrored values, they will be unwrapped before
    calling `fn`.

    Args:
      var: Variable, possibly mirrored to multiple devices, to operate on.
      fn: Function to call. Should take the variable as the first argument.
      args: Tuple or list. Additional positional arguments to pass to `fn()`.
      kwargs: Dict with keyword arguments to pass to `fn()`.
      group: Boolean. Defaults to True. If False, the return value will be
        unwrapped.

    Returns:
      By default, the merged return value of `fn` across all replicas.  The
      merged result has dependencies to make sure that if it is evaluated at
      all, the side effects (updates) will happen on every replica. If instead
      "group=False" is specified, this function will return a nest of lists
      where each list has an element per replica, and the caller is responsible
      for ensuring all elements are executed.
    """
    _require_cross_replica_or_default_context_extended(self)
    if kwargs is None:
      kwargs = {}
    with self._container_strategy().scope():
      return self._update(var, fn, args, kwargs, group)

  def _update(self, var, fn, args, kwargs, group):
    raise NotImplementedError("must be implemented in descendants")

  def update_non_slot(
      self, colocate_with, fn, args=(), kwargs=None, group=True):
    """Runs `fn(*args, **kwargs)` on `colocate_with` devices.

    Args:
      colocate_with: The return value of `non_slot_devices()`.
      fn: Function to execute.
      args: Tuple or list. Positional arguments to pass to `fn()`.
      kwargs: Dict with keyword arguments to pass to `fn()`.
      group: Boolean. Defaults to True. If False, the return value will be
        unwrapped.

    Returns:
      Return value of `fn`, possibly merged across devices.
    """
    _require_cross_replica_or_default_context_extended(self)
    if kwargs is None:
      kwargs = {}
    with self._container_strategy().scope():
      return self._update_non_slot(colocate_with, fn, args, kwargs, group)

  def _update_non_slot(self, colocate_with, fn, args, kwargs, group):
    raise NotImplementedError("must be implemented in descendants")

  def _local_results(self, distributed_value):
    raise NotImplementedError("must be implemented in descendants")

  def value_container(self, value):
    """Returns the container that this per-replica `value` belongs to.

    Args:
      value: A value returned by `call_for_each_replica()` or a variable
        created in `scope()`.

    Returns:
      A container that `value` belongs to.
      If value does not belong to any container (including the case of
      container having been destroyed), returns the value itself.
      `value in experimental_local_results(value_container(value))` will
      always be true.
    """
    raise NotImplementedError("must be implemented in descendants")

  def _group(self, value, name=None):
    """Implementation of `group`."""
    value = nest.flatten(self._local_results(value))

    if len(value) != 1 or name is not None:
      return control_flow_ops.group(value, name=name)
    # Special handling for the common case of one op.
    v, = value
    if hasattr(v, "op"):
      v = v.op
    return v

  @property
  def experimental_require_static_shapes(self):
    return self._require_static_shapes

  @property
  def _num_replicas_in_sync(self):
    """Returns number of replicas over which gradients are aggregated."""
    raise NotImplementedError("must be implemented in descendants")

  @property
  def worker_devices(self):
    """Returns the tuple of all devices used to for compute replica execution.
    """
    # TODO(josh11b): More docstring
    raise NotImplementedError("must be implemented in descendants")

  @property
  def parameter_devices(self):
    """Returns the tuple of all devices used to place variables."""
    # TODO(josh11b): More docstring
    raise NotImplementedError("must be implemented in descendants")

  def non_slot_devices(self, var_list):
    """Device(s) for non-slot variables.

    Create variables on these devices in a
    `with colocate_vars_with(non_slot_devices(...)):` block.
    Update those using `update_non_slot()`.

    Args:
      var_list: The list of variables being optimized, needed with the
        default `tf.distribute.Strategy`.
    """
    raise NotImplementedError("must be implemented in descendants")

  @property
  def experimental_between_graph(self):
    """Whether the strategy uses between-graph replication or not.

      This is expected to return a constant value that will not be changed
      throughout its life cycle.
    """
    raise NotImplementedError("must be implemented in descendants")

  def _configure(self,
                 session_config=None,
                 cluster_spec=None,
                 task_type=None,
                 task_id=None):
    """Configures the strategy class."""
    del session_config, cluster_spec, task_type, task_id

  def _update_config_proto(self, config_proto):
    return copy.deepcopy(config_proto)

  @property
  def experimental_should_init(self):
    """Whether initialization is needed."""
    raise NotImplementedError("must be implemented in descendants")

  @property
  def should_checkpoint(self):
    """Whether checkpointing is needed."""
    raise NotImplementedError("must be implemented in descendants")

  @property
  def should_save_summary(self):
    """Whether saving summaries is needed."""
    raise NotImplementedError("must be implemented in descendants")


# A note about the difference between the context managers
# `ReplicaContext` (defined here) and `_CurrentDistributionContext`
# (defined above) used by `DistributionStrategy.scope()`:
#
# * a ReplicaContext is only present during a `call_for_each_replica()`
#   call (except during a `merge_run` call) and in such a scope it
#   will be returned by calls to `get_replica_context()`.  Implementers of new
#   DistributionStrategy descendants will frequently also need to
#   define a descendant of ReplicaContext, and are responsible for
#   entering and exiting this context.
#
# * DistributionStrategy.scope() sets up a variable_creator scope that
#   changes variable creation calls (e.g. to make mirrored
#   variables). This is intended as an outer scope that users enter once
#   around their model creation and graph definition. There is no
#   anticipated need to define descendants of _CurrentDistributionContext.
#   It sets the current DistributionStrategy for purposes of
#   `get_strategy()` and `has_strategy()`
#   and switches the thread mode to a "cross-replica context".
@tf_export("distribute.ReplicaContext")
class ReplicaContext(object):
  """`tf.distribute.Strategy` API when in a replica context.

  To be used inside your replicated step function, such as in a
  `tf.distribute.StrategyExtended.call_for_each_replica` call.
  """

  def __init__(self, strategy, replica_id_in_sync_group):
    self._strategy = strategy
    self._thread_context = distribution_strategy_context._InReplicaThreadMode(  # pylint: disable=protected-access
        self)
    self._replica_id_in_sync_group = replica_id_in_sync_group
    self._summary_recording_distribution_strategy = None

  def __enter__(self):
    _push_per_thread_mode(self._thread_context)
    ctx = eager_context.context()

    def replica_id_is_zero():
      return math_ops.equal(self._replica_id_in_sync_group,
                            constant_op.constant(0))

    self._summary_recording_distribution_strategy = (
        ctx.summary_recording_distribution_strategy)
    ctx.summary_recording_distribution_strategy = replica_id_is_zero

  def __exit__(self, exception_type, exception_value, traceback):
    ctx = eager_context.context()
    ctx.summary_recording_distribution_strategy = (
        self._summary_recording_distribution_strategy)
    _pop_per_thread_mode()

  def merge_call(self, merge_fn, args=(), kwargs=None):
    """Merge args across replicas and run `merge_fn` in a cross-replica context.

    This allows communication and coordination when there are multiple calls
    to a model function triggered by a call to
    `strategy.extended.call_for_each_replica(model_fn, ...)`.

    See `tf.distribute.StrategyExtended.call_for_each_replica` for an
    explanation.

    If not inside a distributed scope, this is equivalent to:

    ```
    strategy = tf.distribute.get_strategy()
    with cross-replica-context(strategy):
      return merge_fn(strategy, *args, **kwargs)
    ```

    Args:
      merge_fn: function that joins arguments from threads that are given as
        PerReplica. It accepts `tf.distribute.Strategy` object as
        the first argument.
      args: List or tuple with positional per-thread arguments for `merge_fn`.
      kwargs: Dict with keyword per-thread arguments for `merge_fn`.

    Returns:
      The return value of `merge_fn`, except for `PerReplica` values which are
      unpacked.
    """
    require_replica_context(self)
    if kwargs is None:
      kwargs = {}
    return self._merge_call(merge_fn, args, kwargs)

  def _merge_call(self, merge_fn, args, kwargs):
    """Default implementation for single replica."""
    _push_per_thread_mode(  # thread-local, so not needed with multiple threads
        distribution_strategy_context._CrossReplicaThreadMode(self._strategy))  # pylint: disable=protected-access
    try:
      return merge_fn(self._strategy, *args, **kwargs)
    finally:
      _pop_per_thread_mode()

  @property
  def num_replicas_in_sync(self):
    """Returns number of replicas over which gradients are aggregated."""
    return self._strategy.num_replicas_in_sync

  @property
  def replica_id_in_sync_group(self):
    """Which replica is being defined, from 0 to `num_replicas_in_sync - 1`."""
    require_replica_context(self)
    return self._replica_id_in_sync_group

  @property
  def strategy(self):
    """The current `tf.distribute.Strategy` object."""
    return self._strategy

  @property
  def devices(self):
    """The devices this replica is to be executed on, as a tuple of strings."""
    require_replica_context(self)
    return (device_util.current(),)

  def all_reduce(self, reduce_op, value):
    """All-reduces the given `Tensor` nest across replicas.

    If `all_reduce` is called in any replica, it must be called in all replicas.
    The nested structure and `Tensor` shapes must be identical in all replicas.

    IMPORTANT: The ordering of communications must be identical in all replicas.

    Example with two replicas:
      Replica 0 `value`: {'a': 1, 'b': [40,  1]}
      Replica 1 `value`: {'a': 3, 'b': [ 2, 98]}

      If `reduce_op` == `SUM`:
        Result (on all replicas): {'a': 4, 'b': [42, 99]}

      If `reduce_op` == `MEAN`:
        Result (on all replicas): {'a': 2, 'b': [21, 49.5]}

    Args:
      reduce_op: Reduction type, an instance of `tf.distribute.ReduceOp` enum.
      value: The nested structure of `Tensor`s to all-reduced.
        The structure must be compatible with `tf.nest`.

    Returns:
       A `Tensor` nest with the reduced `value`s from each replica.
    """
    def batch_all_reduce(strategy, *value_flat):
      return strategy.extended.batch_reduce_to(
          reduce_op, [(v, _batch_reduce_destination(v)) for v in value_flat])

    if reduce_op in [reduce_util.ReduceOp.SUM, reduce_util.ReduceOp.MEAN]:
      # TODO(cjfj): Work out why `batch_reduce` doesn't return the correct grad.
      @custom_gradient.custom_gradient
      def grad_wrapper(*xs):
        ys = self.merge_call(batch_all_reduce, args=xs)
        # The gradient of an all-sum is itself an all-sum (all-mean, likewise).
        return ys, lambda *dy_s: self.all_reduce(reduce_op, dy_s)
      return nest.pack_sequence_as(value, grad_wrapper(*nest.flatten(value)))
    else:
      # TODO(cjfj): Implement gradients for other reductions.
      reduced = nest.pack_sequence_as(
          value, self.merge_call(batch_all_reduce, args=nest.flatten(value)))
      return nest.map_structure(array_ops.prevent_gradient, reduced)

  # TODO(josh11b): Implement `start_all_reduce(method, t)` for efficient
  # all-reduce. It would return a function returning the result of reducing `t`
  # across all replicas. The caller would wait to call this function until they
  # needed the reduce result, allowing an efficient implementation:
  # * With eager execution, the reduction could be performed asynchronously
  #   in the background, not blocking until the result was needed.
  # * When constructing a graph, it could batch up all reduction requests up
  #   to that point that the first result is needed. Most likely this can be
  #   implemented in terms of `merge_call()` and `batch_reduce_to()`.


def _batch_reduce_destination(x):
  """Returns the destinations for batch all-reduce."""
  if isinstance(x, ops.Tensor):  # One device strategies.
    return x.device
  else:
    return x


# ------------------------------------------------------------------------------


class _DefaultDistributionStrategy(DistributionStrategy):
  """Default `tf.distribute.Strategy` if none is explicitly selected."""

  def __init__(self):
    super(_DefaultDistributionStrategy, self).__init__(
        _DefaultDistributionExtended(self))


class _DefaultDistributionExtended(DistributionStrategyExtended):
  """Implementation of _DefaultDistributionStrategy."""

  def _scope(self, strategy):
    """Context manager setting a variable creator and `self` as current."""
    if distribution_strategy_context.has_strategy():
      raise RuntimeError("Must not nest tf.distribute.Strategy scopes.")

    def creator(next_creator, *args, **kwargs):
      _require_strategy_scope_strategy(strategy)
      return next_creator(*args, **kwargs)

    return _CurrentDistributionContext(
        strategy, variable_scope.variable_creator_scope(creator))

  def colocate_vars_with(self, colocate_with_variable):
    """Does not require `self.scope`."""
    _require_strategy_scope_extended(self)
    return ops.colocate_with(colocate_with_variable)

  def variable_created_in_scope(self, v):
    return v._distribute_strategy is None  # pylint: disable=protected-access

  def _make_dataset_iterator(self, dataset):
    return _DefaultDistributionExtended.DefaultInputIterator(dataset)

  def _make_input_fn_iterator(self,
                              input_fn,
                              replication_mode=InputReplicationMode.PER_WORKER):
    dataset = input_fn(InputContext())
    return _DefaultDistributionExtended.DefaultInputIterator(dataset)

  def _experimental_make_numpy_dataset(self, numpy_input, session):
    numpy_flat = nest.flatten(numpy_input)
    vars_flat = tuple(
        variable_scope.variable(array_ops.zeros(i.shape, i.dtype),
                                trainable=False, use_resource=True)
        for i in numpy_flat
    )
    for v, i in zip(vars_flat, numpy_flat):
      numpy_dataset.init_var_from_numpy(v, i, session)
    vars_nested = nest.pack_sequence_as(numpy_input, vars_flat)
    return dataset_ops.Dataset.from_tensor_slices(vars_nested)

  def _broadcast_to(self, tensor, destinations):
    if destinations is None:
      return tensor
    else:
      raise NotImplementedError("TODO")

  def _call_for_each_replica(self, fn, args, kwargs):
    with ReplicaContext(
        self._container_strategy(),
        replica_id_in_sync_group=constant_op.constant(0, dtypes.int32)):
      return fn(*args, **kwargs)

  def _reduce_to(self, reduce_op, value, destinations):
    # TODO(josh11b): Use destinations?
    del reduce_op, destinations
    return value

  def _update(self, var, fn, args, kwargs, group):
    # The implementations of _update() and _update_non_slot() are identical
    # except _update() passes `var` as the first argument to `fn()`.
    return self._update_non_slot(var, fn, (var,) + tuple(args), kwargs, group)

  def _update_non_slot(self, colocate_with, fn, args, kwargs, should_group):
    # TODO(josh11b): Figure out what we should be passing to UpdateContext()
    # once that value is used for something.
    with ops.colocate_with(colocate_with), UpdateContext(colocate_with):
      result = fn(*args, **kwargs)
      if should_group:
        return result
      else:
        return nest.map_structure(self._local_results, result)

  def read_var(self, replica_local_var):
    return array_ops.identity(replica_local_var)

  def _local_results(self, distributed_value):
    return (distributed_value,)

  def value_container(self, value):
    return value

  @property
  def _num_replicas_in_sync(self):
    return 1

  @property
  def worker_devices(self):
    raise RuntimeError("worker_devices() method unsupported by default "
                       "tf.distribute.Strategy.")

  @property
  def parameter_devices(self):
    raise RuntimeError("parameter_devices() method unsupported by default "
                       "tf.distribute.Strategy.")

  def non_slot_devices(self, var_list):
    return min(var_list, key=lambda x: x.name)

  # TODO(priyag): This should inherit from `InputIterator`, once dependency
  # issues have been resolved.
  class DefaultInputIterator(object):
    """Default implementation of `InputIterator` for default strategy."""

    def __init__(self, dataset):
      self._dataset = dataset
      if eager_context.executing_eagerly():
        self._iterator = dataset.make_one_shot_iterator()
      else:
        self._iterator = dataset.make_initializable_iterator()

    def get_next(self):
      return self._iterator.get_next()

    def initialize(self):
      if eager_context.executing_eagerly():
        self._iterator = self._dataset.make_one_shot_iterator()
        return []
      else:
        return [self._iterator.initializer]

  # TODO(priyag): Delete this once all strategies use global batch size.
  @property
  def _global_batch_size(self):
    """Global and per-replica batching are equivalent for this strategy."""
    return True


# ------------------------------------------------------------------------------
# We haven't yet implemented deserialization for DistributedVariables.
# So here we catch any attempts to deserialize variables
# when using distribution strategies.
# pylint: disable=protected-access
_original_from_proto = resource_variable_ops._from_proto_fn


def _from_proto_fn(v, import_scope=None):
  if distribution_strategy_context.has_strategy():
    raise NotImplementedError(
        "Deserialization of variables is not yet supported when using a "
        "tf.distribute.Strategy.")
  else:
    return _original_from_proto(v, import_scope=import_scope)

resource_variable_ops._from_proto_fn = _from_proto_fn
# pylint: enable=protected-access


#-------------------------------------------------------------------------------
# Shorthand for some methods from distribution_strategy_context.
_push_per_thread_mode = distribution_strategy_context._push_per_thread_mode  # pylint: disable=protected-access
_get_per_thread_mode = distribution_strategy_context._get_per_thread_mode  # pylint: disable=protected-access
_pop_per_thread_mode = distribution_strategy_context._pop_per_thread_mode  # pylint: disable=protected-access
_get_default_replica_mode = (
    distribution_strategy_context._get_default_replica_mode)  # pylint: disable=protected-access<|MERGE_RESOLUTION|>--- conflicted
+++ resolved
@@ -561,7 +561,6 @@
 
   def experimental_local_results(self, value):
     """Returns the list of all local per-replica values contained in `value`.
-<<<<<<< HEAD
 
     Note: This only returns values on the workers initiated by this client.
     When using a `Strategy` like
@@ -573,19 +572,6 @@
       value: A value returned by `experimental_run()`, `experimental_run_v2()`,
         `extended.call_for_each_replica()`, or a variable created in `scope`.
 
-=======
-
-    Note: This only returns values on the workers initiated by this client.
-    When using a `Strategy` like
-    `tf.distribute.experimental.MultiWorkerMirroredStrategy`, each worker
-    will be its own client, and this function will only return values
-    computed on that worker.
-
-    Args:
-      value: A value returned by `experimental_run()`, `experimental_run_v2()`,
-        `extended.call_for_each_replica()`, or a variable created in `scope`.
-
->>>>>>> 51acb2b2
     Returns:
       A tuple of values contained in `value`. If `value` represents a single
       value, this returns `(value,).`
