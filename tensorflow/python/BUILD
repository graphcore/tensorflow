--- conflicted
+++ resolved
@@ -47,6 +47,8 @@
     "//third_party/ngraph:build_defs.bzl",
     "if_ngraph",
 )
+
+load("@local_config_poplar//poplar:build_defs.bzl", "if_poplar")
 
 # TODO(mdan): Break into per-directory files.
 
@@ -68,24 +70,6 @@
     "//third_party/py/keras:__subpackages__",
 ]
 
-<<<<<<< HEAD
-=======
-load("//tensorflow:tensorflow.bzl", "cc_header_only_library", "if_mlir", "if_not_windows", "py_test", "py_tests", "tf_cc_shared_object", "tf_cuda_library", "tf_gen_op_wrapper_py", "tf_py_build_info_genrule", "tf_py_test")
-load("//tensorflow:tensorflow.bzl", "tf_python_pybind_extension")
-load("//tensorflow:tensorflow.bzl", "pybind_extension")
-load("//tensorflow:tensorflow.bzl", "tf_py_wrap_cc")
-load("//tensorflow:tensorflow.bzl", "cuda_py_test")
-load("//tensorflow:tensorflow.bzl", "cuda_py_tests")
-load("//tensorflow/core/platform:default/build_config.bzl", "pyx_library", "tf_additional_all_protos", "tf_additional_cupti_test_flags", "tf_additional_lib_deps", "tf_proto_library", "tf_proto_library_py", "tf_protos_grappler")  # @unused
-load("//tensorflow/core/platform:default/build_config_root.bzl", "if_static", "tf_additional_plugin_deps")
-load("//tensorflow/python:build_defs.bzl", "tf_gen_op_wrapper_private_py")
-load(
-    "//third_party/ngraph:build_defs.bzl",
-    "if_ngraph",
-)
-load("@local_config_poplar//poplar:build_defs.bzl", "if_poplar")
-
->>>>>>> a351e9b3
 package(
     default_visibility = visibility,
     licenses = ["notice"],  # Apache 2.0
@@ -2366,16 +2350,6 @@
 )
 
 tf_py_test(
-    name = "framework_constant_op_test",
-    size = "small",
-    srcs = ["framework/constant_op_test.py"],
-    additional_deps = [
-        ":constant_op",
-    ],
-    main = "framework/constant_op_test.py",
-)
-
-tf_py_test(
     name = "framework_registry_test",
     size = "small",
     srcs = ["framework/registry_test.py"],
@@ -3594,7 +3568,6 @@
         ":kernels",
         "//third_party/py/numpy",
     ],
-    tags = ["no_rocm"],
 )
 
 tf_py_test(
@@ -4276,124 +4249,6 @@
 )
 
 py_library(
-<<<<<<< HEAD
-=======
-    name = "loss_scale",
-    srcs = ["training/experimental/loss_scale.py"],
-    srcs_version = "PY2AND3",
-    deps = [
-        "//tensorflow/python:framework",
-        "@absl_py//absl/testing:parameterized",
-    ],
-)
-
-py_library(
-    name = "loss_scale_optimizer",
-    srcs = ["training/experimental/loss_scale_optimizer.py"],
-    srcs_version = "PY2AND3",
-    deps = [
-        ":loss_scale",
-        "//tensorflow/python/distribute:distribute_lib",
-        "@absl_py//absl/testing:parameterized",
-    ],
-)
-
-py_test(
-    name = "loss_scale_optimizer_test",
-    size = "small",
-    srcs = ["training/experimental/loss_scale_optimizer_test.py"],
-    python_version = "PY2",
-    deps = [
-        ":loss_scale_optimizer",
-        "//tensorflow/python:client_testlib",
-        "//tensorflow/python/distribute:mirrored_strategy",
-        "//tensorflow/python/distribute:one_device_strategy",
-        "//tensorflow/python/keras/mixed_precision/experimental:test_util",
-        "@absl_py//absl/testing:parameterized",
-    ],
-)
-
-py_test(
-    name = "loss_scale_test",
-    size = "medium",
-    srcs = ["training/experimental/loss_scale_test.py"],
-    python_version = "PY2",
-    deps = [
-        ":loss_scale",
-        "//tensorflow/python:client_testlib",
-        "//tensorflow/python/distribute:mirrored_strategy",
-        "//tensorflow/python/distribute:one_device_strategy",
-        "@absl_py//absl/testing:parameterized",
-    ],
-)
-
-py_library(
-    name = "mixed_precision_global_state",
-    srcs = ["training/experimental/mixed_precision_global_state.py"],
-    srcs_version = "PY2AND3",
-)
-
-py_library(
-    name = "mixed_precision",
-    srcs = ["training/experimental/mixed_precision.py"],
-    srcs_version = "PY2AND3",
-    deps = [
-        ":config",
-        ":loss_scale",
-        ":loss_scale_optimizer",
-        ":mixed_precision_global_state",
-        "//tensorflow/python:util",
-    ],
-)
-
-cuda_py_test(
-    name = "mixed_precision_test",
-    size = "small",
-    srcs = ["training/experimental/mixed_precision_test.py"],
-    additional_deps = [
-        ":mixed_precision",
-        "@absl_py//absl/testing:parameterized",
-        "//tensorflow/python:client_testlib",
-    ],
-    tags = [
-        "no_rocm",
-    ],
-)
-
-py_library(
-    name = "loss_scaling_gradient_tape",
-    srcs = ["training/experimental/loss_scaling_gradient_tape.py"],
-    srcs_version = "PY2AND3",
-    deps = [
-        ":array_ops",
-        ":loss_scale",
-        ":unconnected_gradients",
-        ":util",
-        "//tensorflow/python/distribute:distribute_lib",
-        "//tensorflow/python/eager:backprop",
-    ],
-)
-
-cuda_py_test(
-    name = "loss_scaling_gradient_tape_test",
-    size = "medium",
-    srcs = ["training/experimental/loss_scaling_gradient_tape_test.py"],
-    additional_deps = [
-        ":client_testlib",
-        ":constant_op",
-        ":framework_test_combinations_lib",
-        ":loss_scale",
-        ":loss_scaling_gradient_tape",
-        "@absl_py//absl/testing:parameterized",
-        "//third_party/py/numpy",
-        "//tensorflow/python/compat:v2_compat",
-        "//tensorflow/python/distribute:mirrored_strategy",
-        "//tensorflow/python/eager:def_function",
-    ],
-)
-
-py_library(
->>>>>>> a351e9b3
     name = "math_grad",
     srcs = ["ops/math_grad.py"],
     srcs_version = "PY2AND3",
@@ -5035,14 +4890,8 @@
         "//tensorflow/python/ops/linalg/sparse",
         "//tensorflow/python/ops/ragged",
         "//tensorflow/python/ops/structured",
-<<<<<<< HEAD
         "//tensorflow/python/training/experimental:loss_scaling_gradient_tape",
     ],
-=======
-    ] + if_poplar(
-        ["//tensorflow/python/ipu:ipu_grad_ops_lib"]
-                 ),
->>>>>>> a351e9b3
 )
 
 py_library(
@@ -5273,27 +5122,6 @@
         ":while_v2",
         "//tensorflow/python/eager:def_function",
     ],
-<<<<<<< HEAD
-=======
-    shard_count = 2,
-    tags = ["no_pip"],
-)
-
-cuda_py_test(
-    name = "gradient_checker_test",
-    size = "medium",
-    srcs = ["ops/gradient_checker_test.py"],
-    additional_deps = [
-        ":array_ops",
-        ":client_testlib",
-        ":framework_for_generated_wrappers",
-        ":math_ops",
-        ":nn_grad",
-        ":nn_ops",
-        ":platform",
-        "//third_party/py/numpy",
-    ],
->>>>>>> a351e9b3
 )
 
 py_test(
@@ -5326,7 +5154,6 @@
         ":platform",
         "//third_party/py/numpy",
     ],
-    tags = ["no_windows_gpu"],
 )
 
 cuda_py_test(
@@ -6777,7 +6604,6 @@
         ":framework_test_lib",
         ":math_ops",
     ],
-    tags = ["no_rocm"],
 )
 
 tf_py_test(
@@ -6808,13 +6634,6 @@
         ":errors",
         ":lib",
     ],
-<<<<<<< HEAD
-=======
-    tags = [
-        "no_rocm",
-        "no_windows",
-    ],
->>>>>>> a351e9b3
 )
 
 tf_py_test(
@@ -6936,11 +6755,6 @@
         ":smart_cond",
         ":variables",
     ],
-<<<<<<< HEAD
-=======
-    main = "layers/pooling_test.py",
-    tags = ["no_rocm"],
->>>>>>> a351e9b3
 )
 
 py_library(
