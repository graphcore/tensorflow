# Copyright 2015 The TensorFlow Authors. All Rights Reserved.
#
# Licensed under the Apache License, Version 2.0 (the "License");
# you may not use this file except in compliance with the License.
# You may obtain a copy of the License at
#
#     http://www.apache.org/licenses/LICENSE-2.0
#
# Unless required by applicable law or agreed to in writing, software
# distributed under the License is distributed on an "AS IS" BASIS,
# WITHOUT WARRANTIES OR CONDITIONS OF ANY KIND, either express or implied.
# See the License for the specific language governing permissions and
# limitations under the License.
# =============================================================================
"""Implementation of Neural Net (NN) functions."""

from __future__ import absolute_import
from __future__ import division
from __future__ import print_function

import math

from tensorflow.python.distribute import distribution_strategy_context as ds
from tensorflow.python.framework import constant_op
from tensorflow.python.framework import dtypes
from tensorflow.python.framework import ops
from tensorflow.python.ops import array_ops
from tensorflow.python.ops import candidate_sampling_ops
from tensorflow.python.ops import control_flow_ops
from tensorflow.python.ops import custom_gradient
from tensorflow.python.ops import embedding_ops
from tensorflow.python.ops import gen_array_ops  # pylint: disable=unused-import
from tensorflow.python.ops import gen_nn_ops
from tensorflow.python.ops import gen_sparse_ops
from tensorflow.python.ops import linalg_ops
from tensorflow.python.ops import math_ops
from tensorflow.python.ops import nn_ops
from tensorflow.python.ops import variables
from tensorflow.python.ops.losses import util as losses_util
from tensorflow.python.platform import device_context
from tensorflow.python.util import dispatch
from tensorflow.python.util.deprecation import deprecated_args
from tensorflow.python.util.deprecation import deprecated_argument_lookup
from tensorflow.python.util.tf_export import tf_export


@tf_export("nn.log_poisson_loss")
@dispatch.add_dispatch_support
def log_poisson_loss(targets, log_input, compute_full_loss=False, name=None):
  """Computes log Poisson loss given `log_input`.

  Gives the log-likelihood loss between the prediction and the target under the
  assumption that the target has a Poisson distribution.
  Caveat: By default, this is not the exact loss, but the loss minus a
    constant term [log(z!)]. That has no effect for optimization, but
    does not play well with relative loss comparisons. To compute an
    approximation of the log factorial term, specify
    compute_full_loss=True to enable Stirling's Approximation.

  For brevity, let `c = log(x) = log_input`, `z = targets`.  The log Poisson
  loss is

        -log(exp(-x) * (x^z) / z!)
      = -log(exp(-x) * (x^z)) + log(z!)
      ~ -log(exp(-x)) - log(x^z) [+ z * log(z) - z + 0.5 * log(2 * pi * z)]
          [ Note the second term is the Stirling's Approximation for log(z!).
            It is invariant to x and does not affect optimization, though
            important for correct relative loss comparisons. It is only
            computed when compute_full_loss == True. ]
      = x - z * log(x) [+ z * log(z) - z + 0.5 * log(2 * pi * z)]
      = exp(c) - z * c [+ z * log(z) - z + 0.5 * log(2 * pi * z)]

  Args:
    targets: A `Tensor` of the same type and shape as `log_input`.
    log_input: A `Tensor` of type `float32` or `float64`.
    compute_full_loss: whether to compute the full loss. If false, a constant
      term is dropped in favor of more efficient optimization.
    name: A name for the operation (optional).

  Returns:
    A `Tensor` of the same shape as `log_input` with the componentwise
    logistic losses.

  Raises:
    ValueError: If `log_input` and `targets` do not have the same shape.
  """
  with ops.name_scope(name, "log_poisson_loss", [log_input, targets]) as name:
    log_input = ops.convert_to_tensor(log_input, name="log_input")
    targets = ops.convert_to_tensor(targets, name="targets")
    try:
      targets.get_shape().merge_with(log_input.get_shape())
    except ValueError:
      raise ValueError(
          "log_input and targets must have the same shape (%s vs %s)" %
          (log_input.get_shape(), targets.get_shape()))

    result = math_ops.exp(log_input) - log_input * targets
    if compute_full_loss:
      # need to create constant tensors here so that their dtypes can be matched
      # to that of the targets.
      point_five = constant_op.constant(0.5, dtype=targets.dtype)
      two_pi = constant_op.constant(2 * math.pi, dtype=targets.dtype)

      stirling_approx = (targets * math_ops.log(targets)) - targets + (
          point_five * math_ops.log(two_pi * targets))
      zeros = array_ops.zeros_like(targets, dtype=targets.dtype)
      ones = array_ops.ones_like(targets, dtype=targets.dtype)
      cond = math_ops.logical_and(targets >= zeros, targets <= ones)
      result += array_ops.where(cond, zeros, stirling_approx)
    return result


@tf_export(v1=["nn.sigmoid_cross_entropy_with_logits"])
@dispatch.add_dispatch_support
def sigmoid_cross_entropy_with_logits(  # pylint: disable=invalid-name
    _sentinel=None,
    labels=None,
    logits=None,
    name=None):
  """Computes sigmoid cross entropy given `logits`.

  Measures the probability error in discrete classification tasks in which each
  class is independent and not mutually exclusive.  For instance, one could
  perform multilabel classification where a picture can contain both an elephant
  and a dog at the same time.

  For brevity, let `x = logits`, `z = labels`.  The logistic loss is

        z * -log(sigmoid(x)) + (1 - z) * -log(1 - sigmoid(x))
      = z * -log(1 / (1 + exp(-x))) + (1 - z) * -log(exp(-x) / (1 + exp(-x)))
      = z * log(1 + exp(-x)) + (1 - z) * (-log(exp(-x)) + log(1 + exp(-x)))
      = z * log(1 + exp(-x)) + (1 - z) * (x + log(1 + exp(-x))
      = (1 - z) * x + log(1 + exp(-x))
      = x - x * z + log(1 + exp(-x))

  For x < 0, to avoid overflow in exp(-x), we reformulate the above

        x - x * z + log(1 + exp(-x))
      = log(exp(x)) - x * z + log(1 + exp(-x))
      = - x * z + log(1 + exp(x))

  Hence, to ensure stability and avoid overflow, the implementation uses this
  equivalent formulation

      max(x, 0) - x * z + log(1 + exp(-abs(x)))

  `logits` and `labels` must have the same type and shape.

  Args:
    _sentinel: Used to prevent positional parameters. Internal, do not use.
    labels: A `Tensor` of the same type and shape as `logits`.
    logits: A `Tensor` of type `float32` or `float64`.
    name: A name for the operation (optional).

  Returns:
    A `Tensor` of the same shape as `logits` with the componentwise
    logistic losses.

  Raises:
    ValueError: If `logits` and `labels` do not have the same shape.
  """
  # pylint: disable=protected-access
  nn_ops._ensure_xent_args("sigmoid_cross_entropy_with_logits", _sentinel,
                           labels, logits)
  # pylint: enable=protected-access

  with ops.name_scope(name, "logistic_loss", [logits, labels]) as name:
    logits = ops.convert_to_tensor(logits, name="logits")
    labels = ops.convert_to_tensor(labels, name="labels")
    try:
      labels.get_shape().merge_with(logits.get_shape())
    except ValueError:
      raise ValueError("logits and labels must have the same shape (%s vs %s)" %
                       (logits.get_shape(), labels.get_shape()))

    # The logistic loss formula from above is
    #   x - x * z + log(1 + exp(-x))
    # For x < 0, a more numerically stable formula is
    #   -x * z + log(1 + exp(x))
    # Note that these two expressions can be combined into the following:
    #   max(x, 0) - x * z + log(1 + exp(-abs(x)))
    # To allow computing gradients at zero, we define custom versions of max and
    # abs functions.
    zeros = array_ops.zeros_like(logits, dtype=logits.dtype)
    cond = (logits >= zeros)
    relu_logits = array_ops.where(cond, logits, zeros)
    neg_abs_logits = array_ops.where(cond, -logits, logits)
    return math_ops.add(
        relu_logits - logits * labels,
        math_ops.log1p(math_ops.exp(neg_abs_logits)),
        name=name)


# Note: intentionally calling this v2 to not allow existing code with indirect
# imports to ignore the sentinel behavior.
@tf_export("nn.sigmoid_cross_entropy_with_logits", v1=[])
@dispatch.add_dispatch_support
def sigmoid_cross_entropy_with_logits_v2(  # pylint: disable=invalid-name
    labels=None,
    logits=None,
    name=None):
  """Computes sigmoid cross entropy given `logits`.

  Measures the probability error in discrete classification tasks in which each
  class is independent and not mutually exclusive.  For instance, one could
  perform multilabel classification where a picture can contain both an elephant
  and a dog at the same time.

  For brevity, let `x = logits`, `z = labels`.  The logistic loss is

        z * -log(sigmoid(x)) + (1 - z) * -log(1 - sigmoid(x))
      = z * -log(1 / (1 + exp(-x))) + (1 - z) * -log(exp(-x) / (1 + exp(-x)))
      = z * log(1 + exp(-x)) + (1 - z) * (-log(exp(-x)) + log(1 + exp(-x)))
      = z * log(1 + exp(-x)) + (1 - z) * (x + log(1 + exp(-x))
      = (1 - z) * x + log(1 + exp(-x))
      = x - x * z + log(1 + exp(-x))

  For x < 0, to avoid overflow in exp(-x), we reformulate the above

        x - x * z + log(1 + exp(-x))
      = log(exp(x)) - x * z + log(1 + exp(-x))
      = - x * z + log(1 + exp(x))

  Hence, to ensure stability and avoid overflow, the implementation uses this
  equivalent formulation

      max(x, 0) - x * z + log(1 + exp(-abs(x)))

  `logits` and `labels` must have the same type and shape.

  Args:
    labels: A `Tensor` of the same type and shape as `logits`.
    logits: A `Tensor` of type `float32` or `float64`.
    name: A name for the operation (optional).

  Returns:
    A `Tensor` of the same shape as `logits` with the componentwise
    logistic losses.

  Raises:
    ValueError: If `logits` and `labels` do not have the same shape.
  """
  return sigmoid_cross_entropy_with_logits(
      logits=logits, labels=labels, name=name)


@tf_export("nn.weighted_cross_entropy_with_logits", v1=[])
@dispatch.add_dispatch_support
def weighted_cross_entropy_with_logits_v2(labels, logits, pos_weight,
                                          name=None):
  """Computes a weighted cross entropy.

  This is like `sigmoid_cross_entropy_with_logits()` except that `pos_weight`,
  allows one to trade off recall and precision by up- or down-weighting the
  cost of a positive error relative to a negative error.

  The usual cross-entropy cost is defined as:

      labels * -log(sigmoid(logits)) +
          (1 - labels) * -log(1 - sigmoid(logits))

  A value `pos_weight > 1` decreases the false negative count, hence increasing
  the recall.
  Conversely setting `pos_weight < 1` decreases the false positive count and
  increases the precision.
  This can be seen from the fact that `pos_weight` is introduced as a
  multiplicative coefficient for the positive labels term
  in the loss expression:

      labels * -log(sigmoid(logits)) * pos_weight +
          (1 - labels) * -log(1 - sigmoid(logits))

  For brevity, let `x = logits`, `z = labels`, `q = pos_weight`.
  The loss is:

        qz * -log(sigmoid(x)) + (1 - z) * -log(1 - sigmoid(x))
      = qz * -log(1 / (1 + exp(-x))) + (1 - z) * -log(exp(-x) / (1 + exp(-x)))
      = qz * log(1 + exp(-x)) + (1 - z) * (-log(exp(-x)) + log(1 + exp(-x)))
      = qz * log(1 + exp(-x)) + (1 - z) * (x + log(1 + exp(-x))
      = (1 - z) * x + (qz +  1 - z) * log(1 + exp(-x))
      = (1 - z) * x + (1 + (q - 1) * z) * log(1 + exp(-x))

  Setting `l = (1 + (q - 1) * z)`, to ensure stability and avoid overflow,
  the implementation uses

      (1 - z) * x + l * (log(1 + exp(-abs(x))) + max(-x, 0))

  `logits` and `labels` must have the same type and shape.

  Args:
    labels: A `Tensor` of the same type and shape as `logits`.
    logits: A `Tensor` of type `float32` or `float64`.
    pos_weight: A coefficient to use on the positive examples.
    name: A name for the operation (optional).

  Returns:
    A `Tensor` of the same shape as `logits` with the componentwise
    weighted logistic losses.

  Raises:
    ValueError: If `logits` and `labels` do not have the same shape.
  """
  with ops.name_scope(name, "logistic_loss", [logits, labels]) as name:
    logits = ops.convert_to_tensor(logits, name="logits")
    labels = ops.convert_to_tensor(labels, name="labels")
    try:
      labels.get_shape().merge_with(logits.get_shape())
    except ValueError:
      raise ValueError("logits and labels must have the same shape (%s vs %s)" %
                       (logits.get_shape(), labels.get_shape()))

    # The logistic loss formula from above is
    #   (1 - z) * x + (1 + (q - 1) * z) * log(1 + exp(-x))
    # For x < 0, a more numerically stable formula is
    #   (1 - z) * x + (1 + (q - 1) * z) * log(1 + exp(x)) - l * x
    # To avoid branching, we use the combined version
    #   (1 - z) * x + l * (log(1 + exp(-abs(x))) + max(-x, 0))
    log_weight = 1 + (pos_weight - 1) * labels
    return math_ops.add(
        (1 - labels) * logits,
        log_weight * (math_ops.log1p(math_ops.exp(-math_ops.abs(logits))) +
                      nn_ops.relu(-logits)),
        name=name)


@tf_export(v1=["nn.weighted_cross_entropy_with_logits"])
@dispatch.add_dispatch_support
@deprecated_args(None, "targets is deprecated, use labels instead", "targets")
def weighted_cross_entropy_with_logits(labels=None,
                                       logits=None,
                                       pos_weight=None,
                                       name=None,
                                       targets=None):
  """Computes a weighted cross entropy.

  This is like `sigmoid_cross_entropy_with_logits()` except that `pos_weight`,
  allows one to trade off recall and precision by up- or down-weighting the
  cost of a positive error relative to a negative error.

  The usual cross-entropy cost is defined as:

      labels * -log(sigmoid(logits)) +
          (1 - labels) * -log(1 - sigmoid(logits))

  A value `pos_weight > 1` decreases the false negative count, hence increasing
  the recall.
  Conversely setting `pos_weight < 1` decreases the false positive count and
  increases the precision.
  This can be seen from the fact that `pos_weight` is introduced as a
  multiplicative coefficient for the positive labels term
  in the loss expression:

      labels * -log(sigmoid(logits)) * pos_weight +
          (1 - labels) * -log(1 - sigmoid(logits))

  For brevity, let `x = logits`, `z = labels`, `q = pos_weight`.
  The loss is:

        qz * -log(sigmoid(x)) + (1 - z) * -log(1 - sigmoid(x))
      = qz * -log(1 / (1 + exp(-x))) + (1 - z) * -log(exp(-x) / (1 + exp(-x)))
      = qz * log(1 + exp(-x)) + (1 - z) * (-log(exp(-x)) + log(1 + exp(-x)))
      = qz * log(1 + exp(-x)) + (1 - z) * (x + log(1 + exp(-x))
      = (1 - z) * x + (qz +  1 - z) * log(1 + exp(-x))
      = (1 - z) * x + (1 + (q - 1) * z) * log(1 + exp(-x))

  Setting `l = (1 + (q - 1) * z)`, to ensure stability and avoid overflow,
  the implementation uses

      (1 - z) * x + l * (log(1 + exp(-abs(x))) + max(-x, 0))

  `logits` and `labels` must have the same type and shape.

  Args:
    labels: A `Tensor` of the same type and shape as `logits`.
    logits: A `Tensor` of type `float32` or `float64`.
    pos_weight: A coefficient to use on the positive examples.
    name: A name for the operation (optional).
    targets: Deprecated alias for labels.

  Returns:
    A `Tensor` of the same shape as `logits` with the componentwise
    weighted logistic losses.

  Raises:
    ValueError: If `logits` and `labels` do not have the same shape.
  """
  labels = deprecated_argument_lookup("labels", labels, "targets", targets)
  return weighted_cross_entropy_with_logits_v2(labels, logits, pos_weight, name)


@tf_export("nn.compute_average_loss")
@dispatch.add_dispatch_support
def compute_average_loss(per_example_loss,
                         sample_weight=None,
                         global_batch_size=None):
  """Scales per-example losses with sample_weights and computes their average.

  Usage with distribution strategy and custom training loop:

  ```python
  with strategy.scope():
    def compute_loss(labels, predictions, sample_weight=None):

      # If you are using a `Loss` class instead, set reduction to `NONE` so that
      # we can do the reduction afterwards and divide by global batch size.
      per_example_loss = tf.keras.losses.sparse_categorical_crossentropy(
          labels, predictions)

      # Compute loss that is scaled by sample_weight and by global batch size.
      return tf.nn.compute_average_loss(
          per_example_loss,
          sample_weight=sample_weight,
          global_batch_size=GLOBAL_BATCH_SIZE)
  ```

  Args:
    per_example_loss: Per-example loss.
    sample_weight: Optional weighting for each example.
    global_batch_size: Optional global batch size value. Defaults to (size of
      first dimension of `losses`) * (number of replicas).

  Returns:
    Scalar loss value.
  """  # pylint: disable=g-doc-exception
  per_example_loss = ops.convert_to_tensor(per_example_loss)
  input_dtype = per_example_loss.dtype

  with losses_util.check_per_example_loss_rank(per_example_loss):
    if sample_weight is not None:
      sample_weight = ops.convert_to_tensor(sample_weight)
      per_example_loss = losses_util.scale_losses_by_sample_weight(
          per_example_loss, sample_weight)
    per_example_loss = math_ops.cast(per_example_loss, input_dtype)

    if global_batch_size is None:
      if ds.has_strategy() and ds.in_cross_replica_context():
        raise RuntimeError(
            "You are calling `compute_average_loss` in cross replica context, "
            "while it was expected to be called in replica context.")

      num_replicas = ds.get_strategy().num_replicas_in_sync
      per_replica_batch_size = array_ops.shape_v2(per_example_loss)[0]
      global_batch_size = per_replica_batch_size * num_replicas
      global_batch_size = math_ops.cast(global_batch_size, input_dtype)

    return math_ops.reduce_sum(per_example_loss) / global_batch_size


@tf_export("nn.scale_regularization_loss")
@dispatch.add_dispatch_support
def scale_regularization_loss(regularization_loss):
  """Scales the sum of the given regularization losses by number of replicas.

  Usage with distribution strategy and custom training loop:

  ```python
  with strategy.scope():
    def compute_loss(self, label, predictions):
      per_example_loss = tf.keras.losses.sparse_categorical_crossentropy(
          labels, predictions)

      # Compute loss that is scaled by sample_weight and by global batch size.
      loss = tf.nn.compute_average_loss(
          per_example_loss,
          sample_weight=sample_weight,
          global_batch_size=GLOBAL_BATCH_SIZE)

      # Add scaled regularization losses.
      loss += tf.nn.scale_regularization_loss(tf.nn.l2_loss(weights))
      return loss
  ```

  Args:
    regularization_loss: Regularization loss.

  Returns:
    Scalar loss value.
  """  # pylint: disable=g-doc-exception
  if ds.has_strategy() and ds.in_cross_replica_context():
    raise RuntimeError(
        "You are calling `scale_regularization_loss` in cross replica context, "
        "while it was expected to be called in replica context.")

  num_replicas = ds.get_strategy().num_replicas_in_sync
  return math_ops.reduce_sum(regularization_loss) / num_replicas


@tf_export(v1=["nn.relu_layer"])
@dispatch.add_dispatch_support
def relu_layer(x, weights, biases, name=None):
  """Computes Relu(x * weight + biases).

  Args:
    x: a 2D tensor.  Dimensions typically: batch, in_units
    weights: a 2D tensor.  Dimensions typically: in_units, out_units
    biases: a 1D tensor.  Dimensions: out_units
    name: A name for the operation (optional).  If not specified
      "nn_relu_layer" is used.

  Returns:
    A 2-D Tensor computing relu(matmul(x, weights) + biases).
    Dimensions typically: batch, out_units.
  """
  with ops.name_scope(name, "relu_layer", [x, weights, biases]) as name:
    x = ops.convert_to_tensor(x, name="x")
    weights = ops.convert_to_tensor(weights, name="weights")
    biases = ops.convert_to_tensor(biases, name="biases")
    xw_plus_b = nn_ops.bias_add(math_ops.matmul(x, weights), biases)
    return nn_ops.relu(xw_plus_b, name=name)


@tf_export("nn.silu", "nn.swish")
@dispatch.add_dispatch_support
@custom_gradient.custom_gradient
def swish(features):
  # pylint: disable=g-doc-args
  """Computes the SiLU or Swish activation function: `x * sigmoid(x)`.

  The SiLU activation function was introduced in "Gaussian Error Linear Units
  (GELUs)" [Hendrycks et al. 2016](https://arxiv.org/abs/1606.08415) and
  "Sigmoid-Weighted Linear Units for Neural Network Function Approximation in
  Reinforcement Learning"
  [Elfwing et al. 2017](https://arxiv.org/abs/1702.03118) and was independently
  discovered (and called swish) in "Searching for Activation Functions"
  [Ramachandran et al. 2017](https://arxiv.org/abs/1710.05941)

  Args:
    features: A `Tensor` representing preactivation values.
    name: A name for the operation (optional).

  Returns:
    The activation value.
  """
  # pylint: enable=g-doc-args
  features = ops.convert_to_tensor(features, name="features")

  def grad(dy):
    """Gradient for the Swish activation function"""
    # Naively, x * tf.nn.sigmoid(x) requires keeping both x and sigmoid(x)
    # around for backprop, effectively doubling the tensor's memory consumption.
    # We use a control dependency here so that sigmoid(features) is re-computed
    # during backprop (the control dep prevents it being de-duped with the
    # forward pass) and we can free the sigmoid(features) expression immediately
    # after use during the forward pass.
    with ops.control_dependencies([dy]):
      sigmoid_features = math_ops.sigmoid(features)
    activation_grad = (
        sigmoid_features * (1.0 + features * (1.0 - sigmoid_features)))
    return dy * activation_grad

  return features * math_ops.sigmoid(features), grad


# pylint: disable=redefined-builtin
@tf_export("linalg.normalize")
@dispatch.add_dispatch_support
def normalize(tensor, ord="euclidean", axis=None, name=None):
  """Normalizes `tensor` along dimension `axis` using specified norm.

  This uses `tf.linalg.norm` to compute the norm along `axis`.

  This function can compute several different vector norms (the 1-norm, the
  Euclidean or 2-norm, the inf-norm, and in general the p-norm for p > 0) and
  matrix norms (Frobenius, 1-norm, 2-norm and inf-norm).

  Args:
    tensor: `Tensor` of types `float32`, `float64`, `complex64`, `complex128`
    ord: Order of the norm. Supported values are `'fro'`, `'euclidean'`, `1`,
      `2`, `np.inf` and any positive real number yielding the corresponding
      p-norm. Default is `'euclidean'` which is equivalent to Frobenius norm if
      `tensor` is a matrix and equivalent to 2-norm for vectors.
      Some restrictions apply: a) The Frobenius norm `'fro'` is not defined for
        vectors, b) If axis is a 2-tuple (matrix norm), only `'euclidean'`,
        '`fro'`, `1`, `2`, `np.inf` are supported. See the description of `axis`
        on how to compute norms for a batch of vectors or matrices stored in a
        tensor.
    axis: If `axis` is `None` (the default), the input is considered a vector
      and a single vector norm is computed over the entire set of values in the
      tensor, i.e. `norm(tensor, ord=ord)` is equivalent to
      `norm(reshape(tensor, [-1]), ord=ord)`. If `axis` is a Python integer, the
      input is considered a batch of vectors, and `axis` determines the axis in
      `tensor` over which to compute vector norms. If `axis` is a 2-tuple of
      Python integers it is considered a batch of matrices and `axis` determines
      the axes in `tensor` over which to compute a matrix norm.
      Negative indices are supported. Example: If you are passing a tensor that
        can be either a matrix or a batch of matrices at runtime, pass
        `axis=[-2,-1]` instead of `axis=None` to make sure that matrix norms are
        computed.
    name: The name of the op.

  Returns:
    normalized: A normalized `Tensor` with the same shape as `tensor`.
    norm: The computed norms with the same shape and dtype `tensor` but the
      final axis is 1 instead. Same as running
      `tf.cast(tf.linalg.norm(tensor, ord, axis keepdims=True), tensor.dtype)`.

  Raises:
    ValueError: If `ord` or `axis` is invalid.
  """
  with ops.name_scope(name, "normalize", [tensor]) as name:
    tensor = ops.convert_to_tensor(tensor)
    norm = linalg_ops.norm(tensor, ord, axis, keepdims=True)
    norm = math_ops.cast(norm, tensor.dtype)
    normalized = tensor / norm
    return normalized, norm


@tf_export(v1=["math.l2_normalize", "linalg.l2_normalize", "nn.l2_normalize"])
@dispatch.add_dispatch_support
@deprecated_args(None, "dim is deprecated, use axis instead", "dim")
def l2_normalize(x, axis=None, epsilon=1e-12, name=None, dim=None):
  """Normalizes along dimension `axis` using an L2 norm.

  For a 1-D tensor with `axis = 0`, computes

      output = x / sqrt(max(sum(x**2), epsilon))

  For `x` with more dimensions, independently normalizes each 1-D slice along
  dimension `axis`.

  Args:
    x: A `Tensor`.
    axis: Dimension along which to normalize.  A scalar or a vector of
      integers.
    epsilon: A lower bound value for the norm. Will use `sqrt(epsilon)` as the
      divisor if `norm < sqrt(epsilon)`.
    name: A name for this operation (optional).
    dim: Deprecated alias for axis.

  Returns:
    A `Tensor` with the same shape as `x`.
  """
  axis = deprecated_argument_lookup("axis", axis, "dim", dim)
  return l2_normalize_v2(x, axis, epsilon, name)


@tf_export("math.l2_normalize", "linalg.l2_normalize", "nn.l2_normalize", v1=[])
@dispatch.add_dispatch_support
def l2_normalize_v2(x, axis=None, epsilon=1e-12, name=None):
  """Normalizes along dimension `axis` using an L2 norm.

  For a 1-D tensor with `axis = 0`, computes

      output = x / sqrt(max(sum(x**2), epsilon))

  For `x` with more dimensions, independently normalizes each 1-D slice along
  dimension `axis`.

  Args:
    x: A `Tensor`.
    axis: Dimension along which to normalize.  A scalar or a vector of
      integers.
    epsilon: A lower bound value for the norm. Will use `sqrt(epsilon)` as the
      divisor if `norm < sqrt(epsilon)`.
    name: A name for this operation (optional).

  Returns:
    A `Tensor` with the same shape as `x`.
  """
  with ops.name_scope(name, "l2_normalize", [x]) as name:
    x = ops.convert_to_tensor(x, name="x")
    if x.dtype.is_complex:
      square_real = math_ops.square(math_ops.real(x))
      square_imag = math_ops.square(math_ops.imag(x))
      square_sum = math_ops.real(
          math_ops.reduce_sum(square_real + square_imag, axis, keepdims=True))
      x_inv_norm = math_ops.rsqrt(math_ops.maximum(square_sum, epsilon))
      norm_real = math_ops.multiply(math_ops.real(x), x_inv_norm)
      norm_imag = math_ops.multiply(math_ops.imag(x), x_inv_norm)
      return math_ops.complex(norm_real, norm_imag, name=name)
    square_sum = math_ops.reduce_sum(math_ops.square(x), axis, keepdims=True)
    x_inv_norm = math_ops.rsqrt(math_ops.maximum(square_sum, epsilon))
    return math_ops.multiply(x, x_inv_norm, name=name)


def _count_nonzero(input_tensor, dtype=dtypes.int64):
  """Same as math_ops.count_nonzero.

  The reduction is done in dtype, which can be faster for 32-bit dtypes.

  Args:
      input_tensor: numeric tensor
      dtype: reduction dtype

  Returns:
      number of nonzero values with type dtype
  """
  with ops.name_scope("count_nonzero", values=[input_tensor]):
    zero = array_ops.zeros([], dtype=input_tensor.dtype)
    nonzero_count = math_ops.reduce_sum(
        math_ops.cast(
            math_ops.not_equal(input_tensor, zero),
            dtype=dtype), name="nonzero_count")
    return nonzero_count


@tf_export("math.zero_fraction", "nn.zero_fraction")
@dispatch.add_dispatch_support
def zero_fraction(value, name=None):
  """Returns the fraction of zeros in `value`.

  If `value` is empty, the result is `nan`.

  This is useful in summaries to measure and report sparsity.  For example,

  ```python
      z = tf.nn.relu(...)
      summ = tf.compat.v1.summary.scalar('sparsity', tf.nn.zero_fraction(z))
  ```

  Args:
    value: A tensor of numeric type.
    name: A name for the operation (optional).

  Returns:
    The fraction of zeros in `value`, with type `float32`.
  """
  with ops.name_scope(name, "zero_fraction", [value]):
    value = ops.convert_to_tensor(value, name="value")
    size = array_ops.size(value, out_type=dtypes.int64)
    # If the count is small, we can save memory/CPU with an int32 reduction.
    num_nonzero = control_flow_ops.cond(
        size <= dtypes.int32.max,
        # pylint: disable=g-long-lambda
        true_fn=lambda: math_ops.cast(
            _count_nonzero(value, dtype=dtypes.int32),
            dtype=dtypes.int64),
        false_fn=lambda: _count_nonzero(value, dtype=dtypes.int64))

    with ops.name_scope("counts_to_fraction"):
      num_zero = size - num_nonzero
      num_zero_float32 = math_ops.cast(num_zero, dtype=dtypes.float32)
      size_float32 = math_ops.cast(size, dtype=dtypes.float32)
      zero_fraction_float32 = num_zero_float32 / size_float32

    return array_ops.identity(zero_fraction_float32, "fraction")


# pylint: disable=redefined-builtin
@tf_export(v1=["nn.depthwise_conv2d"])
@dispatch.add_dispatch_support
def depthwise_conv2d(input,
                     filter,
                     strides,
                     padding,
                     rate=None,
                     name=None,
                     data_format=None,
                     dilations=None):
  """Depthwise 2-D convolution.

  Given a 4D input tensor ('NHWC' or 'NCHW' data formats)
  and a filter tensor of shape
  `[filter_height, filter_width, in_channels, channel_multiplier]`
  containing `in_channels` convolutional filters of depth 1, `depthwise_conv2d`
  applies a different filter to each input channel (expanding from 1 channel
  to `channel_multiplier` channels for each), then concatenates the results
  together.  The output has `in_channels * channel_multiplier` channels.

  In detail, with the default NHWC format,

      output[b, i, j, k * channel_multiplier + q] = sum_{di, dj}
           filter[di, dj, k, q] * input[b, strides[1] * i + rate[0] * di,
                                           strides[2] * j + rate[1] * dj, k]

  Must have `strides[0] = strides[3] = 1`.  For the most common case of the
  same horizontal and vertical strides, `strides = [1, stride, stride, 1]`.
  If any value in `rate` is greater than 1, we perform atrous depthwise
  convolution, in which case all values in the `strides` tensor must be equal
  to 1.

  Usage Example:

  >>> x = np.array([
  ...     [1., 2.],
  ...     [3., 4.],
  ...     [5., 6.]
  ... ], dtype=np.float32).reshape((1, 3, 2, 1))
  >>> kernel = np.array([
  ...     [1., 2.],
  ...     [3., 4]
  ... ], dtype=np.float32).reshape((2, 1, 1, 2))
  >>> tf.compat.v1.nn.depthwise_conv2d(x, kernel, strides=[1, 1, 1, 1],
  ...                                  padding='VALID').numpy()
    array([[[[10., 14.],
             [14., 20.]],
            [[18., 26.],
             [22., 32.]]]], dtype=float32)

  >>> tf.compat.v1.nn.depthwise_conv2d(x, kernel, strides=[1, 1, 1, 1],
  ...                                  padding=[[0, 0], [1, 0], [1, 0], [0, 0]]
  ...                                 ).numpy()
    array([[[[ 0.,  0.],
             [ 3.,  4.],
             [ 6.,  8.]],
            [[ 0.,  0.],
             [10., 14.],
             [14., 20.]],
            [[ 0.,  0.],
             [18., 26.],
             [22., 32.]]]], dtype=float32)

  Args:
    input: 4-D with shape according to `data_format`.
    filter: 4-D with shape
      `[filter_height, filter_width, in_channels, channel_multiplier]`.
    strides: 1-D of size 4.  The stride of the sliding window for each
      dimension of `input`.
    padding: Controls how to pad the image before applying the convolution. Can
      be the string `"SAME"` or `"VALID"` indicating the type of padding
      algorithm to use, or a list indicating the explicit paddings at the start
      and end of each dimension. When explicit padding is used and data_format
      is `"NHWC"`, this should be in the form `[[0, 0], [pad_top, pad_bottom],
      [pad_left, pad_right], [0, 0]]`. When explicit padding used and
      data_format is `"NCHW"`, this should be in the form `[[0, 0], [0, 0],
      [pad_top, pad_bottom], [pad_left, pad_right]]`.
    rate: 1-D of size 2. The dilation rate in which we sample input values
      across the `height` and `width` dimensions in atrous convolution. If it is
      greater than 1, then all values of strides must be 1.
    name: A name for this operation (optional).
    data_format: The data format for input. Either "NHWC" (default) or "NCHW".
    dilations: Alias of rate.

  Returns:
    A 4-D `Tensor` with shape according to `data_format`.  E.g., for
    "NHWC" format, shape is
    `[batch, out_height, out_width, in_channels * channel_multiplier].`
  """
  rate = deprecated_argument_lookup("dilations", dilations, "rate", rate)
  with ops.name_scope(name, "depthwise", [input, filter]) as name:
    input = ops.convert_to_tensor(input, name="tensor_in")
    filter = ops.convert_to_tensor(filter, name="filter_in")
    if rate is None:
      rate = [1, 1]

    # Use depthwise_conv2d_native if executing on TPU.
    if device_context.enclosing_tpu_context() is not None:
      if data_format == "NCHW":
        dilations = [1, 1, rate[0], rate[1]]
      else:
        dilations = [1, rate[0], rate[1], 1]
      return nn_ops.depthwise_conv2d_native(
          input=input,
          filter=filter,
          strides=strides,
          padding=padding,
          data_format=data_format,
          dilations=dilations,
          name=name)

    def op(input_converted, _, padding):
      return nn_ops.depthwise_conv2d_native(
          input=input_converted,
          filter=filter,
          strides=strides,
          padding=padding,
          data_format=data_format,
          name=name)

    return nn_ops.with_space_to_batch(
        input=input,
        filter_shape=array_ops.shape(filter),
        dilation_rate=rate,
        padding=padding,
        data_format=data_format,
        op=op)


@tf_export("nn.depthwise_conv2d", v1=[])
@dispatch.add_dispatch_support
def depthwise_conv2d_v2(input,
                        filter,
                        strides,
                        padding,
                        data_format=None,
                        dilations=None,
                        name=None):
  """Depthwise 2-D convolution.

  Given a 4D input tensor ('NHWC' or 'NCHW' data formats)
  and a filter tensor of shape
  `[filter_height, filter_width, in_channels, channel_multiplier]`
  containing `in_channels` convolutional filters of depth 1, `depthwise_conv2d`
  applies a different filter to each input channel (expanding from 1 channel
  to `channel_multiplier` channels for each), then concatenates the results
  together.  The output has `in_channels * channel_multiplier` channels.

  In detail, with the default NHWC format,

      output[b, i, j, k * channel_multiplier + q] = sum_{di, dj}
           filter[di, dj, k, q] * input[b, strides[1] * i + rate[0] * di,
                                           strides[2] * j + rate[1] * dj, k]

  Must have `strides[0] = strides[3] = 1`.  For the most common case of the
  same horizontal and vertical strides, `strides = [1, stride, stride, 1]`.
  If any value in `rate` is greater than 1, we perform atrous depthwise
  convolution, in which case all values in the `strides` tensor must be equal
  to 1.

  Usage Example:

  >>> x = np.array([
  ...     [1., 2.],
  ...     [3., 4.],
  ...     [5., 6.]
  ... ], dtype=np.float32).reshape((1, 3, 2, 1))
  >>> kernel = np.array([
  ...     [1., 2.],
  ...     [3., 4]
  ... ], dtype=np.float32).reshape((2, 1, 1, 2))
  >>> tf.nn.depthwise_conv2d(x, kernel, strides=[1, 1, 1, 1],
  ...                        padding='VALID').numpy()
    array([[[[10., 14.],
             [14., 20.]],
            [[18., 26.],
             [22., 32.]]]], dtype=float32)

  >>> tf.nn.depthwise_conv2d(x, kernel, strides=[1, 1, 1, 1],
  ...                        padding=[[0, 0], [1, 0], [1, 0], [0, 0]]).numpy()
    array([[[[ 0.,  0.],
             [ 3.,  4.],
             [ 6.,  8.]],
            [[ 0.,  0.],
             [10., 14.],
             [14., 20.]],
            [[ 0.,  0.],
             [18., 26.],
             [22., 32.]]]], dtype=float32)

  Args:
    input: 4-D with shape according to `data_format`.
    filter: 4-D with shape
      `[filter_height, filter_width, in_channels, channel_multiplier]`.
    strides: 1-D of size 4.  The stride of the sliding window for each
      dimension of `input`.
    padding: Controls how to pad the image before applying the convolution. Can
      be the string `"SAME"` or `"VALID"` indicating the type of padding
      algorithm to use, or a list indicating the explicit paddings at the start
      and end of each dimension. When explicit padding is used and data_format
      is `"NHWC"`, this should be in the form `[[0, 0], [pad_top, pad_bottom],
      [pad_left, pad_right], [0, 0]]`. When explicit padding used and
      data_format is `"NCHW"`, this should be in the form `[[0, 0], [0, 0],
      [pad_top, pad_bottom], [pad_left, pad_right]]`.
    data_format: The data format for input. Either "NHWC" (default) or "NCHW".
    dilations: 1-D of size 2. The dilation rate in which we sample input values
      across the `height` and `width` dimensions in atrous convolution. If it is
      greater than 1, then all values of strides must be 1.
    name: A name for this operation (optional).

  Returns:
    A 4-D `Tensor` with shape according to `data_format`.  E.g., for
    "NHWC" format, shape is
    `[batch, out_height, out_width, in_channels * channel_multiplier].`
  """
  return depthwise_conv2d(input=input,
                          filter=filter,
                          strides=strides,
                          padding=padding,
                          rate=dilations,
                          name=name,
                          data_format=data_format)

# pylint: enable=redefined-builtin


# pylint: disable=redefined-builtin,line-too-long
@tf_export(v1=["nn.separable_conv2d"])
@dispatch.add_dispatch_support
def separable_conv2d(input,
                     depthwise_filter,
                     pointwise_filter,
                     strides,
                     padding,
                     rate=None,
                     name=None,
                     data_format=None,
                     dilations=None):
  """2-D convolution with separable filters.

  Performs a depthwise convolution that acts separately on channels followed by
  a pointwise convolution that mixes channels.  Note that this is separability
  between dimensions `[1, 2]` and `3`, not spatial separability between
  dimensions `1` and `2`.

  In detail, with the default NHWC format,

      output[b, i, j, k] = sum_{di, dj, q, r}
          input[b, strides[1] * i + di, strides[2] * j + dj, q] *
          depthwise_filter[di, dj, q, r] *
          pointwise_filter[0, 0, q * channel_multiplier + r, k]

  `strides` controls the strides for the depthwise convolution only, since
  the pointwise convolution has implicit strides of `[1, 1, 1, 1]`.  Must have
  `strides[0] = strides[3] = 1`.  For the most common case of the same
  horizontal and vertical strides, `strides = [1, stride, stride, 1]`.
  If any value in `rate` is greater than 1, we perform atrous depthwise
  convolution, in which case all values in the `strides` tensor must be equal
  to 1.

  Args:
    input: 4-D `Tensor` with shape according to `data_format`.
    depthwise_filter: 4-D `Tensor` with shape
      `[filter_height, filter_width, in_channels, channel_multiplier]`.
      Contains `in_channels` convolutional filters of depth 1.
    pointwise_filter: 4-D `Tensor` with shape
      `[1, 1, channel_multiplier * in_channels, out_channels]`.  Pointwise
      filter to mix channels after `depthwise_filter` has convolved spatially.
    strides: 1-D of size 4.  The strides for the depthwise convolution for
      each dimension of `input`.
    padding: Controls how to pad the image before applying the depthwise
      convolution. Can be the string `"SAME"` or `"VALID"` indicating the type
      of padding algorithm to use, or a Python list indicating the explicit
      paddings at the start and end of each dimension. When explicit padding is
      used and data_format is `"NHWC"`, this should be in the form `[[0, 0],
      [pad_top, pad_bottom], [pad_left, pad_right], [0, 0]]`. When explicit
      padding used and data_format is `"NCHW"`, this should be in the form
      `[[0, 0], [0, 0], [pad_top, pad_bottom], [pad_left, pad_right]]`.
    rate: 1-D of size 2. The dilation rate in which we sample input values
      across the `height` and `width` dimensions in atrous convolution. If it is
      greater than 1, then all values of strides must be 1.
    name: A name for this operation (optional).
    data_format: The data format for input. Either "NHWC" (default) or "NCHW".
    dilations: Alias of rate.

  Returns:
    A 4-D `Tensor` with shape according to 'data_format'. For
      example, with data_format="NHWC", shape is [batch, out_height,
      out_width, out_channels].
  """
  rate = deprecated_argument_lookup("dilations", dilations, "rate", rate)
  with ops.name_scope(name, "separable_conv2d",
                      [input, depthwise_filter, pointwise_filter]) as name:
    input = ops.convert_to_tensor(input, name="tensor_in")
    depthwise_filter = ops.convert_to_tensor(
        depthwise_filter, name="depthwise_filter")
    pointwise_filter = ops.convert_to_tensor(
        pointwise_filter, name="pointwise_filter")

    pointwise_filter_shape = pointwise_filter.get_shape().with_rank(4)
    pointwise_filter_shape.dims[0].assert_is_compatible_with(1)
    pointwise_filter_shape.dims[1].assert_is_compatible_with(1)

    if rate is None:
      rate = [1, 1]

    # The layout of the ops in the graph are expected to be as follows:
    # depthwise_conv2d  // Conv2D op corresponding to native depthwise conv.
    # separable_conv2d  // Conv2D op corresponding to the pointwise conv.

    def op(input_converted, _, padding):
      return nn_ops.depthwise_conv2d_native(
          input=input_converted,
          filter=depthwise_filter,
          strides=strides,
          padding=padding,
          data_format=data_format,
          name="depthwise")

    depthwise = nn_ops.with_space_to_batch(
        input=input,
        filter_shape=array_ops.shape(depthwise_filter),
        dilation_rate=rate,
        padding=padding,
        data_format=data_format,
        op=op)

    return nn_ops.conv2d(
        depthwise,
        pointwise_filter, [1, 1, 1, 1],
        padding="VALID",
        data_format=data_format,
        name=name)


@tf_export("nn.separable_conv2d", v1=[])
@dispatch.add_dispatch_support
def separable_conv2d_v2(
    input,
    depthwise_filter,
    pointwise_filter,
    strides,
    padding,
    data_format=None,
    dilations=None,
    name=None,
):
  """2-D convolution with separable filters.

  Performs a depthwise convolution that acts separately on channels followed by
  a pointwise convolution that mixes channels.  Note that this is separability
  between dimensions `[1, 2]` and `3`, not spatial separability between
  dimensions `1` and `2`.

  In detail, with the default NHWC format,

      output[b, i, j, k] = sum_{di, dj, q, r}
          input[b, strides[1] * i + di, strides[2] * j + dj, q] *
          depthwise_filter[di, dj, q, r] *
          pointwise_filter[0, 0, q * channel_multiplier + r, k]

  `strides` controls the strides for the depthwise convolution only, since
  the pointwise convolution has implicit strides of `[1, 1, 1, 1]`.  Must have
  `strides[0] = strides[3] = 1`.  For the most common case of the same
  horizontal and vertical strides, `strides = [1, stride, stride, 1]`.
  If any value in `rate` is greater than 1, we perform atrous depthwise
  convolution, in which case all values in the `strides` tensor must be equal
  to 1.

  Args:
    input: 4-D `Tensor` with shape according to `data_format`.
    depthwise_filter: 4-D `Tensor` with shape `[filter_height, filter_width,
      in_channels, channel_multiplier]`. Contains `in_channels` convolutional
      filters of depth 1.
    pointwise_filter: 4-D `Tensor` with shape `[1, 1, channel_multiplier *
      in_channels, out_channels]`.  Pointwise filter to mix channels after
      `depthwise_filter` has convolved spatially.
    strides: 1-D of size 4.  The strides for the depthwise convolution for each
      dimension of `input`.
    padding: Controls how to pad the image before applying the depthwise
      convolution. Can be the string `"SAME"` or `"VALID"` indicating the type
      of padding algorithm to use, or a Python list indicating the explicit
      paddings at the start and end of each dimension. When explicit padding is
      used and data_format is `"NHWC"`, this should be in the form `[[0, 0],
      [pad_top, pad_bottom], [pad_left, pad_right], [0, 0]]`. When explicit
      padding used and data_format is `"NCHW"`, this should be in the form
      `[[0, 0], [0, 0], [pad_top, pad_bottom], [pad_left, pad_right]]`.
    data_format: The data format for input. Either "NHWC" (default) or "NCHW".
    dilations: 1-D of size 2. The dilation rate in which we sample input values
      across the `height` and `width` dimensions in atrous convolution. If it is
      greater than 1, then all values of strides must be 1.
    name: A name for this operation (optional).

  Returns:
    A 4-D `Tensor` with shape according to 'data_format'. For
      example, with data_format="NHWC", shape is [batch, out_height,
      out_width, out_channels].
  """
  return separable_conv2d(
      input,
      depthwise_filter,
      pointwise_filter,
      strides,
      padding,
      rate=dilations,
      name=name,
      data_format=data_format)

# pylint: enable=redefined-builtin,line-too-long


@tf_export(v1=["nn.sufficient_statistics"])
@dispatch.add_dispatch_support
def sufficient_statistics(x, axes, shift=None, keep_dims=None, name=None,
                          keepdims=None):
  """Calculate the sufficient statistics for the mean and variance of `x`.

  These sufficient statistics are computed using the one pass algorithm on
  an input that's optionally shifted. See:
  https://en.wikipedia.org/wiki/Algorithms_for_calculating_variance#Computing_shifted_data

  For example:
  >>> t = [[1, 2, 3], [4, 5, 6]]
  >>> sufficient_statistics(t, [1])
  (<tf.Tensor: shape=(), dtype=int32, numpy=3>, <tf.Tensor: shape=(2,),
  dtype=int32, numpy=array([ 6, 15], dtype=int32)>, <tf.Tensor: shape=(2,),
  dtype=int32, numpy=array([14, 77], dtype=int32)>, None)
  >>> sufficient_statistics(t, [-1])
  (<tf.Tensor: shape=(), dtype=int32, numpy=3>, <tf.Tensor: shape=(2,),
  dtype=int32, numpy=array([ 6, 15], dtype=int32)>, <tf.Tensor: shape=(2,),
  dtype=int32, numpy=array([14, 77], dtype=int32)>, None)

  Args:
    x: A `Tensor`.
    axes: Array of ints. Axes along which to compute mean and variance. As in
      Python, the axes can also be negative numbers. A negative axis is
      interpreted as counting from the end of the rank, i.e., axis +
      rank(values)-th dimension.
    shift: A `Tensor` containing the value by which to shift the data for
      numerical stability, or `None` if no shift is to be performed. A shift
      close to the true mean provides the most numerically stable results.
    keep_dims: produce statistics with the same dimensionality as the input.
    name: Name used to scope the operations that compute the sufficient stats.
    keepdims: Alias for keep_dims.

  Returns:
    Four `Tensor` objects of the same type as `x`:

    * the count (number of elements to average over).
    * the (possibly shifted) sum of the elements in the array.
    * the (possibly shifted) sum of squares of the elements in the array.
    * the shift by which the mean must be corrected or None if `shift` is None.
  """
  axes = list(set(axes))
  keep_dims = deprecated_argument_lookup(
      "keepdims", keepdims, "keep_dims", keep_dims)
  if keep_dims is None:
    keep_dims = False
  with ops.name_scope(name, "sufficient_statistics", [x, shift]):
    x = ops.convert_to_tensor(x, name="x")
    x_shape = x.get_shape()
    if x_shape.rank is not None and all(
        x_shape.dims[d].value is not None for d in axes):
      counts = 1
      for d in axes:
        counts *= x_shape.dims[d].value
      counts = constant_op.constant(counts, dtype=x.dtype)
    else:  # shape needs to be inferred at runtime.
      # Normalize axes to be positive. Required for gather.
      rank = array_ops.rank(x)
      positive_axes = [axis + rank if axis < 0 else axis for axis in axes]
      x_dims = array_ops.gather(
          math_ops.cast(array_ops.shape(x), x.dtype), positive_axes)
      counts = math_ops.reduce_prod(x_dims, name="count")
    if shift is not None:
      shift = ops.convert_to_tensor(shift, name="shift")
      m_ss = math_ops.subtract(x, shift)
      v_ss = math_ops.squared_difference(x, shift)
    else:  # no shift.
      m_ss = x
      v_ss = math_ops.square(x)
    m_ss = math_ops.reduce_sum(m_ss, axes, keepdims=keep_dims, name="mean_ss")
    v_ss = math_ops.reduce_sum(v_ss, axes, keepdims=keep_dims, name="var_ss")
  return counts, m_ss, v_ss, shift


@tf_export("nn.sufficient_statistics", v1=[])
@dispatch.add_dispatch_support
def sufficient_statistics_v2(x, axes, shift=None, keepdims=False, name=None):
  """Calculate the sufficient statistics for the mean and variance of `x`.

  These sufficient statistics are computed using the one pass algorithm on
  an input that's optionally shifted. See:
  https://en.wikipedia.org/wiki/Algorithms_for_calculating_variance#Computing_shifted_data

  Args:
    x: A `Tensor`.
    axes: Array of ints. Axes along which to compute mean and variance.
    shift: A `Tensor` containing the value by which to shift the data for
      numerical stability, or `None` if no shift is to be performed. A shift
      close to the true mean provides the most numerically stable results.
    keepdims: produce statistics with the same dimensionality as the input.
    name: Name used to scope the operations that compute the sufficient stats.

  Returns:
    Four `Tensor` objects of the same type as `x`:

    * the count (number of elements to average over).
    * the (possibly shifted) sum of the elements in the array.
    * the (possibly shifted) sum of squares of the elements in the array.
    * the shift by which the mean must be corrected or None if `shift` is None.
  """
  return sufficient_statistics(
      x=x, axes=axes, shift=shift, keep_dims=keepdims, name=name)


@tf_export("nn.normalize_moments")
@dispatch.add_dispatch_support
def normalize_moments(counts, mean_ss, variance_ss, shift, name=None):
  """Calculate the mean and variance of based on the sufficient statistics.

  Args:
    counts: A `Tensor` containing the total count of the data (one value).
    mean_ss: A `Tensor` containing the mean sufficient statistics: the (possibly
      shifted) sum of the elements to average over.
    variance_ss: A `Tensor` containing the variance sufficient statistics: the
      (possibly shifted) squared sum of the data to compute the variance over.
    shift: A `Tensor` containing the value by which the data is shifted for
      numerical stability, or `None` if no shift was performed.
    name: Name used to scope the operations that compute the moments.

  Returns:
    Two `Tensor` objects: `mean` and `variance`.
  """
  with ops.name_scope(name, "normalize", [counts, mean_ss, variance_ss, shift]):
    divisor = math_ops.reciprocal(counts, name="divisor")
    if shift is not None:
      shifted_mean = math_ops.multiply(mean_ss, divisor, name="shifted_mean")
      mean = math_ops.add(shifted_mean, shift, name="mean")
    else:  # no shift.
      shifted_mean = math_ops.multiply(mean_ss, divisor, name="mean")
      mean = shifted_mean
    variance = math_ops.subtract(
        math_ops.multiply(variance_ss, divisor),
        math_ops.square(shifted_mean),
        name="variance")
  return (mean, variance)


@tf_export(v1=["nn.moments"])
@dispatch.add_dispatch_support
def moments(
    x,
    axes,
    shift=None,  # pylint: disable=unused-argument
    name=None,
    keep_dims=None,
    keepdims=None):
  """Calculate the mean and variance of `x`.

  The mean and variance are calculated by aggregating the contents of `x`
  across `axes`.  If `x` is 1-D and `axes = [0]` this is just the mean
  and variance of a vector.

  Note: shift is currently not used; the true mean is computed and used.

  When using these moments for batch normalization (see
  `tf.nn.batch_normalization`):

   * for so-called "global normalization", used with convolutional filters with
     shape `[batch, height, width, depth]`, pass `axes=[0, 1, 2]`.
   * for simple batch normalization pass `axes=[0]` (batch only).

  Args:
    x: A `Tensor`.
    axes: Array of ints.  Axes along which to compute mean and
      variance.
    shift: Not used in the current implementation
    name: Name used to scope the operations that compute the moments.
    keep_dims: produce moments with the same dimensionality as the input.
    keepdims: Alias to keep_dims.

  Returns:
    Two `Tensor` objects: `mean` and `variance`.
  """
  keep_dims = deprecated_argument_lookup(
      "keepdims", keepdims, "keep_dims", keep_dims)
  if keep_dims is None:
    keep_dims = False
  with ops.name_scope(name, "moments", [x, axes]):
    # Compute true mean while keeping the dims for proper broadcasting.
    mean = math_ops.reduce_mean(x, axes, keepdims=True, name="mean")
    # sample variance, not unbiased variance
    # Note: stop_gradient does not change the gradient that gets
    #       backpropagated to the mean from the variance calculation,
    #       because that gradient is zero
    variance = math_ops.reduce_mean(
        math_ops.squared_difference(x, array_ops.stop_gradient(mean)),
        axes,
        keepdims=True,
        name="variance")
    if not keep_dims:
      mean = array_ops.squeeze(mean, axes)
      variance = array_ops.squeeze(variance, axes)
    return (mean, variance)


@tf_export("nn.moments", v1=[])
@dispatch.add_dispatch_support
def moments_v2(
    x,
    axes,
    shift=None,
    keepdims=False,
    name=None):
  """Calculates the mean and variance of `x`.

  The mean and variance are calculated by aggregating the contents of `x`
  across `axes`.  If `x` is 1-D and `axes = [0]` this is just the mean
  and variance of a vector.

  Note: shift is currently not used; the true mean is computed and used.

  When using these moments for batch normalization (see
  `tf.nn.batch_normalization`):

   * for so-called "global normalization", used with convolutional filters with
     shape `[batch, height, width, depth]`, pass `axes=[0, 1, 2]`.
   * for simple batch normalization pass `axes=[0]` (batch only).

  Args:
    x: A `Tensor`.
    axes: Array of ints.  Axes along which to compute mean and
      variance.
    shift: Not used in the current implementation.
    keepdims: produce moments with the same dimensionality as the input.
    name: Name used to scope the operations that compute the moments.

  Returns:
    Two `Tensor` objects: `mean` and `variance`.
  """
  return moments(x=x, axes=axes, shift=shift, name=name, keep_dims=keepdims)


@tf_export(v1=["nn.weighted_moments"])
@dispatch.add_dispatch_support
def weighted_moments(x, axes, frequency_weights, name=None, keep_dims=None,
                     keepdims=None):
  """Returns the frequency-weighted mean and variance of `x`.

  Args:
    x: A tensor.
    axes: 1-d tensor of int32 values; these are the axes along which
      to compute mean and variance.
    frequency_weights: A tensor of positive weights which can be
      broadcast with x.
    name: Name used to scope the operation.
    keep_dims: Produce moments with the same dimensionality as the input.
    keepdims: Alias of keep_dims.

  Returns:
    Two tensors: `weighted_mean` and `weighted_variance`.
  """
  keep_dims = deprecated_argument_lookup(
      "keepdims", keepdims, "keep_dims", keep_dims)
  if keep_dims is None:
    keep_dims = False
  with ops.name_scope(name, "weighted_moments", [x, frequency_weights, axes]):
    x = ops.convert_to_tensor(x, name="x")
    frequency_weights = ops.convert_to_tensor(
        frequency_weights, name="frequency_weights")

    # Unlike moments(), this just uses a simpler two-pass method.

    if frequency_weights.dtype != x.dtype:
      frequency_weights = math_ops.cast(frequency_weights, x.dtype)

    # Note that we use keep_dims=True for our reductions regardless of the arg;
    # this is so that the results remain broadcast-compatible with the inputs.
    weighted_input_sum = math_ops.reduce_sum(
        frequency_weights * x, axes, name="weighted_input_sum", keepdims=True)

    # The shape of the weights isn't necessarily the same as x's
    # shape, just broadcast-compatible with it -- so this expression
    # performs broadcasting to give a per-item weight, with the same
    # shape as (frequency_weights * x). This avoids having to reason
    # through all the broadcast logic to compute a correct
    # sum_of_weights.
    broadcasted_weights = frequency_weights + array_ops.zeros_like(x)

    sum_of_weights = math_ops.reduce_sum(
        broadcasted_weights, axes, name="sum_of_weights", keepdims=True)

    divisor = math_ops.reciprocal(sum_of_weights, name="inv_weight_sum")

    weighted_mean = math_ops.multiply(weighted_input_sum, divisor)

    # Have the weighted mean; now on to variance:
    weighted_distsq = math_ops.reduce_sum(
        frequency_weights * math_ops.squared_difference(x, weighted_mean),
        axes,
        name="weighted_distsq",
        keepdims=True)

    weighted_variance = math_ops.multiply(weighted_distsq, divisor)

    if not keep_dims:
      weighted_mean = array_ops.squeeze(weighted_mean, axis=axes)
      weighted_variance = array_ops.squeeze(
          weighted_variance, axis=axes)

    return weighted_mean, weighted_variance


@tf_export("nn.weighted_moments", v1=[])
@dispatch.add_dispatch_support
def weighted_moments_v2(x, axes, frequency_weights, keepdims=False, name=None):
  """Returns the frequency-weighted mean and variance of `x`.

  Args:
    x: A tensor.
    axes: 1-d tensor of int32 values; these are the axes along which
      to compute mean and variance.
    frequency_weights: A tensor of positive weights which can be
      broadcast with x.
    keepdims: Produce moments with the same dimensionality as the input.
    name: Name used to scope the operation.

  Returns:
    Two tensors: `weighted_mean` and `weighted_variance`.
  """
  return weighted_moments(
      x=x,
      axes=axes,
      frequency_weights=frequency_weights,
      name=name,
      keep_dims=keepdims)


@tf_export("nn.batch_normalization")
@dispatch.add_dispatch_support
def batch_normalization(x,
                        mean,
                        variance,
                        offset,
                        scale,
                        variance_epsilon,
                        name=None):
  r"""Batch normalization.

  Normalizes a tensor by `mean` and `variance`, and applies (optionally) a
  `scale` \\(\gamma\\) to it, as well as an `offset` \\(\beta\\):

  \\(\frac{\gamma(x-\mu)}{\sigma}+\beta\\)

  `mean`, `variance`, `offset` and `scale` are all expected to be of one of two
  shapes:

    * In all generality, they can have the same number of dimensions as the
      input `x`, with identical sizes as `x` for the dimensions that are not
      normalized over (the 'depth' dimension(s)), and dimension 1 for the
      others which are being normalized over.
      `mean` and `variance` in this case would typically be the outputs of
      `tf.nn.moments(..., keepdims=True)` during training, or running averages
      thereof during inference.
    * In the common case where the 'depth' dimension is the last dimension in
      the input tensor `x`, they may be one dimensional tensors of the same
      size as the 'depth' dimension.
      This is the case for example for the common `[batch, depth]` layout of
      fully-connected layers, and `[batch, height, width, depth]` for
      convolutions.
      `mean` and `variance` in this case would typically be the outputs of
      `tf.nn.moments(..., keepdims=False)` during training, or running averages
      thereof during inference.

  See equation 11 in Algorithm 2 of source:
  [Batch Normalization: Accelerating Deep Network Training by
  Reducing Internal Covariate Shift; S. Ioffe, C. Szegedy]
  (http://arxiv.org/abs/1502.03167).

  Args:
    x: Input `Tensor` of arbitrary dimensionality.
    mean: A mean `Tensor`.
    variance: A variance `Tensor`.
    offset: An offset `Tensor`, often denoted \\(\beta\\) in equations, or
      None. If present, will be added to the normalized tensor.
    scale: A scale `Tensor`, often denoted \\(\gamma\\) in equations, or
      `None`. If present, the scale is applied to the normalized tensor.
    variance_epsilon: A small float number to avoid dividing by 0.
    name: A name for this operation (optional).

  Returns:
    the normalized, scaled, offset tensor.

  References:
    Batch Normalization - Accelerating Deep Network Training by Reducing
    Internal Covariate Shift:
      [Ioffe et al., 2015](http://arxiv.org/abs/1502.03167)
      ([pdf](http://proceedings.mlr.press/v37/ioffe15.pdf))
  """
  with ops.name_scope(name, "batchnorm", [x, mean, variance, scale, offset]):
    inv = math_ops.rsqrt(variance + variance_epsilon)
    if scale is not None:
      inv *= math_ops.cast(scale, x.dtype)
    # Note: tensorflow/contrib/quantize/python/fold_batch_norms.py depends on
    # the precise order of ops that are generated by the expression below.
    return x * math_ops.cast(inv, x.dtype) + math_ops.cast(
        offset - mean * inv if offset is not None else -mean * inv, x.dtype)


@tf_export(v1=["nn.fused_batch_norm"])
@dispatch.add_dispatch_support
def fused_batch_norm(
    x,
    scale,
    offset,  # pylint: disable=invalid-name
    mean=None,
    variance=None,
    epsilon=0.001,
    data_format="NHWC",
    is_training=True,
    name=None,
    exponential_avg_factor=1.0):
  r"""Batch normalization.


  See Source: [Batch Normalization: Accelerating Deep Network Training by
  Reducing Internal Covariate Shift; S. Ioffe, C. Szegedy]
  (http://arxiv.org/abs/1502.03167).

  Args:
    x: Input `Tensor` of 4 or 5 dimensions.
    scale: A `Tensor` of 1 dimension for scaling.
    offset: A `Tensor` of 1 dimension for bias.
    mean: A `Tensor` of 1 dimension for population mean. The shape and meaning
          of this argument depends on the value of is_training and
          exponential_avg_factor as follows:
          is_training==False (inference):
            Mean must be a `Tensor` of the same shape as scale containing the
            estimated population mean computed during training.
          is_training==True and exponential_avg_factor == 1.0:
            Mean must be None.
          is_training==True and exponential_avg_factor != 1.0:
            Mean must be a `Tensor` of the same shape as scale containing the
            exponential running mean.
    variance: A `Tensor` of 1 dimension for population variance. The shape and
          meaning of this argument depends on the value of is_training and
          exponential_avg_factor as follows:
          is_training==False (inference):
            Variance must be a `Tensor` of the same shape as scale containing
            the estimated population variance computed during training.
          is_training==True and exponential_avg_factor == 1.0:
            Variance must be None.
          is_training==True and exponential_avg_factor != 1.0:
            Variance must be a `Tensor` of the same shape as scale containing
            the exponential running variance.
    epsilon: A small float number added to the variance of x.
    data_format: The data format for x. Support "NHWC" (default) or "NCHW" for
                 4D tenors and "NDHWC" or "NCDHW" for 5D tensors.
    is_training: A bool value to specify if the operation is used for
                 training or inference.
    name: A name for this operation (optional).
    exponential_avg_factor: A float number (usually between 0 and 1) used
                            for controlling the decay of the running
                            population average of mean and variance.
                            If set to 1.0, the current batch average is
                            returned.

  Returns:
    y: A 4D or 5D Tensor for the normalized, scaled, offsetted x.
    running_mean: A 1D Tensor for the exponential running mean of x.
                  The output value is (1 - exponential_avg_factor) * mean +
                  exponential_avg_factor * batch_mean), where batch_mean
                  is the mean of the current batch in x.
    running_var: A 1D Tensor for the exponential running variance
                 The output value is (1 - exponential_avg_factor) * variance +
                 exponential_avg_factor * batch_variance), where batch_variance
                 is the variance of the current batch in x.

  References:
    Batch Normalization - Accelerating Deep Network Training by Reducing
    Internal Covariate Shift:
      [Ioffe et al., 2015](http://proceedings.mlr.press/v37/ioffe15.html)
      ([pdf](http://proceedings.mlr.press/v37/ioffe15.pdf))
  """
  if (not is_training or exponential_avg_factor != 1.0) and (
      (mean is None) or (variance is None)):
    raise ValueError("Both 'mean' and 'variance' must be a 1D tensor when "
                     "is_training is False or "
                     "exponential_avg_factor != 1.0.")
  x = ops.convert_to_tensor(x, name="input")
  scale = ops.convert_to_tensor(scale, name="scale")
  offset = ops.convert_to_tensor(offset, name="offset")
  if mean is None:
    mean = constant_op.constant(dtype=x.dtype, value=[])
  if variance is None:
<<<<<<< HEAD
    variance = constant_op.constant([])

=======
    variance = constant_op.constant(dtype=x.dtype, value=[])
>>>>>>> a351e9b3
  # Set a minimum epsilon to 1.001e-5, which is a requirement by CUDNN to
  # prevent exception (see cudnn.h).
  min_epsilon = 1.001e-5
  epsilon = epsilon if epsilon > min_epsilon else min_epsilon

  y, running_mean, running_var, _, _, _ = gen_nn_ops.fused_batch_norm_v3(
      x,
      scale,
      offset,
      mean,
      variance,
      epsilon=epsilon,
      exponential_avg_factor=exponential_avg_factor,
      data_format=data_format,
      is_training=is_training,
      name=name)
  return y, running_mean, running_var


@tf_export(v1=["nn.batch_norm_with_global_normalization"])
@dispatch.add_dispatch_support
def batch_norm_with_global_normalization(t=None,
                                         m=None,
                                         v=None,
                                         beta=None,
                                         gamma=None,
                                         variance_epsilon=None,
                                         scale_after_normalization=None,
                                         name=None,
                                         input=None,  # pylint: disable=redefined-builtin
                                         mean=None,
                                         variance=None):
  """Batch normalization.

  This op is deprecated. See `tf.nn.batch_normalization`.

  Args:
    t: A 4D input Tensor.
    m: A 1D mean Tensor with size matching the last dimension of t.
      This is the first output from tf.nn.moments,
      or a saved moving average thereof.
    v: A 1D variance Tensor with size matching the last dimension of t.
      This is the second output from tf.nn.moments,
      or a saved moving average thereof.
    beta: A 1D beta Tensor with size matching the last dimension of t.
      An offset to be added to the normalized tensor.
    gamma: A 1D gamma Tensor with size matching the last dimension of t.
      If "scale_after_normalization" is true, this tensor will be multiplied
      with the normalized tensor.
    variance_epsilon: A small float number to avoid dividing by 0.
    scale_after_normalization: A bool indicating whether the resulted tensor
      needs to be multiplied with gamma.
    name: A name for this operation (optional).
    input: Alias for t.
    mean: Alias for m.
    variance: Alias for v.

  Returns:
     A batch-normalized `t`.

  References:
    Batch Normalization - Accelerating Deep Network Training by Reducing
    Internal Covariate Shift:
      [Ioffe et al., 2015](http://proceedings.mlr.press/v37/ioffe15.html)
      ([pdf](http://proceedings.mlr.press/v37/ioffe15.pdf))
  """
  t = deprecated_argument_lookup("input", input, "t", t)
  m = deprecated_argument_lookup("mean", mean, "m", m)
  v = deprecated_argument_lookup("variance", variance, "v", v)
  return batch_normalization(t, m, v, beta, gamma if scale_after_normalization
                             else None, variance_epsilon, name)


# pylint: disable=redefined-builtin,line-too-long
@tf_export("nn.batch_norm_with_global_normalization", v1=[])
@dispatch.add_dispatch_support
def batch_norm_with_global_normalization_v2(input,
                                            mean,
                                            variance,
                                            beta,
                                            gamma,
                                            variance_epsilon,
                                            scale_after_normalization,
                                            name=None):
  """Batch normalization.

  This op is deprecated. See `tf.nn.batch_normalization`.

  Args:
    input: A 4D input Tensor.
    mean: A 1D mean Tensor with size matching the last dimension of t.
      This is the first output from tf.nn.moments,
      or a saved moving average thereof.
    variance: A 1D variance Tensor with size matching the last dimension of t.
      This is the second output from tf.nn.moments,
      or a saved moving average thereof.
    beta: A 1D beta Tensor with size matching the last dimension of t.
      An offset to be added to the normalized tensor.
    gamma: A 1D gamma Tensor with size matching the last dimension of t.
      If "scale_after_normalization" is true, this tensor will be multiplied
      with the normalized tensor.
    variance_epsilon: A small float number to avoid dividing by 0.
    scale_after_normalization: A bool indicating whether the resulted tensor
      needs to be multiplied with gamma.
    name: A name for this operation (optional).

  Returns:
     A batch-normalized `t`.

  References:
    Batch Normalization - Accelerating Deep Network Training by Reducing Internal Covariate Shift:
      [Ioffe et al., 2015](http://proceedings.mlr.press/v37/ioffe15.html)
      ([pdf](http://proceedings.mlr.press/v37/ioffe15.pdf))
  """
  return batch_norm_with_global_normalization(t=input,
                                              m=mean,
                                              v=variance,
                                              beta=beta,
                                              gamma=gamma,
                                              variance_epsilon=variance_epsilon,
                                              scale_after_normalization=scale_after_normalization,
                                              name=name)

# pylint: enable=redefined-builtin,line-too-long


def _sum_rows(x):
  """Returns a vector summing up each row of the matrix x."""
  # _sum_rows(x) is equivalent to math_ops.reduce_sum(x, 1) when x is
  # a matrix.  The gradient of _sum_rows(x) is more efficient than
  # reduce_sum(x, 1)'s gradient in today's implementation. Therefore,
  # we use _sum_rows(x) in the nce_loss() computation since the loss
  # is mostly used for training.
  cols = array_ops.shape(x)[1]
  ones_shape = array_ops.stack([cols, 1])
  ones = array_ops.ones(ones_shape, x.dtype)
  return array_ops.reshape(math_ops.matmul(x, ones), [-1])


def _compute_sampled_logits(weights,
                            biases,
                            labels,
                            inputs,
                            num_sampled,
                            num_classes,
                            num_true=1,
                            sampled_values=None,
                            subtract_log_q=True,
                            remove_accidental_hits=False,
                            partition_strategy="mod",
                            name=None,
                            seed=None):
  """Helper function for nce_loss and sampled_softmax_loss functions.

  Computes sampled output training logits and labels suitable for implementing
  e.g. noise-contrastive estimation (see nce_loss) or sampled softmax (see
  sampled_softmax_loss).

  Note: In the case where num_true > 1, we assign to each target class
  the target probability 1 / num_true so that the target probabilities
  sum to 1 per-example.

  Args:
    weights: A `Tensor` of shape `[num_classes, dim]`, or a list of `Tensor`
        objects whose concatenation along dimension 0 has shape
        `[num_classes, dim]`.  The (possibly-partitioned) class embeddings.
    biases: A `Tensor` of shape `[num_classes]`.  The (possibly-partitioned)
        class biases.
    labels: A `Tensor` of type `int64` and shape `[batch_size,
        num_true]`. The target classes.  Note that this format differs from
        the `labels` argument of `nn.softmax_cross_entropy_with_logits`.
    inputs: A `Tensor` of shape `[batch_size, dim]`.  The forward
        activations of the input network.
    num_sampled: An `int`.  The number of classes to randomly sample per batch.
    num_classes: An `int`. The number of possible classes.
    num_true: An `int`.  The number of target classes per training example.
    sampled_values: a tuple of (`sampled_candidates`, `true_expected_count`,
        `sampled_expected_count`) returned by a `*_candidate_sampler` function.
        (if None, we default to `log_uniform_candidate_sampler`)
    subtract_log_q: A `bool`.  whether to subtract the log expected count of
        the labels in the sample to get the logits of the true labels.
        Default is True.  Turn off for Negative Sampling.
    remove_accidental_hits:  A `bool`.  whether to remove "accidental hits"
        where a sampled class equals one of the target classes.  Default is
        False.
    partition_strategy: A string specifying the partitioning strategy, relevant
        if `len(weights) > 1`. Currently `"div"` and `"mod"` are supported.
        Default is `"mod"`. See `tf.nn.embedding_lookup` for more details.
    name: A name for the operation (optional).
    seed: random seed for candidate sampling. Default to None, which doesn't set
        the op-level random seed for candidate sampling.
  Returns:
    out_logits: `Tensor` object with shape
        `[batch_size, num_true + num_sampled]`, for passing to either
        `nn.sigmoid_cross_entropy_with_logits` (NCE) or
        `nn.softmax_cross_entropy_with_logits` (sampled softmax).
    out_labels: A Tensor object with the same shape as `out_logits`.
  """

  if isinstance(weights, variables.PartitionedVariable):
    weights = list(weights)
  if not isinstance(weights, list):
    weights = [weights]

  with ops.name_scope(name, "compute_sampled_logits",
                      weights + [biases, inputs, labels]):
    if labels.dtype != dtypes.int64:
      labels = math_ops.cast(labels, dtypes.int64)
    labels_flat = array_ops.reshape(labels, [-1])

    # Sample the negative labels.
    #   sampled shape: [num_sampled] tensor
    #   true_expected_count shape = [batch_size, 1] tensor
    #   sampled_expected_count shape = [num_sampled] tensor
    if sampled_values is None:
      sampled_values = candidate_sampling_ops.log_uniform_candidate_sampler(
          true_classes=labels,
          num_true=num_true,
          num_sampled=num_sampled,
          unique=True,
          range_max=num_classes,
          seed=seed)
    # NOTE: pylint cannot tell that 'sampled_values' is a sequence
    # pylint: disable=unpacking-non-sequence
    sampled, true_expected_count, sampled_expected_count = (
        array_ops.stop_gradient(s) for s in sampled_values)
    # pylint: enable=unpacking-non-sequence
    sampled = math_ops.cast(sampled, dtypes.int64)

    # labels_flat is a [batch_size * num_true] tensor
    # sampled is a [num_sampled] int tensor
    all_ids = array_ops.concat([labels_flat, sampled], 0)

    # Retrieve the true weights and the logits of the sampled weights.

    # weights shape is [num_classes, dim]
    all_w = embedding_ops.embedding_lookup(
        weights, all_ids, partition_strategy=partition_strategy)
    if all_w.dtype != inputs.dtype:
      all_w = math_ops.cast(all_w, inputs.dtype)

    # true_w shape is [batch_size * num_true, dim]
    true_w = array_ops.slice(all_w, [0, 0],
                             array_ops.stack(
                                 [array_ops.shape(labels_flat)[0], -1]))

    sampled_w = array_ops.slice(
        all_w, array_ops.stack([array_ops.shape(labels_flat)[0], 0]), [-1, -1])
    # inputs has shape [batch_size, dim]
    # sampled_w has shape [num_sampled, dim]
    # Apply X*W', which yields [batch_size, num_sampled]
    sampled_logits = math_ops.matmul(inputs, sampled_w, transpose_b=True)

    # Retrieve the true and sampled biases, compute the true logits, and
    # add the biases to the true and sampled logits.
    all_b = embedding_ops.embedding_lookup(
        biases, all_ids, partition_strategy=partition_strategy)
    if all_b.dtype != inputs.dtype:
      all_b = math_ops.cast(all_b, inputs.dtype)
    # true_b is a [batch_size * num_true] tensor
    # sampled_b is a [num_sampled] float tensor
    true_b = array_ops.slice(all_b, [0], array_ops.shape(labels_flat))
    sampled_b = array_ops.slice(all_b, array_ops.shape(labels_flat), [-1])

    # inputs shape is [batch_size, dim]
    # true_w shape is [batch_size * num_true, dim]
    # row_wise_dots is [batch_size, num_true, dim]
    dim = array_ops.shape(true_w)[1:2]
    new_true_w_shape = array_ops.concat([[-1, num_true], dim], 0)
    row_wise_dots = math_ops.multiply(
        array_ops.expand_dims(inputs, 1),
        array_ops.reshape(true_w, new_true_w_shape))
    # We want the row-wise dot plus biases which yields a
    # [batch_size, num_true] tensor of true_logits.
    dots_as_matrix = array_ops.reshape(row_wise_dots,
                                       array_ops.concat([[-1], dim], 0))
    true_logits = array_ops.reshape(_sum_rows(dots_as_matrix), [-1, num_true])
    true_b = array_ops.reshape(true_b, [-1, num_true])
    true_logits += true_b
    sampled_logits += sampled_b

    if remove_accidental_hits:
      acc_hits = candidate_sampling_ops.compute_accidental_hits(
          labels, sampled, num_true=num_true)
      acc_indices, acc_ids, acc_weights = acc_hits

      # This is how SparseToDense expects the indices.
      acc_indices_2d = array_ops.reshape(acc_indices, [-1, 1])
      acc_ids_2d_int32 = array_ops.reshape(
          math_ops.cast(acc_ids, dtypes.int32), [-1, 1])
      sparse_indices = array_ops.concat([acc_indices_2d, acc_ids_2d_int32], 1,
                                        "sparse_indices")
      # Create sampled_logits_shape = [batch_size, num_sampled]
      sampled_logits_shape = array_ops.concat(
          [array_ops.shape(labels)[:1],
           array_ops.expand_dims(num_sampled, 0)], 0)
      if sampled_logits.dtype != acc_weights.dtype:
        acc_weights = math_ops.cast(acc_weights, sampled_logits.dtype)
      sampled_logits += gen_sparse_ops.sparse_to_dense(
          sparse_indices,
          sampled_logits_shape,
          acc_weights,
          default_value=0.0,
          validate_indices=False)

    if subtract_log_q:
      # Subtract log of Q(l), prior probability that l appears in sampled.
      true_logits -= math_ops.log(true_expected_count)
      sampled_logits -= math_ops.log(sampled_expected_count)

    # Construct output logits and labels. The true labels/logits start at col 0.
    out_logits = array_ops.concat([true_logits, sampled_logits], 1)

    # true_logits is a float tensor, ones_like(true_logits) is a float
    # tensor of ones. We then divide by num_true to ensure the per-example
    # labels sum to 1.0, i.e. form a proper probability distribution.
    out_labels = array_ops.concat([
        array_ops.ones_like(true_logits) / num_true,
        array_ops.zeros_like(sampled_logits)
    ], 1)

    return out_logits, out_labels


@tf_export("nn.nce_loss", v1=[])
@dispatch.add_dispatch_support
def nce_loss_v2(weights,
                biases,
                labels,
                inputs,
                num_sampled,
                num_classes,
                num_true=1,
                sampled_values=None,
                remove_accidental_hits=False,
                name="nce_loss"):
  """Computes and returns the noise-contrastive estimation training loss.

  See [Noise-contrastive estimation: A new estimation principle for
  unnormalized statistical
  models](http://www.jmlr.org/proceedings/papers/v9/gutmann10a/gutmann10a.pdf).
  Also see our [Candidate Sampling Algorithms
  Reference](https://www.tensorflow.org/extras/candidate_sampling.pdf)

  A common use case is to use this method for training, and calculate the full
  sigmoid loss for evaluation or inference as in the following example:

  ```python
  if mode == "train":
    loss = tf.nn.nce_loss(
        weights=weights,
        biases=biases,
        labels=labels,
        inputs=inputs,
        ...)
  elif mode == "eval":
    logits = tf.matmul(inputs, tf.transpose(weights))
    logits = tf.nn.bias_add(logits, biases)
    labels_one_hot = tf.one_hot(labels, n_classes)
    loss = tf.nn.sigmoid_cross_entropy_with_logits(
        labels=labels_one_hot,
        logits=logits)
    loss = tf.reduce_sum(loss, axis=1)
  ```

  Note: when doing embedding lookup on `weights` and `bias`, "div" partition
  strategy will be used. Support for other partition strategy will be added
  later.

  Note: By default this uses a log-uniform (Zipfian) distribution for sampling,
  so your labels must be sorted in order of decreasing frequency to achieve
  good results.  For more details, see
  `tf.random.log_uniform_candidate_sampler`.

  Note: In the case where `num_true` > 1, we assign to each target class
  the target probability 1 / `num_true` so that the target probabilities
  sum to 1 per-example.

  Note: It would be useful to allow a variable number of target classes per
  example.  We hope to provide this functionality in a future release.
  For now, if you have a variable number of target classes, you can pad them
  out to a constant number by either repeating them or by padding
  with an otherwise unused class.

  Args:
    weights: A `Tensor` of shape `[num_classes, dim]`, or a list of `Tensor`
      objects whose concatenation along dimension 0 has shape [num_classes,
      dim].  The (possibly-partitioned) class embeddings.
    biases: A `Tensor` of shape `[num_classes]`.  The class biases.
    labels: A `Tensor` of type `int64` and shape `[batch_size, num_true]`. The
      target classes.
    inputs: A `Tensor` of shape `[batch_size, dim]`.  The forward activations of
      the input network.
    num_sampled: An `int`.  The number of negative classes to randomly sample
      per batch. This single sample of negative classes is evaluated for each
      element in the batch.
    num_classes: An `int`. The number of possible classes.
    num_true: An `int`.  The number of target classes per training example.
    sampled_values: a tuple of (`sampled_candidates`, `true_expected_count`,
      `sampled_expected_count`) returned by a `*_candidate_sampler` function.
      (if None, we default to `log_uniform_candidate_sampler`)
    remove_accidental_hits:  A `bool`.  Whether to remove "accidental hits"
      where a sampled class equals one of the target classes.  If set to `True`,
      this is a "Sampled Logistic" loss instead of NCE, and we are learning to
      generate log-odds instead of log probabilities.  See our [Candidate
      Sampling Algorithms Reference]
        (https://www.tensorflow.org/extras/candidate_sampling.pdf). Default is
          False.
    name: A name for the operation (optional).

  Returns:
    A `batch_size` 1-D tensor of per-example NCE losses.
  """
  # TODO(yuefengz): get partition_strategy from either variables or distribution
  # strategies.
  return nce_loss(
      weights,
      biases,
      labels,
      inputs,
      num_sampled,
      num_classes,
      num_true=num_true,
      sampled_values=sampled_values,
      remove_accidental_hits=remove_accidental_hits,
      partition_strategy="div",
      name=name)


@tf_export(v1=["nn.nce_loss"])
@dispatch.add_dispatch_support
def nce_loss(weights,
             biases,
             labels,
             inputs,
             num_sampled,
             num_classes,
             num_true=1,
             sampled_values=None,
             remove_accidental_hits=False,
             partition_strategy="mod",
             name="nce_loss"):
  """Computes and returns the noise-contrastive estimation training loss.

  A common use case is to use this method for training, and calculate the full
  sigmoid loss for evaluation or inference. In this case, you must set
  `partition_strategy="div"` for the two losses to be consistent, as in the
  following example:

  ```python
  if mode == "train":
    loss = tf.nn.nce_loss(
        weights=weights,
        biases=biases,
        labels=labels,
        inputs=inputs,
        ...,
        partition_strategy="div")
  elif mode == "eval":
    logits = tf.matmul(inputs, tf.transpose(weights))
    logits = tf.nn.bias_add(logits, biases)
    labels_one_hot = tf.one_hot(labels, n_classes)
    loss = tf.nn.sigmoid_cross_entropy_with_logits(
        labels=labels_one_hot,
        logits=logits)
    loss = tf.reduce_sum(loss, axis=1)
  ```

  Note: By default this uses a log-uniform (Zipfian) distribution for sampling,
  so your labels must be sorted in order of decreasing frequency to achieve
  good results.  For more details, see
  `tf.random.log_uniform_candidate_sampler`.

  Note: In the case where `num_true` > 1, we assign to each target class
  the target probability 1 / `num_true` so that the target probabilities
  sum to 1 per-example.

  Note: It would be useful to allow a variable number of target classes per
  example.  We hope to provide this functionality in a future release.
  For now, if you have a variable number of target classes, you can pad them
  out to a constant number by either repeating them or by padding
  with an otherwise unused class.

  Args:
    weights: A `Tensor` of shape `[num_classes, dim]`, or a list of `Tensor`
        objects whose concatenation along dimension 0 has shape
        [num_classes, dim].  The (possibly-partitioned) class embeddings.
    biases: A `Tensor` of shape `[num_classes]`.  The class biases.
    labels: A `Tensor` of type `int64` and shape `[batch_size,
        num_true]`. The target classes.
    inputs: A `Tensor` of shape `[batch_size, dim]`.  The forward
        activations of the input network.
    num_sampled: An `int`.  The number of negative classes to randomly sample
        per batch. This single sample of negative classes is evaluated for each
        element in the batch.
    num_classes: An `int`. The number of possible classes.
    num_true: An `int`.  The number of target classes per training example.
    sampled_values: a tuple of (`sampled_candidates`, `true_expected_count`,
        `sampled_expected_count`) returned by a `*_candidate_sampler` function.
        (if None, we default to `log_uniform_candidate_sampler`)
    remove_accidental_hits:  A `bool`.  Whether to remove "accidental hits"
        where a sampled class equals one of the target classes.  If set to
        `True`, this is a "Sampled Logistic" loss instead of NCE, and we are
        learning to generate log-odds instead of log probabilities. See
        our Candidate Sampling Algorithms Reference
        ([pdf](https://www.tensorflow.org/extras/candidate_sampling.pdf)).
        Default is False.
    partition_strategy: A string specifying the partitioning strategy, relevant
        if `len(weights) > 1`. Currently `"div"` and `"mod"` are supported.
        Default is `"mod"`. See `tf.nn.embedding_lookup` for more details.
    name: A name for the operation (optional).

  Returns:
    A `batch_size` 1-D tensor of per-example NCE losses.

  References:
    Noise-contrastive estimation - A new estimation principle for unnormalized
    statistical models:
      [Gutmann et al., 2010](http://proceedings.mlr.press/v9/gutmann10a)
      ([pdf](http://proceedings.mlr.press/v9/gutmann10a/gutmann10a.pdf))
  """
  logits, labels = _compute_sampled_logits(
      weights=weights,
      biases=biases,
      labels=labels,
      inputs=inputs,
      num_sampled=num_sampled,
      num_classes=num_classes,
      num_true=num_true,
      sampled_values=sampled_values,
      subtract_log_q=True,
      remove_accidental_hits=remove_accidental_hits,
      partition_strategy=partition_strategy,
      name=name)
  sampled_losses = sigmoid_cross_entropy_with_logits(
      labels=labels, logits=logits, name="sampled_losses")
  # sampled_losses is batch_size x {true_loss, sampled_losses...}
  # We sum out true and sampled losses.
  return _sum_rows(sampled_losses)


@tf_export("nn.sampled_softmax_loss", v1=[])
@dispatch.add_dispatch_support
def sampled_softmax_loss_v2(weights,
                            biases,
                            labels,
                            inputs,
                            num_sampled,
                            num_classes,
                            num_true=1,
                            sampled_values=None,
                            remove_accidental_hits=True,
                            seed=None,
                            name="sampled_softmax_loss"):
  """Computes and returns the sampled softmax training loss.

  This is a faster way to train a softmax classifier over a huge number of
  classes.

  This operation is for training only.  It is generally an underestimate of
  the full softmax loss.

  A common use case is to use this method for training, and calculate the full
  sigmoid loss for evaluation or inference as in the following example:

  ```python
  if mode == "train":
    loss = tf.nn.sampled_softmax_loss(
        weights=weights,
        biases=biases,
        labels=labels,
        inputs=inputs,
        ...)
  elif mode == "eval":
    logits = tf.matmul(inputs, tf.transpose(weights))
    logits = tf.nn.bias_add(logits, biases)
    labels_one_hot = tf.one_hot(labels, n_classes)
    loss = tf.nn.softmax_cross_entropy_with_logits(
        labels=labels_one_hot,
        logits=logits)
  ```

  See our [Candidate Sampling Algorithms Reference]
  (https://www.tensorflow.org/extras/candidate_sampling.pdf)

  Also see Section 3 of [Jean et al., 2014](http://arxiv.org/abs/1412.2007)
  ([pdf](http://arxiv.org/pdf/1412.2007.pdf)) for the math.

  Note: when doing embedding lookup on `weights` and `bias`, "div" partition
  strategy will be used. Support for other partition strategy will be added
  later.

  Args:
    weights: A `Tensor` of shape `[num_classes, dim]`, or a list of `Tensor`
      objects whose concatenation along dimension 0 has shape [num_classes,
      dim].  The (possibly-sharded) class embeddings.
    biases: A `Tensor` of shape `[num_classes]`.  The class biases.
    labels: A `Tensor` of type `int64` and shape `[batch_size, num_true]`. The
      target classes.  Note that this format differs from the `labels` argument
      of `nn.softmax_cross_entropy_with_logits`.
    inputs: A `Tensor` of shape `[batch_size, dim]`.  The forward activations of
      the input network.
    num_sampled: An `int`.  The number of classes to randomly sample per batch.
    num_classes: An `int`. The number of possible classes.
    num_true: An `int`.  The number of target classes per training example.
    sampled_values: a tuple of (`sampled_candidates`, `true_expected_count`,
      `sampled_expected_count`) returned by a `*_candidate_sampler` function.
      (if None, we default to `log_uniform_candidate_sampler`)
    remove_accidental_hits:  A `bool`.  whether to remove "accidental hits"
      where a sampled class equals one of the target classes.  Default is True.
    seed: random seed for candidate sampling. Default to None, which doesn't set
      the op-level random seed for candidate sampling.
    name: A name for the operation (optional).

  Returns:
    A `batch_size` 1-D tensor of per-example sampled softmax losses.

  """
  return sampled_softmax_loss(
      weights,
      biases,
      labels,
      inputs,
      num_sampled,
      num_classes,
      num_true=num_true,
      sampled_values=sampled_values,
      remove_accidental_hits=remove_accidental_hits,
      partition_strategy="div",
      name=name,
      seed=seed)


@tf_export(v1=["nn.sampled_softmax_loss"])
@dispatch.add_dispatch_support
def sampled_softmax_loss(weights,
                         biases,
                         labels,
                         inputs,
                         num_sampled,
                         num_classes,
                         num_true=1,
                         sampled_values=None,
                         remove_accidental_hits=True,
                         partition_strategy="mod",
                         name="sampled_softmax_loss",
                         seed=None):
  """Computes and returns the sampled softmax training loss.

  This is a faster way to train a softmax classifier over a huge number of
  classes.

  This operation is for training only.  It is generally an underestimate of
  the full softmax loss.

  A common use case is to use this method for training, and calculate the full
  softmax loss for evaluation or inference. In this case, you must set
  `partition_strategy="div"` for the two losses to be consistent, as in the
  following example:

  ```python
  if mode == "train":
    loss = tf.nn.sampled_softmax_loss(
        weights=weights,
        biases=biases,
        labels=labels,
        inputs=inputs,
        ...,
        partition_strategy="div")
  elif mode == "eval":
    logits = tf.matmul(inputs, tf.transpose(weights))
    logits = tf.nn.bias_add(logits, biases)
    labels_one_hot = tf.one_hot(labels, n_classes)
    loss = tf.nn.softmax_cross_entropy_with_logits(
        labels=labels_one_hot,
        logits=logits)
  ```

  See our Candidate Sampling Algorithms Reference
  ([pdf](https://www.tensorflow.org/extras/candidate_sampling.pdf)).
  Also see Section 3 of (Jean et al., 2014) for the math.

  Args:
    weights: A `Tensor` of shape `[num_classes, dim]`, or a list of `Tensor`
        objects whose concatenation along dimension 0 has shape
        [num_classes, dim].  The (possibly-sharded) class embeddings.
    biases: A `Tensor` of shape `[num_classes]`.  The class biases.
    labels: A `Tensor` of type `int64` and shape `[batch_size,
        num_true]`. The target classes.  Note that this format differs from
        the `labels` argument of `nn.softmax_cross_entropy_with_logits`.
    inputs: A `Tensor` of shape `[batch_size, dim]`.  The forward
        activations of the input network.
    num_sampled: An `int`.  The number of classes to randomly sample per batch.
    num_classes: An `int`. The number of possible classes.
    num_true: An `int`.  The number of target classes per training example.
    sampled_values: a tuple of (`sampled_candidates`, `true_expected_count`,
        `sampled_expected_count`) returned by a `*_candidate_sampler` function.
        (if None, we default to `log_uniform_candidate_sampler`)
    remove_accidental_hits:  A `bool`.  whether to remove "accidental hits"
        where a sampled class equals one of the target classes.  Default is
        True.
    partition_strategy: A string specifying the partitioning strategy, relevant
        if `len(weights) > 1`. Currently `"div"` and `"mod"` are supported.
        Default is `"mod"`. See `tf.nn.embedding_lookup` for more details.
    name: A name for the operation (optional).
    seed: random seed for candidate sampling. Default to None, which doesn't set
        the op-level random seed for candidate sampling.

  Returns:
    A `batch_size` 1-D tensor of per-example sampled softmax losses.

  References:
    On Using Very Large Target Vocabulary for Neural Machine Translation:
      [Jean et al., 2014]
      (https://aclanthology.coli.uni-saarland.de/papers/P15-1001/p15-1001)
      ([pdf](http://aclweb.org/anthology/P15-1001))
  """
  logits, labels = _compute_sampled_logits(
      weights=weights,
      biases=biases,
      labels=labels,
      inputs=inputs,
      num_sampled=num_sampled,
      num_classes=num_classes,
      num_true=num_true,
      sampled_values=sampled_values,
      subtract_log_q=True,
      remove_accidental_hits=remove_accidental_hits,
      partition_strategy=partition_strategy,
      name=name,
      seed=seed)
  labels = array_ops.stop_gradient(labels, name="labels_stop_gradient")
  sampled_losses = nn_ops.softmax_cross_entropy_with_logits_v2(
      labels=labels, logits=logits)
  # sampled_losses is a [batch_size] tensor.
  return sampled_losses<|MERGE_RESOLUTION|>--- conflicted
+++ resolved
@@ -1633,12 +1633,8 @@
   if mean is None:
     mean = constant_op.constant(dtype=x.dtype, value=[])
   if variance is None:
-<<<<<<< HEAD
     variance = constant_op.constant([])
 
-=======
-    variance = constant_op.constant(dtype=x.dtype, value=[])
->>>>>>> a351e9b3
   # Set a minimum epsilon to 1.001e-5, which is a requirement by CUDNN to
   # prevent exception (see cudnn.h).
   min_epsilon = 1.001e-5
