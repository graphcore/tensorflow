# Copyright 2018 The TensorFlow Authors. All Rights Reserved.
#
# Licensed under the Apache License, Version 2.0 (the "License");
# you may not use this file except in compliance with the License.
# You may obtain a copy of the License at
#
#    http://www.apache.org/licenses/LICENSE-2.0
#
# Unless required by applicable law or agreed to in writing, software
# distributed under the License is distributed on an "AS IS" BASIS,
# WITHOUT WARRANTIES OR CONDITIONS OF ANY KIND, either express or implied.
# See the License for the specific language governing permissions and
# limitations under the License.
# ==============================================================================
"""Tests for Collective Operations."""

from __future__ import absolute_import
from __future__ import division
from __future__ import print_function

from tensorflow.core.protobuf import config_pb2
from tensorflow.core.protobuf import rewriter_config_pb2
from tensorflow.python.eager import context
from tensorflow.python.eager import def_function
from tensorflow.python.framework import config
from tensorflow.python.framework import constant_op
from tensorflow.python.framework import dtypes
from tensorflow.python.framework import errors
from tensorflow.python.framework import kernels
from tensorflow.python.framework import ops
from tensorflow.python.framework import test_util
from tensorflow.python.ops import collective_ops
from tensorflow.python.ops import control_flow_ops
from tensorflow.python.ops import math_ops
from tensorflow.python.ops import variables
from tensorflow.python.platform import test
from tensorflow.python.platform import tf_logging as logging


class CollectiveOpTest(test.TestCase):

  def _testCollectiveReduce(self, inputs, expected, set_graph_key,
<<<<<<< HEAD
                            communication_hint='auto', fp16=False):
=======
                            communication_hint='auto', fp16=False,
                            instance_key=1, merge_op='Add', final_op='Div'):
>>>>>>> 1920c9b9
    group_key = 1
    group_size = len(inputs)
    device_type = 'CPU'
    config = config_pb2.ConfigProto(device_count={device_type: group_size})
    devices = ['/{}:{}'.format(device_type, i) for i in range(group_size)]

    with self.session(config=config) as sess:
      colred = []
      for i in range(group_size):
        with ops.device(devices[i]):
          tensor = constant_op.constant(inputs[i], dtype=(
              dtypes.float16 if fp16 else dtypes.float32))
          colred.append(collective_ops.all_reduce(
              tensor, group_size, group_key, instance_key, merge_op, final_op,
              communication_hint=communication_hint))
      run_options = config_pb2.RunOptions()
      if set_graph_key:
        run_options.experimental.collective_graph_key = 1
      results = sess.run(colred, options=run_options)
    tolerance = 1e-3 if fp16 else 1e-5
    for i in range(group_size):
      logging.info('i {} result {} expected {}'.format(i, results[i], expected))
      self.assertAllClose(results[i], expected, rtol=tolerance, atol=tolerance)

  def _testMultipleConcurrentCollectiveReduce(self, t0, t1, expected):
    group_key = 1
    group_size = 2
    num_instances = 2
    all_reduces = []
    config = config_pb2.ConfigProto(device_count={'CPU': group_size})
    config.experimental.collective_deterministic_sequential_execution = True
    with self.session(config=config) as sess:
      for cpu in range(group_size):
        with ops.device('/CPU:%d' % cpu):
          in_tensor = constant_op.constant(t0 if cpu == 0 else t1)
          for instance in range(num_instances):
            all_reduces.append(collective_ops.all_reduce(
                in_tensor, group_size, group_key, instance, 'Add', 'Div'))
      results = sess.run(all_reduces)
    for i in range(group_size * num_instances):
      self.assertAllClose(results[i], expected, rtol=1e-5, atol=1e-5)

  @test_util.run_deprecated_v1
  def testCollectiveReduce(self):
    self._testCollectiveReduce(
        inputs=[[0.1, 1.1, 2.1, 3.1, 4.1, 5.1, 6.1, 7.1],
                [0.3, 1.3, 2.3, 3.3, 4.3, 5.3, 6.3, 7.3]],
        expected=[0.2, 1.2, 2.2, 3.2, 4.2, 5.2, 6.2, 7.2],
        set_graph_key=True)

  @test_util.run_deprecated_v1
  def testCollectiveAutoGraphKey(self):
    self._testCollectiveReduce(
        inputs=[[0.1, 1.1, 2.1, 3.1, 4.1, 5.1, 6.1, 7.1],
                [0.3, 1.3, 2.3, 3.3, 4.3, 5.3, 6.3, 7.3]],
        expected=[0.2, 1.2, 2.2, 3.2, 4.2, 5.2, 6.2, 7.2],
        set_graph_key=False)

  @test_util.run_deprecated_v1
  def testFp16Reduce(self):
    self._testCollectiveReduce(
        inputs=[[0.1, 1.1, 2.1, 3.1, 4.1, 5.1, 6.1, 7.1],
                [0.3, 1.3, 2.3, 3.3, 4.3, 5.3, 6.3, 7.3]],
        expected=[0.2, 1.2, 2.2, 3.2, 4.2, 5.2, 6.2, 7.2],
        set_graph_key=True,
        fp16=True)

  @test_util.run_deprecated_v1
  def testCollectiveMultipleConcurrentReduce(self):
    self._testMultipleConcurrentCollectiveReduce(
        [0.1, 1.1, 2.1, 3.1, 4.1, 5.1, 6.1, 7.1],
        [0.3, 1.3, 2.3, 3.3, 4.3, 5.3, 6.3, 7.3],
        [0.2, 1.2, 2.2, 3.2, 4.2, 5.2, 6.2, 7.2])

  @test_util.run_deprecated_v1
  def testNcclHintFallbackToRingReduce(self):
    """Tests that setting `communication_hint=nccl` works on non-GPU builds."""
    if kernels.get_registered_kernels_for_op('NcclAllReduce'):
      self.skipTest('Run only on non-GPU environments')
    self._testCollectiveReduce(
        inputs=[[0.1, 1.1, 2.1, 3.1, 4.1, 5.1, 6.1, 7.1],
                [0.3, 1.3, 2.3, 3.3, 4.3, 5.3, 6.3, 7.3]],
        expected=[0.2, 1.2, 2.2, 3.2, 4.2, 5.2, 6.2, 7.2],
        set_graph_key=False,
        communication_hint='nccl')

  def _testWhile(self, num_vars, num_iterations, key_base):
    group_size = 2
    group_key = 1
    instances = [(key_base + i) for i in range(num_vars)]
    devices = ['CPU:{}'.format(i) for i in range(group_size)]

    config = config_pb2.ConfigProto(device_count={'CPU': group_size})
    rewrite_options = config.graph_options.rewrite_options
    rewrite_options.scoped_allocator_optimization = (
        rewriter_config_pb2.RewriterConfig.ON)
    del rewrite_options.scoped_allocator_opts.enable_op[:]
    rewrite_options.scoped_allocator_opts.enable_op.append('CollectiveReduce')

    with self.session(config=config) as sess:
      loop_vars = []
      for device in devices:
        with ops.device(device):
          loop_vars.append(
              [variables.VariableV1((1 << i) * 1.) for i in range(num_vars)])
      # This variable controls number of iterations.
      loop_vars.append(variables.VariableV1(0.))
      def loop_body(dev0_tensors, dev1_tensors, loop_tensor):
        return_ops = []
        for i in range(len(devices)):
          device = devices[i]
          device_tensors = dev0_tensors if i == 0 else dev1_tensors
          with ops.device(device):
            device_collectives = []
            for j in range(num_vars):
              # NOTE(ayushd): we need the `cast` here to ensure that the input
              # to `all_reduce` has an explicit device string.  We don't use
              # `identity` because `cast` is more resilient to getting optimized
              # away by various optimization passes.
              input_tensor = math_ops.cast(device_tensors[j], dtypes.float16)
              collective_op = collective_ops.all_reduce(
                  input_tensor, group_size, group_key, instances[j],
                  'Add', 'Id')
              output_tensor = math_ops.cast(collective_op, dtypes.float32)
              device_collectives.append(output_tensor)
            return_ops.append(device_collectives)
        return_ops.append(math_ops.add(loop_tensor, 1.))
        return return_ops
      # Run until last variable exceeds number of iterations.
      loop_cond = lambda d0, d1, i: math_ops.less(i, num_iterations)
      sess.run(variables.global_variables_initializer())
      results = sess.run(control_flow_ops.while_loop(loop_cond, loop_body,
                                                     loop_vars))
      self.assertEqual(results[:-1], [
          [((1 << (num_iterations + v)) * 1.) for v in range(num_vars)]
          for _ in range(group_size)])

  @test_util.run_deprecated_v1
  def testSimpleWhile(self):
    self._testWhile(num_vars=1, num_iterations=4, key_base=20)

  @test_util.run_deprecated_v1
  def testWhileMultipleAllReduce(self):
    self._testWhile(num_vars=2, num_iterations=4, key_base=20)

  @test_util.run_deprecated_v1
  def testWhileWithScopedAllocator(self):
    group_size = 2
    group_key = 1
    instance_key0 = 1
    instance_key1 = 2

    config = config_pb2.ConfigProto(device_count={'CPU': group_size})
    rewrite_options = config.graph_options.rewrite_options
    rewrite_options.scoped_allocator_optimization = (
        rewriter_config_pb2.RewriterConfig.ON)
    del rewrite_options.scoped_allocator_opts.enable_op[:]
    rewrite_options.scoped_allocator_opts.enable_op.append('CollectiveReduce')

    with self.session(config=config) as sess:
      run_ops = []
      for i in range(group_size):
        with ops.device('CPU:%d' % i):
          constant = constant_op.constant(0.)
          cond = lambda i: math_ops.less(i, 10.)
          body = lambda i: math_ops.add(i, 1.)
          input0 = control_flow_ops.while_loop(cond, body, [constant])
          input1 = math_ops.add(constant, 5)
          colred0 = collective_ops.all_reduce(input0, group_size, group_key,
                                              instance_key0, 'Add', 'Id')
          colred1 = collective_ops.all_reduce(input1, group_size, group_key,
                                              instance_key1, 'Add', 'Id')
          run_ops.append(math_ops.add_n([colred0, colred1]))
      results = sess.run(run_ops)
      self.assertEqual(results, [30., 30.])

  @test_util.run_deprecated_v1
  def testCollectiveReduceScalar(self):
    self._testCollectiveReduce(inputs=[0.1, 0.3], expected=0.2,
                               set_graph_key=True)

  @test_util.run_deprecated_v1
  def testCollectiveReduceMaximum(self):
    self._testCollectiveReduce(
        inputs=[[1., 20., 3., 40., 5.], [10., 2., 30., 4., 50.]],
        expected=[10., 20., 30., 40., 50.],
        set_graph_key=True,
        instance_key=30,
        merge_op='Max',
        final_op='Id')

  @test_util.run_deprecated_v1
  def testCollectiveReduceMinimum(self):
    self._testCollectiveReduce(
        inputs=[[1., 20., 3., 40., 5.], [10., 2., 30., 4., 50.]],
        expected=[1., 2., 3., 4., 5.],
        set_graph_key=True,
        instance_key=40,
        merge_op='Min',
        final_op='Id')

  def _testCollectiveBroadcast(self, t0):
    group_key = 1
    instance_key = 1
    with self.session(
        config=config_pb2.ConfigProto(device_count={'CPU': 2})) as sess:
      with ops.device('/CPU:0'):
        in0 = constant_op.constant(t0)
        out0 = collective_ops.broadcast_send(in0, in0.shape, in0.dtype,
                                             2, group_key, instance_key)
      with ops.device('/CPU:1'):
        c1 = constant_op.constant(t0)
        out1 = collective_ops.broadcast_recv(c1.shape, c1.dtype,
                                             2, group_key, instance_key)
      run_options = config_pb2.RunOptions()
      run_options.experimental.collective_graph_key = 1
      results = sess.run([out0, out1], options=run_options)
    self.assertAllClose(results[0], t0, rtol=1e-5, atol=1e-5)
    self.assertAllClose(results[1], t0, rtol=1e-5, atol=1e-5)

  @test_util.run_deprecated_v1
  def testCollectiveBroadcast(self):
    self._testCollectiveBroadcast([0.1, 1.1, 2.1, 3.1, 4.1, 5.1, 6.1, 7.1])

  def _testCollectiveGather(self, t0, t1, expected, set_graph_key):
    group_key = 1
    instance_key = 1
    with self.session(
        config=config_pb2.ConfigProto(device_count={'CPU': 2})) as sess:
      with ops.device('/CPU:0'):
        in0 = constant_op.constant(t0)
        c0 = collective_ops.all_gather(in0, 2, group_key, instance_key)
      with ops.device('/CPU:1'):
        in1 = constant_op.constant(t1)
        c1 = collective_ops.all_gather(in1, 2, group_key, instance_key)
      run_options = config_pb2.RunOptions()
      if set_graph_key:
        run_options.experimental.collective_graph_key = 1
      results = sess.run([c0, c1], options=run_options)
    self.assertAllClose(results[0], expected, rtol=1e-5, atol=1e-5)
    self.assertAllClose(results[1], expected, rtol=1e-5, atol=1e-5)

  @test_util.run_deprecated_v1
  def testCollectiveGather(self):
    self._testCollectiveGather([0, 1, 2, 3, 4, 5, 6, 7],
                               [10, 11, 12, 13, 14, 15, 16, 17],
                               [0, 1, 2, 3, 4, 5, 6, 7,
                                10, 11, 12, 13, 14, 15, 16, 17],
                               True)
    self._testCollectiveGather([[0, 1, 2, 3], [4, 5, 6, 7]],
                               [[10, 11, 12, 13], [14, 15, 16, 17]],
                               [[0, 1, 2, 3], [4, 5, 6, 7],
                                [10, 11, 12, 13], [14, 15, 16, 17]],
                               True)
    self._testCollectiveGather([[[0, 1], [2, 3]], [[4, 5], [6, 7]]],
                               [[[10, 11], [12, 13]], [[14, 15], [16, 17]]],
                               [[[0, 1], [2, 3]], [[4, 5], [6, 7]],
                                [[10, 11], [12, 13]], [[14, 15], [16, 17]]],
                               True)

  @test_util.run_deprecated_v1
  def testCollectiveGatherShapeMismatch(self):
    group_key = 1
    instance_key = 1
    t0 = [1, 2, 3, 4]
    t1 = [5, 6, 7, 8]
    t2 = [9, 10]
    with self.session(
        config=config_pb2.ConfigProto(device_count={'CPU': 2})) as sess:
      with ops.device('/CPU:0'):
        in0 = constant_op.constant(t0)
        c0 = collective_ops.all_gather(in0, 2, group_key, instance_key)
      with ops.device('/CPU:1'):
        in1 = constant_op.constant(t1)
        in2 = constant_op.constant(t2)
        c1 = collective_ops.all_gather(in1, 2, group_key, instance_key)
        c2 = collective_ops.all_gather(in2, 2, group_key, instance_key)
      run_options = config_pb2.RunOptions()
      run_options.experimental.collective_graph_key = 1
      sess.run([c0, c1], options=run_options)
      with self.assertRaisesRegexp(errors.InvalidArgumentError,
                                   'Shape mismatch'):
        sess.run([c0, c2], options=run_options)

  @test_util.run_deprecated_v1
  def testCollectiveGatherShapeMismatchAcrossDevices(self):
    group_key = 1
    instance_key = 1
    t0 = [1, 2, 3, 4]
    t1 = [5, 6]
    with self.session(
        config=config_pb2.ConfigProto(device_count={'CPU': 2})) as sess:
      with ops.device('/CPU:0'):
        in0 = constant_op.constant(t0)
        c0 = collective_ops.all_gather(in0, 2, group_key, instance_key)
      with ops.device('/CPU:1'):
        in1 = constant_op.constant(t1)
        c1 = collective_ops.all_gather(in1, 2, group_key, instance_key)
      run_options = config_pb2.RunOptions()
      run_options.experimental.collective_graph_key = 1
      with self.assertRaisesRegexp(errors.InvalidArgumentError,
                                   'Shape mismatch'):
        sess.run([c0, c1], options=run_options)

  @test_util.run_v2_only
  def testCollectiveGroupSizeMismatch(self):
    cpus = config.list_physical_devices('CPU')
    self.assertEqual(len(cpus), 1)
    config.set_logical_device_configuration(cpus[0], [
        context.LogicalDeviceConfiguration(),
        context.LogicalDeviceConfiguration()
    ])
    context.ensure_initialized()

    @def_function.function
    def run_all_reduce():
      group_key = 10
      instance_key = 20
      t0 = [1, 2, 3, 4]
      t1 = [5, 6, 7, 8]
      with ops.device('/CPU:0'):
        in0 = constant_op.constant(t0)
        c0 = collective_ops.all_reduce(
            in0, group_size=2, group_key=group_key, instance_key=instance_key,
            merge_op='Add', final_op='Id')
      with ops.device('/CPU:1'):
        in1 = constant_op.constant(t1)
        c1 = collective_ops.all_reduce(
            in1, group_size=3, group_key=group_key, instance_key=instance_key,
            merge_op='Add', final_op='Id')
      return c0, c1

    with self.assertRaisesRegexp(errors.InternalError,
                                 'but that group has size'):
      run_all_reduce()

  @test_util.run_deprecated_v1
  def testCollectiveTensorsHaveNoDeviceSpecified(self):
    group_size = 2
    group_key = 1
    instance_key = 1

    @def_function.function
    def fn(all_args):
      results = []
      # The inputs have no devices set. This is expected to be a trace-time
      # check only.
      self.assertEqual(all_args[0].device, '')
      self.assertEqual(all_args[1].device, '')

      with ops.device('/CPU:0'):
        results.append(
            collective_ops.all_reduce(all_args[0], group_size, group_key,
                                      instance_key, 'Add', 'Div'))
      with ops.device('/CPU:1'):
        results.append(
            collective_ops.all_reduce(all_args[1], group_size, group_key,
                                      instance_key, 'Add', 'Div'))

      return results

    with self.session(config=config_pb2.ConfigProto(
        device_count={'CPU': 2})) as sess:
      with ops.device('/CPU:0'):
        in0 = constant_op.constant(1)
      with ops.device('/CPU:1'):
        in1 = constant_op.constant(3)

      result_op = fn([in0, in1])

      run_options = config_pb2.RunOptions()
      run_options.experimental.collective_graph_key = 1
      result = sess.run(result_op, options=run_options)

      self.assertAllClose(result, [2, 2])

  @test_util.run_v2_only
  def testCollectiveGroupSizeOne(self):
    group_size = 1
    group_key = 100
    instance_key = 100
    in_value = [1, 2, 3, 4]
    in_tensor = constant_op.constant(in_value)

    reduced_tensor = collective_ops.all_reduce(
        in_tensor, group_size, group_key, instance_key, 'Add', 'Id')
    self.assertAllEqual(in_value, reduced_tensor.numpy())

    gathered_tensor = collective_ops.all_gather(
        in_tensor, group_size, group_key, instance_key)
    self.assertAllEqual(in_value, gathered_tensor.numpy())


if __name__ == '__main__':
  test.main()<|MERGE_RESOLUTION|>--- conflicted
+++ resolved
@@ -40,12 +40,8 @@
 class CollectiveOpTest(test.TestCase):
 
   def _testCollectiveReduce(self, inputs, expected, set_graph_key,
-<<<<<<< HEAD
-                            communication_hint='auto', fp16=False):
-=======
                             communication_hint='auto', fp16=False,
                             instance_key=1, merge_op='Add', final_op='Div'):
->>>>>>> 1920c9b9
     group_key = 1
     group_size = len(inputs)
     device_type = 'CPU'
