--- conflicted
+++ resolved
@@ -485,18 +485,8 @@
     """test Flush"""
     records = list(map(self._Record, range(self._num_records)))
 
-<<<<<<< HEAD
-    def childProcess(writer, rs):
-      for r in rs:
-        writer.write(r)
-      writer.flush()
-
-    write_process = multiprocessing.Process(
-        target=childProcess, args=(self._writer, records))
-=======
     write_process = multiprocessing.Process(
         target=ChildProcess, args=(self._writer, records))
->>>>>>> 23004f41
     write_process.start()
     write_process.join()
     actual = list(tf_record.tf_record_iterator(self._fn, self._options))
