"""Base estimator class."""
#  Copyright 2015-present The Scikit Flow Authors. All Rights Reserved.
#
#  Licensed under the Apache License, Version 2.0 (the "License");
#  you may not use this file except in compliance with the License.
#  You may obtain a copy of the License at
#
#   http://www.apache.org/licenses/LICENSE-2.0
#
#  Unless required by applicable law or agreed to in writing, software
#  distributed under the License is distributed on an "AS IS" BASIS,
#  WITHOUT WARRANTIES OR CONDITIONS OF ANY KIND, either express or implied.
#  See the License for the specific language governing permissions and
#  limitations under the License.
from __future__ import absolute_import
from __future__ import division
from __future__ import print_function

import datetime
import json
import os
import shutil
from six import string_types

import numpy as np

from google.protobuf import text_format
from tensorflow.python.platform import gfile

from tensorflow.python.client import session
from tensorflow.core.framework import graph_pb2
from tensorflow.python.framework import ops
from tensorflow.python.framework import dtypes
from tensorflow.python.framework import importer
from tensorflow.python.framework import random_seed
from tensorflow.python.ops import array_ops as array_ops_
from tensorflow.python.ops import init_ops
from tensorflow.python.ops import constant_op
from tensorflow.python.ops import control_flow_ops
from tensorflow.python.ops import math_ops
from tensorflow.python.ops import logging_ops
from tensorflow.python.ops import nn
from tensorflow.python.ops import variables
from tensorflow.python.ops import variable_scope as vs
from tensorflow.python.training import training as train

from tensorflow.contrib.layers import optimizers
from tensorflow.contrib.learn.python.learn.io.data_feeder import setup_train_data_feeder
from tensorflow.contrib.learn.python.learn.io.data_feeder import setup_predict_data_feeder
from tensorflow.contrib.learn.python.learn.ops.dropout_ops import DROPOUTS
from tensorflow.contrib.learn.python.learn import monitors as monitors_lib
from tensorflow.contrib.learn.python.learn.utils import checkpoints

from tensorflow.contrib.learn.python.learn.estimators import estimator
from tensorflow.contrib.learn.python.learn.estimators import _sklearn
from tensorflow.contrib.learn.python.learn.estimators._sklearn import NotFittedError
from tensorflow.contrib.learn.python.learn.estimators.run_config import RunConfig


def _write_with_backup(filename, content):
  if gfile.Exists(filename):
    gfile.Rename(filename, filename + '.old', overwrite=True)
  with gfile.Open(filename, 'w') as f:
    f.write(content)


def _copy_dir(dir_in, dir_out):
  gfile.MakeDirs(dir_out)
  for name in gfile.ListDirectory(dir_in):
    name_in = os.path.join(dir_in, name)
    name_out = os.path.join(dir_out, name)
    if gfile.IsDirectory(name_in):
      gfile.MakeDirs(name_out)
      _copy_dir(name_in, name_out)
    else:
      gfile.Copy(name_in, name_out, overwrite=True)


def _new_tf_model_fn(model_fn, class_weight):
  """Backward compatibility way of adding class weight and IS_TRAINING.

  TODO(ipolosukhin): Remove this function after new layers are available.
  Specifically:
   * dropout and batch norm should work via update ops.
   * class weights should be retrieved from weights column or hparams.
  """
  def _model_fn(features, targets, mode):
    ops.get_default_graph().add_to_collection('IS_TRAINING', mode == 'train')
    if class_weight is not None:
      constant_op.constant(class_weight, name='class_weight')
    return model_fn(features, targets)
  return _model_fn


class TensorFlowEstimator(estimator.Estimator):
  """Base class for all TensorFlow estimators.

  Parameters:
    model_fn: Model function, that takes input X, y tensors and outputs
      prediction and loss tensors.
    n_classes: Number of classes in the target.
    batch_size: Mini batch size.
    steps: Number of steps to run over data.
    optimizer: Optimizer name (or class), for example "SGD", "Adam",
      "Adagrad".
    learning_rate: If this is constant float value, no decay function is used.
      Instead, a customized decay function can be passed that accepts
      global_step as parameter and returns a Tensor.
      e.g. exponential decay function:
      def exp_decay(global_step):
          return tf.train.exponential_decay(
              learning_rate=0.1, global_step,
              decay_steps=2, decay_rate=0.001)
    clip_gradients: Clip norm of the gradients to this value to stop
      gradient explosion.
    class_weight: None or list of n_classes floats. Weight associated with
      classes for loss computation. If not given, all classes are supposed to
      have weight one.
    continue_training: when continue_training is True, once initialized
      model will be continuely trained on every call of fit.
    config: RunConfig object that controls the configurations of the
      session, e.g. num_cores, gpu_memory_fraction, etc.
    verbose: Controls the verbosity, possible values:
      0: the algorithm and debug information is muted.
      1: trainer prints the progress.
      2: log device placement is printed.
  """

  def __init__(self,
               model_fn,
               n_classes,
               batch_size=32,
               steps=200,
               optimizer='Adagrad',
               learning_rate=0.1,
               clip_gradients=5.0,
               class_weight=None,
               continue_training=False,
               config=None,
               verbose=1):
    super(TensorFlowEstimator, self).__init__(
        model_fn=_new_tf_model_fn(model_fn, class_weight),
        classification=n_classes > 1,
        learning_rate=learning_rate,
        optimizer=optimizer,
        clip_gradients=clip_gradients,
        config=config)
    self.n_classes = n_classes
    self.batch_size = batch_size
    self.steps = steps
    self.verbose = verbose
    self.continue_training = continue_training
<<<<<<< HEAD
    self._initialized = False
    self.class_weight = class_weight
    self._config = config

  def _setup_training(self):
    """Sets up graph, model and trainer."""
    # Create config if not given.
    if self._config is None:
      self._config = RunConfig(verbose=self.verbose)
    # Create new graph.
    self._graph = ops.Graph()
    self._graph.add_to_collection('IS_TRAINING', True)
    with self._graph.as_default():
      random_seed.set_random_seed(self._config.tf_random_seed)
      self._global_step = variables.Variable(0,
                                             name='global_step',
                                             trainable=False)

      # Setting up inputs and outputs.
      self._inp, self._out = self._data_feeder.input_builder()

      # If class weights are provided, add them to the graph.
      # Different loss functions can use this tensor by name.
      if self.class_weight:
        self._class_weight_node = constant_op.constant(self.class_weight,
                                                       name='class_weight')

      # Add histograms for X and y if they are floats.
      if self._data_feeder.input_dtype in (np.float32, np.float64):
        logging_ops.histogram_summary('X', self._inp)
      if self._data_feeder.output_dtype in (np.float32, np.float64)\
        and self._out is not None:
        logging_ops.histogram_summary('y', self._out)

      # Create model's graph.
      self._model_predictions, self._model_loss = self.model_fn(self._inp,
                                                                self._out)

      # Set up a single operator to merge all the summaries
      self._summaries = logging_ops.merge_all_summaries()

      # Create trainer and augment graph with gradients and optimizer.
      # Additionally creates initialization ops.
      learning_rate = self.learning_rate
      optimizer = self.optimizer
      if callable(learning_rate):
        learning_rate = learning_rate(self._global_step)
      if callable(optimizer):
        optimizer = optimizer(learning_rate)
      self._train = optimizers.optimize_loss(self._model_loss,
                                             self._global_step,
                                             learning_rate=learning_rate,
                                             optimizer=optimizer,
                                             clip_gradients=self.clip_gradients)

      # Update ops during training, e.g. batch_norm_ops
      self._train = control_flow_ops.group(self._train, *
                                           ops.get_collection('update_ops'))

      # Get all initializers for all trainable variables.
      self._initializers = variables.initialize_all_variables()

      # Create model's saver capturing all the nodes created up until now.
      self._saver = train.Saver(max_to_keep=self._config.keep_checkpoint_max,
                                keep_checkpoint_every_n_hours=
                                self._config.keep_checkpoint_every_n_hours)

      # Enable monitor to create validation data dict with appropriate
      # tf placeholders
      self._monitor.create_val_feed_dict(self._inp, self._out)

      # Create session to run model with.
      self._session = session.Session(self._config.master,
                                      config=self._config.tf_config)

      # Run parameter initializers.
      self._session.run(self._initializers)

  def _setup_summary_writer(self, logdir):
    """Sets up summary writer to prepare for later optional visualization."""
    self._summary_writer = train.SummaryWriter(
        os.path.join(logdir,
                     datetime.datetime.now().strftime('%Y-%m-%d_%H-%M-%S')),
        graph=self._session.graph)

  def fit(self, X, y, monitor=None, logdir=None):
=======
    self._data_feeder = None

  def fit(self, x, y, steps=None, monitors=None, logdir=None):
>>>>>>> d1509611
    """Builds a neural network model given provided `model_fn` and training
    data X and y.

    Note: called first time constructs the graph and initializers
    variables. Consecutives times it will continue training the same model.
    This logic follows partial_fit() interface in scikit-learn.

    To restart learning, create new estimator.

    Args:
      x: matrix or tensor of shape [n_samples, n_features...]. Can be
      iterator that returns arrays of features. The training input
      samples for fitting the model.
      y: vector or matrix [n_samples] or [n_samples, n_outputs]. Can be
      iterator that returns array of targets. The training target values
      (class labels in classification, real numbers in regression).
      steps: int, number of steps to train.
             If None or 0, train for `self.steps`.
      monitors: List of `BaseMonitor` objects to print training progress and
        invoke early stopping.
      logdir: the directory to save the log file that can be used for
      optional visualization.

    Returns:
      Returns self.
    """
    if logdir is not None:
      self._model_dir = logdir
    self._data_feeder = setup_train_data_feeder(
        x, y, n_classes=self.n_classes, batch_size=self.batch_size)
    self._train_model(input_fn=self._data_feeder.input_builder,
                      feed_fn=self._data_feeder.get_feed_dict_fn(),
                      steps=steps or self.steps,
                      monitors=monitors)
    return self

  def evaluate(self, x=None, y=None, input_fn=None, steps=None):
    """See base class."""
    feed_fn = None
    if x is not None:
      eval_data_feeder = setup_train_data_feeder(
          x, y, n_classes=self.n_classes, batch_size=self.batch_size, epochs=1)
      input_fn, feed_fn = (eval_data_feeder.input_builder,
                           eval_data_feeder.get_feed_dict_fn())
    return self._evaluate_model(
        input_fn=input_fn, feed_fn=feed_fn, steps=steps or self.steps)

  def partial_fit(self, x, y):
    """Incremental fit on a batch of samples.

    This method is expected to be called several times consecutively
    on different or the same chunks of the dataset. This either can
    implement iterative training or out-of-core/online training.

    This is especially useful when the whole dataset is too big to
    fit in memory at the same time. Or when model is taking long time
    to converge, and you want to split up training into subparts.

    Args:
      x: matrix or tensor of shape [n_samples, n_features...]. Can be
      iterator that returns arrays of features. The training input
      samples for fitting the model.
      y: vector or matrix [n_samples] or [n_samples, n_outputs]. Can be
      iterator that returns array of targets. The training target values
      (class label in classification, real numbers in regression).

    Returns:
      Returns self.
    """
    return self.fit(x, y)

  def _predict(self, x, axis=-1, batch_size=None):
    if self._graph is None:
      raise NotFittedError()
    # Use the batch size for fitting if the user did not specify one.
    if batch_size is None:
      batch_size = self.batch_size

    predict_data_feeder = setup_train_data_feeder(
        x, None, n_classes=None,
        batch_size=batch_size,
        shuffle=False, epochs=1)

    preds = self._infer_model(
        input_fn=predict_data_feeder.input_builder,
        feed_fn=predict_data_feeder.get_feed_dict_fn())
    if self.n_classes > 1 and axis != -1:
      preds = preds['predictions'].argmax(axis=axis)
    else:
      preds = preds['predictions']
    return preds

  def predict(self, x, axis=1, batch_size=None):
    """Predict class or regression for X.

    For a classification model, the predicted class for each sample in X is
    returned. For a regression model, the predicted value based on X is
    returned.

    Args:
      x: array-like matrix, [n_samples, n_features...] or iterator.
      axis: Which axis to argmax for classification.
        By default axis 1 (next after batch) is used.
        Use 2 for sequence predictions.
      batch_size: If test set is too big, use batch size to split
        it into mini batches. By default the batch_size member
        variable is used.

    Returns:
      y: array of shape [n_samples]. The predicted classes or predicted
      value.
    """
    return self._predict(x, axis=axis, batch_size=batch_size)

  def predict_proba(self, x, batch_size=None):
    """Predict class probability of the input samples X.

    Args:
      x: array-like matrix, [n_samples, n_features...] or iterator.
      batch_size: If test set is too big, use batch size to split
        it into mini batches. By default the batch_size member variable is used.

    Returns:
      y: array of shape [n_samples, n_classes]. The predicted
      probabilities for each class.
    """
    return self._predict(x, batch_size=batch_size)

  def get_tensor(self, name):
    """Returns tensor by name.

    Args:
      name: string, name of the tensor.

    Returns:
      Tensor.
    """
    return self._graph.get_tensor_by_name(name)

  def get_tensor_value(self, name):
    """Returns value of the tensor give by name.

    Args:
      name: string, name of the tensor.

    Returns:
      Numpy array - value of the tensor.
    """
    if name.endswith(':0'):
      name = name[:-2]
    return checkpoints.load_variable(self.model_dir, name)

  def get_variable_names(self):
    """Returns list of all variable names in this model.

    Returns:
      List of names.
    """
    return [name for name, _ in checkpoints.list_variables(self.model_dir)]

  def save(self, path):
    """Saves checkpoints and graph to given path.

    Args:
      path: Folder to save model to.
    """
    if self._graph is None:
      raise NotFittedError

    # Copy model dir into new path.
    _copy_dir(self.model_dir, path)

    # Save model definition.
    all_params = self.get_params()
    params = {}
    for key, value in all_params.items():
      if not callable(value) and value is not None:
        params[key] = value
    params['class_name'] = type(self).__name__
    model_def = json.dumps(
        params,
        default=lambda o: o.__dict__ if hasattr(o, '__dict__') else None)
    _write_with_backup(os.path.join(path, 'model.def'), model_def)

  def _restore(self, path):
    """Restores this estimator from given path.

    Note: will rebuild the graph and initialize all parameters,
    and will ignore provided model.

    Args:
      path: Path to checkpoints and other information.
    """
    raise NotImplementedError

  # pylint: disable=unused-argument
  @classmethod
  def restore(cls, path, config=None):
    """Restores model from give path.

    Args:
      path: Path to the checkpoints and other model information.
      config: RunConfig object that controls the configurations of the session,
        e.g. num_cores, gpu_memory_fraction, etc. This is allowed to be
          reconfigured.

    Returns:
      Estimator, object of the subclass of TensorFlowEstimator.
    """
    model_def_filename = os.path.join(path, 'model.def')
    if not os.path.exists(model_def_filename):
      raise ValueError("Restore folder doesn't contain model definition.")
    # list of parameters that are allowed to be reconfigured
    reconfigurable_params = ['_config']
    _config = config
    with gfile.Open(model_def_filename) as fmodel:
      model_def = json.loads(fmodel.read())
      # TensorFlow binding requires parameters to be strings not unicode.
      # Only issue in Python2.
      for key, value in model_def.items():
        if isinstance(value, string_types) and not isinstance(value, str):
          model_def[key] = str(value)
        if key in reconfigurable_params:
          new_value = locals()[key]
          if new_value is not None:
            model_def[key] = new_value

    class_name = model_def.pop('class_name')
    if class_name == 'TensorFlowEstimator':
      custom_estimator = TensorFlowEstimator(model_fn=None, **model_def)
      custom_estimator._restore(path)
      return custom_estimator

    # To avoid cyclical dependencies, import inside the function instead of
    # the beginning of the file.
    from tensorflow.contrib.learn.python.learn import estimators
    # Estimator must be one of the defined estimators in the __init__ file.
    estimator = getattr(estimators, class_name)(**model_def)
    estimator._restore(path)
    return estimator


class TensorFlowBaseTransformer(TensorFlowEstimator, _sklearn.TransformerMixin):
    """TensorFlow Base Transformer class."""
    def transform(self, X):
        """Transform X using trained transformer."""
        return(super(TensorFlowBaseTransformer, self).predict(X, axis=1, batch_size=None))

    def fit(self, X, y=None, monitor=None, logdir=None):
        """Fit a transformer."""
        return(super(TensorFlowBaseTransformer, self).fit(X, y, monitor=None, logdir=None))

    def fit_transform(self, X, y=None, monitor=None, logdir=None):
        """Fit transformer and transform X using trained transformer."""
        return(self.fit(X, y, monitor=None, logdir=None).transform(X))<|MERGE_RESOLUTION|>--- conflicted
+++ resolved
@@ -150,98 +150,9 @@
     self.steps = steps
     self.verbose = verbose
     self.continue_training = continue_training
-<<<<<<< HEAD
-    self._initialized = False
-    self.class_weight = class_weight
-    self._config = config
-
-  def _setup_training(self):
-    """Sets up graph, model and trainer."""
-    # Create config if not given.
-    if self._config is None:
-      self._config = RunConfig(verbose=self.verbose)
-    # Create new graph.
-    self._graph = ops.Graph()
-    self._graph.add_to_collection('IS_TRAINING', True)
-    with self._graph.as_default():
-      random_seed.set_random_seed(self._config.tf_random_seed)
-      self._global_step = variables.Variable(0,
-                                             name='global_step',
-                                             trainable=False)
-
-      # Setting up inputs and outputs.
-      self._inp, self._out = self._data_feeder.input_builder()
-
-      # If class weights are provided, add them to the graph.
-      # Different loss functions can use this tensor by name.
-      if self.class_weight:
-        self._class_weight_node = constant_op.constant(self.class_weight,
-                                                       name='class_weight')
-
-      # Add histograms for X and y if they are floats.
-      if self._data_feeder.input_dtype in (np.float32, np.float64):
-        logging_ops.histogram_summary('X', self._inp)
-      if self._data_feeder.output_dtype in (np.float32, np.float64)\
-        and self._out is not None:
-        logging_ops.histogram_summary('y', self._out)
-
-      # Create model's graph.
-      self._model_predictions, self._model_loss = self.model_fn(self._inp,
-                                                                self._out)
-
-      # Set up a single operator to merge all the summaries
-      self._summaries = logging_ops.merge_all_summaries()
-
-      # Create trainer and augment graph with gradients and optimizer.
-      # Additionally creates initialization ops.
-      learning_rate = self.learning_rate
-      optimizer = self.optimizer
-      if callable(learning_rate):
-        learning_rate = learning_rate(self._global_step)
-      if callable(optimizer):
-        optimizer = optimizer(learning_rate)
-      self._train = optimizers.optimize_loss(self._model_loss,
-                                             self._global_step,
-                                             learning_rate=learning_rate,
-                                             optimizer=optimizer,
-                                             clip_gradients=self.clip_gradients)
-
-      # Update ops during training, e.g. batch_norm_ops
-      self._train = control_flow_ops.group(self._train, *
-                                           ops.get_collection('update_ops'))
-
-      # Get all initializers for all trainable variables.
-      self._initializers = variables.initialize_all_variables()
-
-      # Create model's saver capturing all the nodes created up until now.
-      self._saver = train.Saver(max_to_keep=self._config.keep_checkpoint_max,
-                                keep_checkpoint_every_n_hours=
-                                self._config.keep_checkpoint_every_n_hours)
-
-      # Enable monitor to create validation data dict with appropriate
-      # tf placeholders
-      self._monitor.create_val_feed_dict(self._inp, self._out)
-
-      # Create session to run model with.
-      self._session = session.Session(self._config.master,
-                                      config=self._config.tf_config)
-
-      # Run parameter initializers.
-      self._session.run(self._initializers)
-
-  def _setup_summary_writer(self, logdir):
-    """Sets up summary writer to prepare for later optional visualization."""
-    self._summary_writer = train.SummaryWriter(
-        os.path.join(logdir,
-                     datetime.datetime.now().strftime('%Y-%m-%d_%H-%M-%S')),
-        graph=self._session.graph)
-
-  def fit(self, X, y, monitor=None, logdir=None):
-=======
     self._data_feeder = None
 
   def fit(self, x, y, steps=None, monitors=None, logdir=None):
->>>>>>> d1509611
     """Builds a neural network model given provided `model_fn` and training
     data X and y.
 
