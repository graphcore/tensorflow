--- conflicted
+++ resolved
@@ -202,19 +202,11 @@
         name = "eigen_archive",
         build_file = clean_dep("//third_party:eigen.BUILD"),
         patch_file = clean_dep("//third_party/eigen3:gpu_packet_math.patch"),
-<<<<<<< HEAD
         sha256 = "e807a6a6f3a0e8ab10adeb59bb5a9bbb113e8e1684f9b4b32f73f58fd758b4cf",  # SHARED_EIGEN_SHA
         strip_prefix = "eigen-011e0db31d1bed8b7f73662be6d57d9f30fa457a",
         urls = [
             "https://storage.googleapis.com/mirror.tensorflow.org/gitlab.com/libeigen/eigen/-/archive/011e0db31d1bed8b7f73662be6d57d9f30fa457a/eigen-011e0db31d1bed8b7f73662be6d57d9f30fa457a.tar.gz",
             "https://gitlab.com/libeigen/eigen/-/archive/011e0db31d1bed8b7f73662be6d57d9f30fa457a/eigen-011e0db31d1bed8b7f73662be6d57d9f30fa457a.tar.gz",
-=======
-        sha256 = "65d732985b593b553c20566e1f236f48dcc626730c418aed7b2aa1d0e3f1a0af",
-        strip_prefix = "eigen-4e696901f873a2347f76d931cf2f701e31e15d05",
-        urls = [
-            "https://storage.googleapis.com/mirror.tensorflow.org/gitlab.com/libeigen/eigen/-/archive/4e696901f873a2347f76d931cf2f701e31e15d05/eigen-4e696901f873a2347f76d931cf2f701e31e15d05.tar.gz",
-            "https://gitlab.com/libeigen/eigen/-/archive/4e696901f873a2347f76d931cf2f701e31e15d05/eigen-4e696901f873a2347f76d931cf2f701e31e15d05.tar.gz",
->>>>>>> a351e9b3
         ],
     )
 
@@ -374,21 +366,12 @@
     tf_http_archive(
         name = "org_sqlite",
         build_file = clean_dep("//third_party:sqlite.BUILD"),
-<<<<<<< HEAD
         sha256 = "8ff0b79fd9118af7a760f1f6a98cac3e69daed325c8f9f0a581ecb62f797fd64",
         strip_prefix = "sqlite-amalgamation-3340000",
         system_build_file = clean_dep("//third_party/systemlibs:sqlite.BUILD"),
         urls = [
             "https://storage.googleapis.com/mirror.tensorflow.org/www.sqlite.org/2020/sqlite-amalgamation-3340000.zip",
             "https://www.sqlite.org/2020/sqlite-amalgamation-3340000.zip",
-=======
-        sha256 = "b34f4c0c0eefad9a7e515c030c18702e477f4ef7d8ade6142bdab8011b487ac6",
-        strip_prefix = "sqlite-amalgamation-3330000",
-        system_build_file = clean_dep("//third_party/systemlibs:sqlite.BUILD"),
-        urls = [
-            "https://storage.googleapis.com/mirror.tensorflow.org/www.sqlite.org/2020/sqlite-amalgamation-3330000.zip",
-            "https://www.sqlite.org/2020/sqlite-amalgamation-3330000.zip",
->>>>>>> a351e9b3
         ],
     )
 
