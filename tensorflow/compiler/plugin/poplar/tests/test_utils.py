--- conflicted
+++ resolved
@@ -99,11 +99,7 @@
       if m:
         found = True
     else:
-<<<<<<< HEAD
-      m = re.match(r' +Maximum.*: ([\d,]+) on tile [\d,]+', l)
-=======
       m = re.match(r' +Maximum.*: ([\d,]+) .*on tile [\d,]+', l)
->>>>>>> 0e1678e7
       if m:
         return int(m.group(1).replace(',', ''))
   return None
