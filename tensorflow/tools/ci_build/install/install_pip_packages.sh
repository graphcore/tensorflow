#!/usr/bin/env bash
# Copyright 2015 The TensorFlow Authors. All Rights Reserved.
#
# Licensed under the Apache License, Version 2.0 (the "License");
# you may not use this file except in compliance with the License.
# You may obtain a copy of the License at
#
#     http://www.apache.org/licenses/LICENSE-2.0
#
# Unless required by applicable law or agreed to in writing, software
# distributed under the License is distributed on an "AS IS" BASIS,
# WITHOUT WARRANTIES OR CONDITIONS OF ANY KIND, either express or implied.
# See the License for the specific language governing permissions and
# limitations under the License.
# ==============================================================================

set -e

# Get the latest version of pip so it recognize manylinux2010
wget https://bootstrap.pypa.io/get-pip.py
python3.6 get-pip.py
rm -f get-pip.py

# Install pip packages from whl files to avoid the time-consuming process of
# building from source.

# Pin wheel==0.31.1 to work around issue
# https://github.com/pypa/auditwheel/issues/102
pip3 install wheel==0.31.1

# Install last working version of setuptools. This must happen before we install
# absl-py, which uses install_requires notation introduced in setuptools 20.5.
pip3 install --upgrade setuptools==39.1.0

pip3 install virtualenv

# Install six and future.
pip3 install --upgrade six==1.12.0
pip3 install "future>=0.17.1"

# Install absl-py.
pip3 install --upgrade absl-py

# Install werkzeug.
pip3 install --upgrade werkzeug==0.11.10

# Install bleach. html5lib will be picked up as a dependency.
pip3 install --upgrade bleach==2.0.0

# Install markdown.
pip3 install --upgrade markdown==2.6.8

# Install protobuf.
pip3 install --upgrade protobuf==3.6.1

# Remove obsolete version of six, which can sometimes confuse virtualenv.
rm -rf /usr/lib/python3/dist-packages/six*

# numpy needs to be installed from source to fix segfaults. See:
# https://github.com/tensorflow/tensorflow/issues/6968
# This workaround isn't needed for Ubuntu 16.04 or later.
if $(cat /etc/*-release | grep -q 14.04); then
  pip3 install --no-binary=:all: --upgrade numpy==1.14.5
else
<<<<<<< HEAD
  pip3 install --upgrade numpy==1.14.5
=======
  pip2 install --upgrade numpy==1.14.5
  pip3 install --upgrade numpy==1.18.0
>>>>>>> eb6e8c8a
fi

pip3 install scipy==1.4.1

<<<<<<< HEAD
pip3 install scikit-learn==0.18.1

# pandas required by `inflow`
pip3 install pandas==0.19.2
=======
pip2 install scikit-learn==0.18.1
pip3 install scikit-learn==0.22.0

# pandas required by `inflow`
pip2 install pandas==0.19.2
pip3 install pandas==0.25.2
>>>>>>> eb6e8c8a

# Benchmark tests require the following:
pip3 install psutil
pip3 install py-cpuinfo

# pylint==1.6.4 requires python-astroid (>= 1.4.5) requires lazy-object-proxy
# Latest version of lazy-object-proxy (1.4.2) fails to install from source
# when using setuptools 39.1.0.
# NOTE: Using the updated version of pylint for python3 as python2 is EOL,
# thus using the updated version of lazy-object-proxy==1.4.3
pip3 install lazy-object-proxy==1.4.3

# pylint tests require the following version. pylint==1.6.4 hangs erratically,
# thus using the updated version of 2.5.3 only for python3 as python2 is EOL
# and this version is not available.
pip3 install pylint==2.7.2

# pycodestyle tests require the following:
pip3 install pycodestyle

pip3 install portpicker

# TensorFlow Serving integration tests require the following:
pip3 install grpcio

# Eager-to-graph execution needs astor, gast and termcolor:
pip3 install --upgrade astor
pip3 install --upgrade gast
pip3 install --upgrade termcolor

# Keras
pip3 install keras_preprocessing==1.1.0 --no-deps
<<<<<<< HEAD
pip3 install --upgrade h5py==3.1.0
=======
pip2 install --upgrade h5py==2.8.0
pip3 install --upgrade h5py==2.10.0
>>>>>>> eb6e8c8a

# Estimator
pip3 install tf-estimator-nightly --no-deps

# Tensorboard
pip3 install tb-nightly --no-deps

# Argparse
pip3 install --upgrade argparse

# tree
pip3 install dm-tree

# tf.distribute multi worker tests require the following:
# Those tests are Python3 only.
pip3 install --upgrade dill
pip3 install --upgrade tblib<|MERGE_RESOLUTION|>--- conflicted
+++ resolved
@@ -18,7 +18,7 @@
 
 # Get the latest version of pip so it recognize manylinux2010
 wget https://bootstrap.pypa.io/get-pip.py
-python3.6 get-pip.py
+python3 get-pip.py
 rm -f get-pip.py
 
 # Install pip packages from whl files to avoid the time-consuming process of
@@ -60,31 +60,17 @@
 # https://github.com/tensorflow/tensorflow/issues/6968
 # This workaround isn't needed for Ubuntu 16.04 or later.
 if $(cat /etc/*-release | grep -q 14.04); then
-  pip3 install --no-binary=:all: --upgrade numpy==1.14.5
+  pip3 install --no-binary=:all: --upgrade numpy==1.18.0
 else
-<<<<<<< HEAD
-  pip3 install --upgrade numpy==1.14.5
-=======
-  pip2 install --upgrade numpy==1.14.5
   pip3 install --upgrade numpy==1.18.0
->>>>>>> eb6e8c8a
 fi
 
 pip3 install scipy==1.4.1
 
-<<<<<<< HEAD
-pip3 install scikit-learn==0.18.1
-
-# pandas required by `inflow`
-pip3 install pandas==0.19.2
-=======
-pip2 install scikit-learn==0.18.1
 pip3 install scikit-learn==0.22.0
 
 # pandas required by `inflow`
-pip2 install pandas==0.19.2
 pip3 install pandas==0.25.2
->>>>>>> eb6e8c8a
 
 # Benchmark tests require the following:
 pip3 install psutil
@@ -117,12 +103,7 @@
 
 # Keras
 pip3 install keras_preprocessing==1.1.0 --no-deps
-<<<<<<< HEAD
 pip3 install --upgrade h5py==3.1.0
-=======
-pip2 install --upgrade h5py==2.8.0
-pip3 install --upgrade h5py==2.10.0
->>>>>>> eb6e8c8a
 
 # Estimator
 pip3 install tf-estimator-nightly --no-deps
