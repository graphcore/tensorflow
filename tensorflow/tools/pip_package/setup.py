--- conflicted
+++ resolved
@@ -65,12 +65,8 @@
     'google_pasta >= 0.1.6',
     'keras_applications >= 1.0.8',
     'keras_preprocessing == 1.1.0',
-<<<<<<< HEAD
     'networkx >= 2.2',
-    'numpy >= 1.16.0, < 2.0',
-=======
     'numpy >= 1.16.0, < 1.19.0',
->>>>>>> ab35f2bf
     'opt_einsum >= 2.3.2',
     'protobuf >= 3.8.0',
     'tensorboard >= 2.1.0, < 2.2.0',
