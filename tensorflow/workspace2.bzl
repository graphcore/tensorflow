"""TensorFlow workspace initialization. Consult the WORKSPACE on how to use it."""

# Import third party config rules.
load("//tensorflow:version_check.bzl", "check_bazel_version_at_least")
load("//third_party/ipus:poplar_configure.bzl", "poplar_configure")
load("//third_party/ipus/horovod:horovod_configure.bzl", "ipu_horovod_configure")
load("//third_party/gpus:cuda_configure.bzl", "cuda_configure")
load("//third_party/gpus:rocm_configure.bzl", "rocm_configure")
load("//third_party/tensorrt:tensorrt_configure.bzl", "tensorrt_configure")
load("//third_party/nccl:nccl_configure.bzl", "nccl_configure")
load("//third_party/git:git_configure.bzl", "git_configure")
load("//third_party/py:python_configure.bzl", "python_configure")
load("//third_party/systemlibs:syslibs_configure.bzl", "syslibs_configure")
load("@tf_toolchains//toolchains/cpus/arm:arm_compiler_configure.bzl", "arm_compiler_configure")
load("@tf_toolchains//toolchains/embedded/arm-linux:arm_linux_toolchain_configure.bzl", "arm_linux_toolchain_configure")
load("//third_party:repo.bzl", "tf_http_archive")
load("//third_party/clang_toolchain:cc_configure_clang.bzl", "cc_download_clang_toolchain")
load("//tensorflow/tools/def_file_filter:def_file_filter_configure.bzl", "def_file_filter_configure")

# Import third party repository rules. See go/tfbr-thirdparty.
load("//third_party/FP16:workspace.bzl", FP16 = "repo")
load("//third_party/absl:workspace.bzl", absl = "repo")
load("//third_party/aws:workspace.bzl", aws = "repo")
load("//third_party/clog:workspace.bzl", clog = "repo")
load("//third_party/cpuinfo:workspace.bzl", cpuinfo = "repo")
load("//third_party/dlpack:workspace.bzl", dlpack = "repo")
load("//third_party/eigen3:workspace.bzl", eigen3 = "repo")
load("//third_party/farmhash:workspace.bzl", farmhash = "repo")
load("//third_party/flatbuffers:workspace.bzl", flatbuffers = "repo")
load("//third_party/gemmlowp:workspace.bzl", gemmlowp = "repo")
load("//third_party/hexagon:workspace.bzl", hexagon_nn = "repo")
load("//third_party/highwayhash:workspace.bzl", highwayhash = "repo")
load("//third_party/hwloc:workspace.bzl", hwloc = "repo")
load("//third_party/icu:workspace.bzl", icu = "repo")
load("//third_party/jpeg:workspace.bzl", jpeg = "repo")
load("//third_party/llvm:workspace.bzl", llvm = "repo")
load("//third_party/nasm:workspace.bzl", nasm = "repo")
load("//third_party/opencl_headers:workspace.bzl", opencl_headers = "repo")
load("//third_party/kissfft:workspace.bzl", kissfft = "repo")
load("//third_party/pasta:workspace.bzl", pasta = "repo")
load("//third_party/psimd:workspace.bzl", psimd = "repo")
load("//third_party/ruy:workspace.bzl", ruy = "repo")
load("//third_party/sobol_data:workspace.bzl", sobol_data = "repo")
load("//third_party/vulkan_headers:workspace.bzl", vulkan_headers = "repo")

# Import external repository rules.
load("@bazel_tools//tools/build_defs/repo:http.bzl", "http_file")
load("@bazel_tools//tools/build_defs/repo:java.bzl", "java_import_external")
load("@io_bazel_rules_closure//closure:defs.bzl", "filegroup_external")
load("@tf_runtime//:dependencies.bzl", "tfrt_dependencies")
load("@tf_toolchains//toolchains/remote_config:configs.bzl", "initialize_rbe_configs")
load("@tf_toolchains//toolchains/remote:configure.bzl", "remote_execution_configure")
load("@tf_toolchains//toolchains/clang6:repo.bzl", "clang6_configure")

def _initialize_third_party():
    """ Load third party repositories.  See above load() statements. """
    FP16()
    absl()
    aws()
    clog()
    cpuinfo()
    dlpack()
    eigen3()
    farmhash()
    flatbuffers()
    gemmlowp()
    hexagon_nn()
    highwayhash()
    hwloc()
    icu()
    jpeg()
    kissfft()
    nasm()
    opencl_headers()
    pasta()
    psimd()
    ruy()
    sobol_data()
    vulkan_headers()

# Toolchains & platforms required by Tensorflow to build.
def _tf_toolchains():
    native.register_execution_platforms("@local_execution_config_platform//:platform")
    native.register_toolchains("@local_execution_config_python//:py_toolchain")

    # Loads all external repos to configure RBE builds.
    initialize_rbe_configs()

    # Note that we check the minimum bazel version in WORKSPACE.
    clang6_configure(name = "local_config_clang6")
    cc_download_clang_toolchain(name = "local_config_download_clang")
    cuda_configure(name = "local_config_cuda")
    tensorrt_configure(name = "local_config_tensorrt")
    nccl_configure(name = "local_config_nccl")
    git_configure(name = "local_config_git")
    syslibs_configure(name = "local_config_syslibs")
    python_configure(name = "local_config_python")
    rocm_configure(name = "local_config_rocm")
    remote_execution_configure(name = "local_config_remote_execution")

    # IPU specific.
    poplar_configure(name="local_config_poplar")
    ipu_horovod_configure(name="local_config_ipu_horovod")

    # For windows bazel build
    # TODO: Remove def file filter when TensorFlow can export symbols properly on Windows.
    def_file_filter_configure(name = "local_config_def_file_filter")

    # Point //external/local_config_arm_compiler to //external/arm_compiler
    arm_compiler_configure(
        name = "local_config_arm_compiler",
        build_file = "@tf_toolchains//toolchains/cpus/arm:BUILD",
        remote_config_repo_arm = "../arm_compiler",
        remote_config_repo_aarch64 = "../aarch64_compiler",
    )

    # TFLite crossbuild toolchain for embeddeds Linux
    arm_linux_toolchain_configure(
        name = "local_config_embedded_arm",
        build_file = "@tf_toolchains//toolchains/embedded/arm-linux:BUILD",
        aarch64_repo = "../aarch64_linux_toolchain",
        armhf_repo = "../armhf_linux_toolchain",
    )

# Define all external repositories required by TensorFlow
def _tf_repositories():
    """All external dependencies for TF builds."""

    # To update any of the dependencies bellow:
    # a) update URL and strip_prefix to the new git commit hash
    # b) get the sha256 hash of the commit by running:
    #    curl -L <url> | sha256sum
    # and update the sha256 with the result.
    tf_http_archive(
        name = "XNNPACK",
        sha256 = "e1fee5a16e4a06d3bd77ab33cf87b1c6d826715906248a308ab790486198d3c9",
        strip_prefix = "XNNPACK-476eb84d6a8e6f8249d5584d30759c6fbdbf791d",
        urls = [
            "https://storage.googleapis.com/mirror.tensorflow.org/github.com/google/XNNPACK/archive/476eb84d6a8e6f8249d5584d30759c6fbdbf791d.zip",
            "https://github.com/google/XNNPACK/archive/476eb84d6a8e6f8249d5584d30759c6fbdbf791d.zip",
        ],
    )

    tf_http_archive(
        name = "FXdiv",
        sha256 = "3d7b0e9c4c658a84376a1086126be02f9b7f753caa95e009d9ac38d11da444db",
        strip_prefix = "FXdiv-63058eff77e11aa15bf531df5dd34395ec3017c8",
        urls = [
            "https://storage.googleapis.com/mirror.tensorflow.org/github.com/Maratyszcza/FXdiv/archive/63058eff77e11aa15bf531df5dd34395ec3017c8.zip",
            "https://github.com/Maratyszcza/FXdiv/archive/63058eff77e11aa15bf531df5dd34395ec3017c8.zip",
        ],
    )

    tf_http_archive(
        name = "pthreadpool",
        sha256 = "b96413b10dd8edaa4f6c0a60c6cf5ef55eebeef78164d5d69294c8173457f0ec",
        strip_prefix = "pthreadpool-b8374f80e42010941bda6c85b0e3f1a1bd77a1e0",
        urls = [
            "https://storage.googleapis.com/mirror.tensorflow.org/github.com/Maratyszcza/pthreadpool/archive/b8374f80e42010941bda6c85b0e3f1a1bd77a1e0.zip",
            "https://github.com/Maratyszcza/pthreadpool/archive/b8374f80e42010941bda6c85b0e3f1a1bd77a1e0.zip",
        ],
    )

    tf_http_archive(
        name = "cudnn_frontend_archive",
        build_file = "//third_party:cudnn_frontend.BUILD",
        patch_file = "//third_party:cudnn_frontend_header_fix.patch",
        sha256 = "60b085e1412144e0b24f8b01809857d3a4491c9b2b1c58f0766f673b791d05ca",
        strip_prefix = "cudnn-frontend-51e60d891b689d618e7a623509a779c422a420f7",
        urls = [
            "https://storage.googleapis.com/mirror.tensorflow.org/github.com/NVIDIA/cudnn-frontend/archive/51e60d891b689d618e7a623509a779c422a420f7.zip",
            "https://github.com/NVIDIA/cudnn-frontend/archive/51e60d891b689d618e7a623509a779c422a420f7.zip",
        ],
    )

    tf_http_archive(
        name = "mkl_dnn",
        build_file = "//third_party/mkl_dnn:mkldnn.BUILD",
        sha256 = "a0211aeb5e7dad50b97fa5dffc1a2fe2fe732572d4164e1ee8750a2ede43fbec",
        strip_prefix = "oneDNN-0.21.3",
        urls = [
            "https://storage.googleapis.com/mirror.tensorflow.org/github.com/oneapi-src/oneDNN/archive/v0.21.3.tar.gz",
            "https://github.com/oneapi-src/oneDNN/archive/v0.21.3.tar.gz",
        ],
    )

    tf_http_archive(
        name = "mkl_dnn_v1",
        build_file = "//third_party/mkl_dnn:mkldnn_v1.BUILD",
<<<<<<< HEAD
        sha256 = "82795714f11649b2a3f797d99bd07d117cde97215f55654b028ca00f3b33e0cb",
        strip_prefix = "oneDNN-2.3-rc2",
        urls = [
            "https://storage.googleapis.com/mirror.tensorflow.org/github.com/oneapi-src/oneDNN/archive/v2.3-rc2.tar.gz",
            "https://github.com/oneapi-src/oneDNN/archive/v2.3-rc2.tar.gz",
=======
        sha256 = "4d655c0751ee6439584ef5e3d465953fe0c2f4ee2700bc02699bdc1d1572af0d",
        strip_prefix = "oneDNN-2.2",
        urls = [
            "https://storage.googleapis.com/mirror.tensorflow.org/github.com/oneapi-src/oneDNN/archive/v2.2.tar.gz",
            "https://github.com/oneapi-src/oneDNN/archive/v2.2.tar.gz",
>>>>>>> 6b98447e
        ],
    )

    tf_http_archive(
        name = "mkl_dnn_acl_compatible",
        build_file = "//third_party/mkl_dnn:mkldnn_acl.BUILD",
<<<<<<< HEAD
        sha256 = "ccb2dbd9da36cd873cf573b4201d61bdba7438f12b144e6c7d061eb12a641751",
        strip_prefix = "oneDNN-2.3",
        urls = [
            "https://storage.googleapis.com/mirror.tensorflow.org/github.com/oneapi-src/oneDNN/archive/v2.3.tar.gz",
            "https://github.com/oneapi-src/oneDNN/archive/v2.3.tar.gz",
=======
        sha256 = "4d655c0751ee6439584ef5e3d465953fe0c2f4ee2700bc02699bdc1d1572af0d",
        strip_prefix = "oneDNN-2.2",
        urls = [
            "https://storage.googleapis.com/mirror.tensorflow.org/github.com/oneapi-src/oneDNN/archive/v2.2.tar.gz",
            "https://github.com/oneapi-src/oneDNN/archive/v2.2.tar.gz",
>>>>>>> 6b98447e
        ],
    )

    tf_http_archive(
        name = "compute_library",
        sha256 = "18011eb6dc999f030df609ff2b528e0067ab9f76921fa0b53e35859e06a0aa10",
        strip_prefix = "ComputeLibrary-21.05",
        build_file = "//third_party/compute_library:BUILD",
        patch_file = "//third_party/compute_library:compute_library.patch",
        urls = [
            "https://storage.googleapis.com/mirror.tensorflow.org/github.com/ARM-software/ComputeLibrary/archive/v21.05.tar.gz",
            "https://github.com/ARM-software/ComputeLibrary/archive/v21.05.tar.gz",
        ],
    )

    tf_http_archive(
        name = "arm_compiler",
        build_file = "//:arm_compiler.BUILD",
        sha256 = "b9e7d50ffd9996ed18900d041d362c99473b382c0ae049b2fce3290632d2656f",
        strip_prefix = "rpi-newer-crosstools-eb68350c5c8ec1663b7fe52c742ac4271e3217c5/x64-gcc-6.5.0/arm-rpi-linux-gnueabihf/",
        urls = [
            "https://storage.googleapis.com/mirror.tensorflow.org/github.com/rvagg/rpi-newer-crosstools/archive/eb68350c5c8ec1663b7fe52c742ac4271e3217c5.tar.gz",
            "https://github.com/rvagg/rpi-newer-crosstools/archive/eb68350c5c8ec1663b7fe52c742ac4271e3217c5.tar.gz",
        ],
    )

    tf_http_archive(
        # This is the latest `aarch64-none-linux-gnu` compiler provided by ARM
        # See https://developer.arm.com/tools-and-software/open-source-software/developer-tools/gnu-toolchain/gnu-a/downloads
        # The archive contains GCC version 9.2.1
        name = "aarch64_compiler",
        build_file = "//:arm_compiler.BUILD",
        sha256 = "8dfe681531f0bd04fb9c53cf3c0a3368c616aa85d48938eebe2b516376e06a66",
        strip_prefix = "gcc-arm-9.2-2019.12-x86_64-aarch64-none-linux-gnu",
        urls = [
            "https://storage.googleapis.com/mirror.tensorflow.org/developer.arm.com/-/media/Files/downloads/gnu-a/9.2-2019.12/binrel/gcc-arm-9.2-2019.12-x86_64-aarch64-none-linux-gnu.tar.xz",
            "https://developer.arm.com/-/media/Files/downloads/gnu-a/9.2-2019.12/binrel/gcc-arm-9.2-2019.12-x86_64-aarch64-none-linux-gnu.tar.xz",
        ],
    )

    tf_http_archive(
        name = "aarch64_linux_toolchain",
        build_file = "@tf_toolchains//toolchains/embedded/arm-linux:aarch64-linux-toolchain.BUILD",
        sha256 = "8ce3e7688a47d8cd2d8e8323f147104ae1c8139520eca50ccf8a7fa933002731",
        strip_prefix = "gcc-arm-8.3-2019.03-x86_64-aarch64-linux-gnu",
        urls = [
            "https://storage.googleapis.com/mirror.tensorflow.org/developer.arm.com/media/Files/downloads/gnu-a/8.3-2019.03/binrel/gcc-arm-8.3-2019.03-x86_64-aarch64-linux-gnu.tar.xz",
            "https://developer.arm.com/-/media/Files/downloads/gnu-a/8.3-2019.03/binrel/gcc-arm-8.3-2019.03-x86_64-aarch64-linux-gnu.tar.xz",
        ],
    )

    tf_http_archive(
        name = "armhf_linux_toolchain",
        build_file = "@tf_toolchains//toolchains/embedded/arm-linux:armhf-linux-toolchain.BUILD",
        sha256 = "d4f6480ecaa99e977e3833cc8a8e1263f9eecd1ce2d022bb548a24c4f32670f5",
        strip_prefix = "gcc-arm-8.3-2019.03-x86_64-arm-linux-gnueabihf",
        urls = [
            "https://storage.googleapis.com/mirror.tensorflow.org/developer.arm.com/media/Files/downloads/gnu-a/8.3-2019.03/binrel/gcc-arm-8.3-2019.03-x86_64-arm-linux-gnueabihf.tar.xz",
            "https://developer.arm.com/-/media/Files/downloads/gnu-a/8.3-2019.03/binrel/gcc-arm-8.3-2019.03-x86_64-arm-linux-gnueabihf.tar.xz",
        ],
    )

    tf_http_archive(
        name = "libxsmm_archive",
        build_file = "//third_party:libxsmm.BUILD",
        sha256 = "9c0af4509ea341d1ee2c6c19fc6f19289318c3bd4b17844efeb9e7f9691abf76",
        strip_prefix = "libxsmm-1.14",
        urls = [
            "https://storage.googleapis.com/mirror.tensorflow.org/github.com/hfp/libxsmm/archive/1.14.tar.gz",
            "https://github.com/hfp/libxsmm/archive/1.14.tar.gz",
        ],
    )

    tf_http_archive(
        name = "com_googlesource_code_re2",
        sha256 = "d070e2ffc5476c496a6a872a6f246bfddce8e7797d6ba605a7c8d72866743bf9",
        strip_prefix = "re2-506cfa4bffd060c06ec338ce50ea3468daa6c814",
        system_build_file = "//third_party/systemlibs:re2.BUILD",
        urls = [
            "https://storage.googleapis.com/mirror.tensorflow.org/github.com/google/re2/archive/506cfa4bffd060c06ec338ce50ea3468daa6c814.tar.gz",
            "https://github.com/google/re2/archive/506cfa4bffd060c06ec338ce50ea3468daa6c814.tar.gz",
        ],
    )

    tf_http_archive(
        name = "com_github_google_crc32c",
        sha256 = "6b3b1d861bb8307658b2407bc7a4c59e566855ef5368a60b35c893551e4788e9",
        build_file = "@com_github_googlecloudplatform_google_cloud_cpp//bazel:crc32c.BUILD",
        strip_prefix = "crc32c-1.0.6",
        urls = [
            "https://storage.googleapis.com/mirror.tensorflow.org/github.com/google/crc32c/archive/1.0.6.tar.gz",
            "https://github.com/google/crc32c/archive/1.0.6.tar.gz",
        ],
    )

    tf_http_archive(
        name = "com_github_googlecloudplatform_google_cloud_cpp",
        sha256 = "ff82045b9491f0d880fc8e5c83fd9542eafb156dcac9ff8c6209ced66ed2a7f0",
        strip_prefix = "google-cloud-cpp-1.17.1",
        repo_mapping = {
            "@com_github_curl_curl": "@curl",
            "@com_github_nlohmann_json": "@nlohmann_json_lib",
        },
        system_build_file = "//third_party/systemlibs:google_cloud_cpp.BUILD",
        system_link_files = {
            "//third_party/systemlibs:google_cloud_cpp.google.cloud.bigtable.BUILD": "google/cloud/bigtable/BUILD",
        },
        urls = [
            "https://storage.googleapis.com/mirror.tensorflow.org/github.com/googleapis/google-cloud-cpp/archive/v1.17.1.tar.gz",
            "https://github.com/googleapis/google-cloud-cpp/archive/v1.17.1.tar.gz",
        ],
    )

    tf_http_archive(
        name = "com_github_googlecloudplatform_tensorflow_gcp_tools",
        sha256 = "5e9ebe17eaa2895eb7f77fefbf52deeda7c4b63f5a616916b823eb74f3a0c542",
        strip_prefix = "tensorflow-gcp-tools-2643d8caeba6ca2a6a0b46bb123953cb95b7e7d5",
        urls = [
            "https://storage.googleapis.com/mirror.tensorflow.org/github.com/GoogleCloudPlatform/tensorflow-gcp-tools/archive/2643d8caeba6ca2a6a0b46bb123953cb95b7e7d5.tar.gz",
            "https://github.com/GoogleCloudPlatform/tensorflow-gcp-tools/archive/2643d8caeba6ca2a6a0b46bb123953cb95b7e7d5.tar.gz",
        ],
    )

    tf_http_archive(
        name = "com_google_googleapis",
        build_file = "//third_party/googleapis:googleapis.BUILD",
        sha256 = "7ebab01b06c555f4b6514453dc3e1667f810ef91d1d4d2d3aa29bb9fcb40a900",
        strip_prefix = "googleapis-541b1ded4abadcc38e8178680b0677f65594ea6f",
        urls = [
            "https://storage.googleapis.com/mirror.tensorflow.org/github.com/googleapis/googleapis/archive/541b1ded4abadcc38e8178680b0677f65594ea6f.zip",
            "https://github.com/googleapis/googleapis/archive/541b1ded4abadcc38e8178680b0677f65594ea6f.zip",
        ],
    )

    tf_http_archive(
        name = "png",
        build_file = "//third_party:png.BUILD",
        patch_file = "//third_party:png_fix_rpi.patch",
        sha256 = "ca74a0dace179a8422187671aee97dd3892b53e168627145271cad5b5ac81307",
        strip_prefix = "libpng-1.6.37",
        system_build_file = "//third_party/systemlibs:png.BUILD",
        urls = [
            "https://storage.googleapis.com/mirror.tensorflow.org/github.com/glennrp/libpng/archive/v1.6.37.tar.gz",
            "https://github.com/glennrp/libpng/archive/v1.6.37.tar.gz",
        ],
    )

    tf_http_archive(
        name = "org_sqlite",
        build_file = "//third_party:sqlite.BUILD",
        sha256 = "b49409ef123e193e719e2536f9b795482a69e61a9cc728933739b9024f035061",
        strip_prefix = "sqlite-amalgamation-3350500",
        system_build_file = "//third_party/systemlibs:sqlite.BUILD",
        urls = [
            "https://storage.googleapis.com/mirror.tensorflow.org/sqlite.org/2021/sqlite-amalgamation-3350500.zip",
            "https://sqlite.org/2021/sqlite-amalgamation-3350500.zip",
        ],
    )

    tf_http_archive(
        name = "gif",
        build_file = "//third_party:gif.BUILD",
        patch_file = "//third_party:gif_fix_strtok_r.patch",
        sha256 = "31da5562f44c5f15d63340a09a4fd62b48c45620cd302f77a6d9acf0077879bd",
        strip_prefix = "giflib-5.2.1",
        system_build_file = "//third_party/systemlibs:gif.BUILD",
        urls = [
            "https://storage.googleapis.com/mirror.tensorflow.org/pilotfiber.dl.sourceforge.net/project/giflib/giflib-5.2.1.tar.gz",
            "https://pilotfiber.dl.sourceforge.net/project/giflib/giflib-5.2.1.tar.gz",
        ],
    )

    tf_http_archive(
        name = "six_archive",
        build_file = "//third_party:six.BUILD",
        sha256 = "30639c035cdb23534cd4aa2dd52c3bf48f06e5f4a941509c8bafd8ce11080259",
        strip_prefix = "six-1.15.0",
        system_build_file = "//third_party/systemlibs:six.BUILD",
        urls = [
            "https://storage.googleapis.com/mirror.tensorflow.org/pypi.python.org/packages/source/s/six/six-1.15.0.tar.gz",
            "https://pypi.python.org/packages/source/s/six/six-1.15.0.tar.gz",
        ],
    )

    tf_http_archive(
        name = "astor_archive",
        build_file = "//third_party:astor.BUILD",
        sha256 = "95c30d87a6c2cf89aa628b87398466840f0ad8652f88eb173125a6df8533fb8d",
        strip_prefix = "astor-0.7.1",
        system_build_file = "//third_party/systemlibs:astor.BUILD",
        urls = [
            "https://storage.googleapis.com/mirror.tensorflow.org/pypi.python.org/packages/99/80/f9482277c919d28bebd85813c0a70117214149a96b08981b72b63240b84c/astor-0.7.1.tar.gz",
            "https://pypi.python.org/packages/99/80/f9482277c919d28bebd85813c0a70117214149a96b08981b72b63240b84c/astor-0.7.1.tar.gz",
        ],
    )

    tf_http_archive(
        name = "astunparse_archive",
        build_file = "//third_party:astunparse.BUILD",
        sha256 = "5ad93a8456f0d084c3456d059fd9a92cce667963232cbf763eac3bc5b7940872",
        strip_prefix = "astunparse-1.6.3/lib",
        system_build_file = "//third_party/systemlibs:astunparse.BUILD",
        urls = [
            "https://storage.googleapis.com/mirror.tensorflow.org/files.pythonhosted.org/packages/f3/af/4182184d3c338792894f34a62672919db7ca008c89abee9b564dd34d8029/astunparse-1.6.3.tar.gz",
            "https://files.pythonhosted.org/packages/f3/af/4182184d3c338792894f34a62672919db7ca008c89abee9b564dd34d8029/astunparse-1.6.3.tar.gz",
        ],
    )

    filegroup_external(
        name = "astunparse_license",
        licenses = ["notice"],  # PSFL
        sha256_urls = {
            "92fc0e4f4fa9460558eedf3412b988d433a2dcbb3a9c45402a145a4fab8a6ac6": [
                "https://storage.googleapis.com/mirror.tensorflow.org/raw.githubusercontent.com/simonpercivall/astunparse/v1.6.2/LICENSE",
                "https://raw.githubusercontent.com/simonpercivall/astunparse/v1.6.2/LICENSE",
            ],
        },
    )

    tf_http_archive(
        name = "functools32_archive",
        build_file = "//third_party:functools32.BUILD",
        sha256 = "f6253dfbe0538ad2e387bd8fdfd9293c925d63553f5813c4e587745416501e6d",
        strip_prefix = "functools32-3.2.3-2",
        system_build_file = "//third_party/systemlibs:functools32.BUILD",
        urls = [
            "https://storage.googleapis.com/mirror.tensorflow.org/pypi.python.org/packages/c5/60/6ac26ad05857c601308d8fb9e87fa36d0ebf889423f47c3502ef034365db/functools32-3.2.3-2.tar.gz",
            "https://pypi.python.org/packages/c5/60/6ac26ad05857c601308d8fb9e87fa36d0ebf889423f47c3502ef034365db/functools32-3.2.3-2.tar.gz",
        ],
    )

    tf_http_archive(
        name = "gast_archive",
        build_file = "//third_party:gast.BUILD",
        sha256 = "40feb7b8b8434785585ab224d1568b857edb18297e5a3047f1ba012bc83b42c1",
        strip_prefix = "gast-0.4.0",
        system_build_file = "//third_party/systemlibs:gast.BUILD",
        urls = [
            "https://storage.googleapis.com/mirror.tensorflow.org/files.pythonhosted.org/packages/12/59/eaa15ab9710a20e22225efd042cd2d6a0b559a0656d5baba9641a2a4a921/gast-0.4.0.tar.gz",
            "https://files.pythonhosted.org/packages/83/4a/07c7e59cef23fb147454663c3271c21da68ba2ab141427c20548ae5a8a4d/gast-0.4.0.tar.gz",
        ],
    )

    tf_http_archive(
        name = "termcolor_archive",
        build_file = "//third_party:termcolor.BUILD",
        sha256 = "1d6d69ce66211143803fbc56652b41d73b4a400a2891d7bf7a1cdf4c02de613b",
        strip_prefix = "termcolor-1.1.0",
        system_build_file = "//third_party/systemlibs:termcolor.BUILD",
        urls = [
            "https://storage.googleapis.com/mirror.tensorflow.org/pypi.python.org/packages/8a/48/a76be51647d0eb9f10e2a4511bf3ffb8cc1e6b14e9e4fab46173aa79f981/termcolor-1.1.0.tar.gz",
            "https://pypi.python.org/packages/8a/48/a76be51647d0eb9f10e2a4511bf3ffb8cc1e6b14e9e4fab46173aa79f981/termcolor-1.1.0.tar.gz",
        ],
    )

    tf_http_archive(
        name = "typing_extensions_archive",
        build_file = "//third_party:typing_extensions.BUILD",
        sha256 = "79ee589a3caca649a9bfd2a8de4709837400dfa00b6cc81962a1e6a1815969ae",
        strip_prefix = "typing_extensions-3.7.4.2/src_py3",
        system_build_file = "//third_party/systemlibs:typing_extensions.BUILD",
        urls = [
            "http://mirror.tensorflow.org/files.pythonhosted.org/packages/6a/28/d32852f2af6b5ead85d396249d5bdf450833f3a69896d76eb480d9c5e406/typing_extensions-3.7.4.2.tar.gz",
            "https://files.pythonhosted.org/packages/6a/28/d32852f2af6b5ead85d396249d5bdf450833f3a69896d76eb480d9c5e406/typing_extensions-3.7.4.2.tar.gz",
        ],
    )

    filegroup_external(
        name = "typing_extensions_license",
        licenses = ["notice"],  # PSFL
        sha256_urls = {
            "ff17ce94e102024deb68773eb1cc74ca76da4e658f373531f0ac22d68a6bb1ad": [
                "http://mirror.tensorflow.org/raw.githubusercontent.com/python/typing/master/typing_extensions/LICENSE",
                "https://raw.githubusercontent.com/python/typing/master/typing_extensions/LICENSE",
            ],
        },
    )

    tf_http_archive(
        name = "opt_einsum_archive",
        build_file = "//third_party:opt_einsum.BUILD",
        sha256 = "d3d464b4da7ef09e444c30e4003a27def37f85ff10ff2671e5f7d7813adac35b",
        strip_prefix = "opt_einsum-2.3.2",
        system_build_file = "//third_party/systemlibs:opt_einsum.BUILD",
        urls = [
            "https://storage.googleapis.com/mirror.tensorflow.org/pypi.python.org/packages/f6/d6/44792ec668bcda7d91913c75237314e688f70415ab2acd7172c845f0b24f/opt_einsum-2.3.2.tar.gz",
            "https://pypi.python.org/packages/f6/d6/44792ec668bcda7d91913c75237314e688f70415ab2acd7172c845f0b24f/opt_einsum-2.3.2.tar.gz",
        ],
    )

    tf_http_archive(
        name = "absl_py",
        sha256 = "603febc9b95a8f2979a7bdb77d2f5e4d9b30d4e0d59579f88eba67d4e4cc5462",
        strip_prefix = "abseil-py-pypi-v0.9.0",
        system_build_file = "//third_party/systemlibs:absl_py.BUILD",
        system_link_files = {
            "//third_party/systemlibs:absl_py.absl.BUILD": "absl/BUILD",
            "//third_party/systemlibs:absl_py.absl.flags.BUILD": "absl/flags/BUILD",
            "//third_party/systemlibs:absl_py.absl.testing.BUILD": "absl/testing/BUILD",
            "//third_party/systemlibs:absl_py.absl.logging.BUILD": "absl/logging/BUILD",
        },
        urls = [
            "https://storage.googleapis.com/mirror.tensorflow.org/github.com/abseil/abseil-py/archive/pypi-v0.9.0.tar.gz",
            "https://github.com/abseil/abseil-py/archive/pypi-v0.9.0.tar.gz",
        ],
    )

    tf_http_archive(
        name = "enum34_archive",
        urls = [
            "https://storage.googleapis.com/mirror.tensorflow.org/pypi.python.org/packages/bf/3e/31d502c25302814a7c2f1d3959d2a3b3f78e509002ba91aea64993936876/enum34-1.1.6.tar.gz",
            "https://pypi.python.org/packages/bf/3e/31d502c25302814a7c2f1d3959d2a3b3f78e509002ba91aea64993936876/enum34-1.1.6.tar.gz",
        ],
        sha256 = "8ad8c4783bf61ded74527bffb48ed9b54166685e4230386a9ed9b1279e2df5b1",
        build_file = "//third_party:enum34.BUILD",
        system_build_file = "//third_party/systemlibs:enum34.BUILD",
        strip_prefix = "enum34-1.1.6/enum",
    )

    tf_http_archive(
        name = "org_python_pypi_backports_weakref",
        build_file = "//third_party:backports_weakref.BUILD",
        sha256 = "8813bf712a66b3d8b85dc289e1104ed220f1878cf981e2fe756dfaabe9a82892",
        strip_prefix = "backports.weakref-1.0rc1/src",
        urls = [
            "https://storage.googleapis.com/mirror.tensorflow.org/pypi.python.org/packages/bc/cc/3cdb0a02e7e96f6c70bd971bc8a90b8463fda83e264fa9c5c1c98ceabd81/backports.weakref-1.0rc1.tar.gz",
            "https://pypi.python.org/packages/bc/cc/3cdb0a02e7e96f6c70bd971bc8a90b8463fda83e264fa9c5c1c98ceabd81/backports.weakref-1.0rc1.tar.gz",
        ],
    )

    tf_http_archive(
        name = "dill_archive",
        build_file = "//third_party:dill.BUILD",
        system_build_file = "//third_party/systemlibs:dill.BUILD",
        urls = [
            "http://mirror.tensorflow.org/files.pythonhosted.org/packages/e2/96/518a8ea959a734b70d2e95fef98bcbfdc7adad1c1e5f5dd9148c835205a5/dill-0.3.2.zip",
            "https://files.pythonhosted.org/packages/e2/96/518a8ea959a734b70d2e95fef98bcbfdc7adad1c1e5f5dd9148c835205a5/dill-0.3.2.zip",
        ],
        sha256 = "6e12da0d8e49c220e8d6e97ee8882002e624f1160289ce85ec2cc0a5246b3a2e",
        strip_prefix = "dill-0.3.2",
    )

    tf_http_archive(
        name = "tblib_archive",
        build_file = "//third_party:tblib.BUILD",
        system_build_file = "//third_party/systemlibs:tblib.BUILD",
        urls = [
            "http://mirror.tensorflow.org/files.pythonhosted.org/packages/d3/41/901ef2e81d7b1e834b9870d416cb09479e175a2be1c4aa1a9dcd0a555293/tblib-1.7.0.tar.gz",
            "https://files.pythonhosted.org/packages/d3/41/901ef2e81d7b1e834b9870d416cb09479e175a2be1c4aa1a9dcd0a555293/tblib-1.7.0.tar.gz",
        ],
        sha256 = "059bd77306ea7b419d4f76016aef6d7027cc8a0785579b5aad198803435f882c",
        strip_prefix = "tblib-1.7.0",
    )

    filegroup_external(
        name = "org_python_license",
        licenses = ["notice"],  # Python 2.0
        sha256_urls = {
            "e76cacdf0bdd265ff074ccca03671c33126f597f39d0ed97bc3e5673d9170cf6": [
                "https://storage.googleapis.com/mirror.tensorflow.org/docs.python.org/2.7/_sources/license.rst.txt",
                "https://docs.python.org/2.7/_sources/license.rst.txt",
            ],
        },
    )

    tf_http_archive(
        name = "com_google_protobuf",
        patch_file = "//third_party/protobuf:protobuf.patch",
        sha256 = "cfcba2df10feec52a84208693937c17a4b5df7775e1635c1e3baffc487b24c9b",
        strip_prefix = "protobuf-3.9.2",
        system_build_file = "//third_party/systemlibs:protobuf.BUILD",
        system_link_files = {
            "//third_party/systemlibs:protobuf.bzl": "protobuf.bzl",
            "//third_party/systemlibs:protobuf_deps.bzl": "protobuf_deps.bzl",
        },
        urls = [
            "https://storage.googleapis.com/mirror.tensorflow.org/github.com/protocolbuffers/protobuf/archive/v3.9.2.zip",
            "https://github.com/protocolbuffers/protobuf/archive/v3.9.2.zip",
        ],
    )

    tf_http_archive(
        name = "nsync",
        sha256 = "caf32e6b3d478b78cff6c2ba009c3400f8251f646804bcb65465666a9cea93c4",
        strip_prefix = "nsync-1.22.0",
        system_build_file = "//third_party/systemlibs:nsync.BUILD",
        urls = [
            "https://storage.googleapis.com/mirror.tensorflow.org/github.com/google/nsync/archive/1.22.0.tar.gz",
            "https://github.com/google/nsync/archive/1.22.0.tar.gz",
        ],
    )

    tf_http_archive(
        name = "com_google_googletest",
        sha256 = "ff7a82736e158c077e76188232eac77913a15dac0b22508c390ab3f88e6d6d86",
        strip_prefix = "googletest-b6cd405286ed8635ece71c72f118e659f4ade3fb",
        urls = [
            "https://storage.googleapis.com/mirror.tensorflow.org/github.com/google/googletest/archive/b6cd405286ed8635ece71c72f118e659f4ade3fb.zip",
            "https://github.com/google/googletest/archive/b6cd405286ed8635ece71c72f118e659f4ade3fb.zip",
        ],
    )

    tf_http_archive(
        name = "com_github_gflags_gflags",
        sha256 = "ae27cdbcd6a2f935baa78e4f21f675649271634c092b1be01469440495609d0e",
        strip_prefix = "gflags-2.2.1",
        urls = [
            "https://storage.googleapis.com/mirror.tensorflow.org/github.com/gflags/gflags/archive/v2.2.1.tar.gz",
            "https://github.com/gflags/gflags/archive/v2.2.1.tar.gz",
        ],
    )

    tf_http_archive(
        name = "curl",
        build_file = "//third_party:curl.BUILD",
        sha256 = "ed936c0b02c06d42cf84b39dd12bb14b62d77c7c4e875ade022280df5dcc81d7",
        strip_prefix = "curl-7.78.0",
        system_build_file = "//third_party/systemlibs:curl.BUILD",
        urls = [
            "https://storage.googleapis.com/mirror.tensorflow.org/curl.haxx.se/download/curl-7.78.0.tar.gz",
            "https://curl.haxx.se/download/curl-7.78.0.tar.gz",
        ],
    )

    # WARNING: make sure ncteisen@ and vpai@ are cc-ed on any CL to change the below rule
    tf_http_archive(
        name = "com_github_grpc_grpc",
        sha256 = "b956598d8cbe168b5ee717b5dafa56563eb5201a947856a6688bbeac9cac4e1f",
        strip_prefix = "grpc-b54a5b338637f92bfcf4b0bc05e0f57a5fd8fadd",
        system_build_file = "//third_party/systemlibs:grpc.BUILD",
        patch_file = "//third_party/grpc:generate_cc_env_fix.patch",
        system_link_files = {
            "//third_party/systemlibs:BUILD": "bazel/BUILD",
            "//third_party/systemlibs:grpc.BUILD": "src/compiler/BUILD",
            "//third_party/systemlibs:grpc.bazel.grpc_deps.bzl": "bazel/grpc_deps.bzl",
            "//third_party/systemlibs:grpc.bazel.grpc_extra_deps.bzl": "bazel/grpc_extra_deps.bzl",
            "//third_party/systemlibs:grpc.bazel.cc_grpc_library.bzl": "bazel/cc_grpc_library.bzl",
            "//third_party/systemlibs:grpc.bazel.generate_cc.bzl": "bazel/generate_cc.bzl",
            "//third_party/systemlibs:grpc.bazel.protobuf.bzl": "bazel/protobuf.bzl",
        },
        urls = [
            "https://storage.googleapis.com/mirror.tensorflow.org/github.com/grpc/grpc/archive/b54a5b338637f92bfcf4b0bc05e0f57a5fd8fadd.tar.gz",
            "https://github.com/grpc/grpc/archive/b54a5b338637f92bfcf4b0bc05e0f57a5fd8fadd.tar.gz",
        ],
    )

    tf_http_archive(
        name = "linenoise",
        build_file = "//third_party:linenoise.BUILD",
        sha256 = "7f51f45887a3d31b4ce4fa5965210a5e64637ceac12720cfce7954d6a2e812f7",
        strip_prefix = "linenoise-c894b9e59f02203dbe4e2be657572cf88c4230c3",
        urls = [
            "https://storage.googleapis.com/mirror.tensorflow.org/github.com/antirez/linenoise/archive/c894b9e59f02203dbe4e2be657572cf88c4230c3.tar.gz",
            "https://github.com/antirez/linenoise/archive/c894b9e59f02203dbe4e2be657572cf88c4230c3.tar.gz",
        ],
    )

    llvm("llvm-project")

    # Intel openMP that is part of LLVM sources.
    tf_http_archive(
        name = "llvm_openmp",
        build_file = "//third_party/llvm_openmp:BUILD",
        sha256 = "d19f728c8e04fb1e94566c8d76aef50ec926cd2f95ef3bf1e0a5de4909b28b44",
        strip_prefix = "openmp-10.0.1.src",
        urls = [
            "https://storage.googleapis.com/mirror.tensorflow.org/github.com/llvm/llvm-project/releases/download/llvmorg-10.0.1/openmp-10.0.1.src.tar.xz",
            "https://github.com/llvm/llvm-project/releases/download/llvmorg-10.0.1/openmp-10.0.1.src.tar.xz",
        ],
    )

    tf_http_archive(
        name = "lmdb",
        build_file = "//third_party:lmdb.BUILD",
        sha256 = "22054926b426c66d8f2bc22071365df6e35f3aacf19ad943bc6167d4cae3bebb",
        strip_prefix = "lmdb-LMDB_0.9.29/libraries/liblmdb",
        system_build_file = "//third_party/systemlibs:lmdb.BUILD",
        urls = [
            "https://storage.googleapis.com/mirror.tensorflow.org/github.com/LMDB/lmdb/archive/LMDB_0.9.29.tar.gz",
            "https://github.com/LMDB/lmdb/archive/refs/tags/LMDB_0.9.29.tar.gz",
        ],
    )

    tf_http_archive(
        name = "jsoncpp_git",
        build_file = "//third_party:jsoncpp.BUILD",
        sha256 = "e34a628a8142643b976c7233ef381457efad79468c67cb1ae0b83a33d7493999",
        strip_prefix = "jsoncpp-1.9.4",
        system_build_file = "//third_party/systemlibs:jsoncpp.BUILD",
        urls = [
            "https://storage.googleapis.com/mirror.tensorflow.org/github.com/open-source-parsers/jsoncpp/archive/1.9.4.tar.gz",
            "https://github.com/open-source-parsers/jsoncpp/archive/1.9.4.tar.gz",
        ],
    )

    tf_http_archive(
        name = "boringssl",
        sha256 = "a9c3b03657d507975a32732f04563132b4553c20747cec6dc04de475c8bdf29f",
        strip_prefix = "boringssl-80ca9f9f6ece29ab132cce4cf807a9465a18cfac",
        system_build_file = "//third_party/systemlibs:boringssl.BUILD",
        urls = [
            "https://storage.googleapis.com/mirror.tensorflow.org/github.com/google/boringssl/archive/80ca9f9f6ece29ab132cce4cf807a9465a18cfac.tar.gz",
            "https://github.com/google/boringssl/archive/80ca9f9f6ece29ab132cce4cf807a9465a18cfac.tar.gz",
        ],
    )

    tf_http_archive(
        name = "zlib",
        build_file = "//third_party:zlib.BUILD",
        sha256 = "c3e5e9fdd5004dcb542feda5ee4f0ff0744628baf8ed2dd5d66f8ca1197cb1a1",
        strip_prefix = "zlib-1.2.11",
        system_build_file = "//third_party/systemlibs:zlib.BUILD",
        urls = [
            "https://storage.googleapis.com/mirror.tensorflow.org/zlib.net/zlib-1.2.11.tar.gz",
            "https://zlib.net/zlib-1.2.11.tar.gz",
        ],
    )

    tf_http_archive(
        name = "fft2d",
        build_file = "//third_party/fft2d:fft2d.BUILD",
        sha256 = "5f4dabc2ae21e1f537425d58a49cdca1c49ea11db0d6271e2a4b27e9697548eb",
        strip_prefix = "OouraFFT-1.0",
        urls = [
            "https://storage.googleapis.com/mirror.tensorflow.org/github.com/petewarden/OouraFFT/archive/v1.0.tar.gz",
            "https://github.com/petewarden/OouraFFT/archive/v1.0.tar.gz",
        ],
    )

    tf_http_archive(
        name = "snappy",
        build_file = "//third_party:snappy.BUILD",
        sha256 = "16b677f07832a612b0836178db7f374e414f94657c138e6993cbfc5dcc58651f",
        strip_prefix = "snappy-1.1.8",
        system_build_file = "//third_party/systemlibs:snappy.BUILD",
        urls = [
            "https://storage.googleapis.com/mirror.tensorflow.org/github.com/google/snappy/archive/1.1.8.tar.gz",
            "https://github.com/google/snappy/archive/1.1.8.tar.gz",
        ],
    )

    tf_http_archive(
        name = "nccl_archive",
        build_file = "//third_party:nccl/archive.BUILD",
        patch_file = "//third_party/nccl:archive.patch",
        sha256 = "3ae89ddb2956fff081e406a94ff54ae5e52359f5d645ce977c7eba09b3b782e6",
        strip_prefix = "nccl-2.8.3-1",
        urls = [
            "https://storage.googleapis.com/mirror.tensorflow.org/github.com/nvidia/nccl/archive/v2.8.3-1.tar.gz",
            "https://github.com/nvidia/nccl/archive/v2.8.3-1.tar.gz",
        ],
    )

    java_import_external(
        name = "junit",
        jar_sha256 = "59721f0805e223d84b90677887d9ff567dc534d7c502ca903c0c2b17f05c116a",
        jar_urls = [
            "https://storage.googleapis.com/mirror.tensorflow.org/repo1.maven.org/maven2/junit/junit/4.12/junit-4.12.jar",
            "https://repo1.maven.org/maven2/junit/junit/4.12/junit-4.12.jar",
            "https://maven.ibiblio.org/maven2/junit/junit/4.12/junit-4.12.jar",
        ],
        licenses = ["reciprocal"],  # Common Public License Version 1.0
        testonly_ = True,
        deps = ["@org_hamcrest_core"],
    )

    java_import_external(
        name = "org_hamcrest_core",
        jar_sha256 = "66fdef91e9739348df7a096aa384a5685f4e875584cce89386a7a47251c4d8e9",
        jar_urls = [
            "https://storage.googleapis.com/mirror.tensorflow.org/repo1.maven.org/maven2/org/hamcrest/hamcrest-core/1.3/hamcrest-core-1.3.jar",
            "https://repo1.maven.org/maven2/org/hamcrest/hamcrest-core/1.3/hamcrest-core-1.3.jar",
            "https://maven.ibiblio.org/maven2/org/hamcrest/hamcrest-core/1.3/hamcrest-core-1.3.jar",
        ],
        licenses = ["notice"],  # New BSD License
        testonly_ = True,
    )

    java_import_external(
        name = "com_google_testing_compile",
        jar_sha256 = "edc180fdcd9f740240da1a7a45673f46f59c5578d8cd3fbc912161f74b5aebb8",
        jar_urls = [
            "https://storage.googleapis.com/mirror.tensorflow.org/repo1.maven.org/maven2/com/google/testing/compile/compile-testing/0.11/compile-testing-0.11.jar",
            "https://repo1.maven.org/maven2/com/google/testing/compile/compile-testing/0.11/compile-testing-0.11.jar",
        ],
        licenses = ["notice"],  # New BSD License
        testonly_ = True,
        deps = ["@com_google_guava", "@com_google_truth"],
    )

    java_import_external(
        name = "com_google_truth",
        jar_sha256 = "032eddc69652b0a1f8d458f999b4a9534965c646b8b5de0eba48ee69407051df",
        jar_urls = [
            "https://storage.googleapis.com/mirror.tensorflow.org/repo1.maven.org/maven2/com/google/truth/truth/0.32/truth-0.32.jar",
            "https://repo1.maven.org/maven2/com/google/truth/truth/0.32/truth-0.32.jar",
        ],
        licenses = ["notice"],  # Apache 2.0
        testonly_ = True,
        deps = ["@com_google_guava"],
    )

    java_import_external(
        name = "org_checkerframework_qual",
        jar_sha256 = "d261fde25d590f6b69db7721d469ac1b0a19a17ccaaaa751c31f0d8b8260b894",
        jar_urls = [
            "https://storage.googleapis.com/mirror.tensorflow.org/repo1.maven.org/maven2/org/checkerframework/checker-qual/2.10.0/checker-qual-2.10.0.jar",
            "https://repo1.maven.org/maven2/org/checkerframework/checker-qual/2.10.0/checker-qual-2.10.0.jar",
        ],
        licenses = ["notice"],  # Apache 2.0
    )

    java_import_external(
        name = "com_squareup_javapoet",
        jar_sha256 = "5bb5abdfe4366c15c0da3332c57d484e238bd48260d6f9d6acf2b08fdde1efea",
        jar_urls = [
            "https://storage.googleapis.com/mirror.tensorflow.org/repo1.maven.org/maven2/com/squareup/javapoet/1.9.0/javapoet-1.9.0.jar",
            "https://repo1.maven.org/maven2/com/squareup/javapoet/1.9.0/javapoet-1.9.0.jar",
        ],
        licenses = ["notice"],  # Apache 2.0
    )

    tf_http_archive(
        name = "com_google_pprof",
        build_file = "//third_party:pprof.BUILD",
        sha256 = "e0928ca4aa10ea1e0551e2d7ce4d1d7ea2d84b2abbdef082b0da84268791d0c4",
        strip_prefix = "pprof-c0fb62ec88c411cc91194465e54db2632845b650",
        urls = [
            "https://storage.googleapis.com/mirror.tensorflow.org/github.com/google/pprof/archive/c0fb62ec88c411cc91194465e54db2632845b650.tar.gz",
            "https://github.com/google/pprof/archive/c0fb62ec88c411cc91194465e54db2632845b650.tar.gz",
        ],
    )

    # The CUDA 11 toolkit ships with CUB.  We should be able to delete this rule
    # once TF drops support for CUDA 10.
    tf_http_archive(
        name = "cub_archive",
        build_file = "//third_party:cub.BUILD",
        sha256 = "162514b3cc264ac89d91898b58450190b8192e2af1142cf8ccac2d59aa160dda",
        strip_prefix = "cub-1.9.9",
        urls = [
            "https://storage.googleapis.com/mirror.tensorflow.org/github.com/NVlabs/cub/archive/1.9.9.zip",
            "https://github.com/NVlabs/cub/archive/1.9.9.zip",
        ],
    )

    tf_http_archive(
        name = "cython",
        build_file = "//third_party:cython.BUILD",
        sha256 = "e2e38e1f0572ca54d6085df3dec8b607d20e81515fb80215aed19c81e8fe2079",
        strip_prefix = "cython-0.29.21",
        system_build_file = "//third_party/systemlibs:cython.BUILD",
        urls = [
            "https://storage.googleapis.com/mirror.tensorflow.org/github.com/cython/cython/archive/0.29.21.tar.gz",
            "https://github.com/cython/cython/archive/0.29.21.tar.gz",
        ],
    )

    tf_http_archive(
        name = "arm_neon_2_x86_sse",
        build_file = "//third_party:arm_neon_2_x86_sse.BUILD",
        sha256 = "213733991310b904b11b053ac224fee2d4e0179e46b52fe7f8735b8831e04dcc",
        strip_prefix = "ARM_NEON_2_x86_SSE-1200fe90bb174a6224a525ee60148671a786a71f",
        urls = [
            "https://storage.googleapis.com/mirror.tensorflow.org/github.com/intel/ARM_NEON_2_x86_SSE/archive/1200fe90bb174a6224a525ee60148671a786a71f.tar.gz",
            "https://github.com/intel/ARM_NEON_2_x86_SSE/archive/1200fe90bb174a6224a525ee60148671a786a71f.tar.gz",
        ],
    )

    tf_http_archive(
        name = "double_conversion",
        build_file = "//third_party:double_conversion.BUILD",
        sha256 = "2f7fbffac0d98d201ad0586f686034371a6d152ca67508ab611adc2386ad30de",
        strip_prefix = "double-conversion-3992066a95b823efc8ccc1baf82a1cfc73f6e9b8",
        system_build_file = "//third_party/systemlibs:double_conversion.BUILD",
        urls = [
            "https://storage.googleapis.com/mirror.tensorflow.org/github.com/google/double-conversion/archive/3992066a95b823efc8ccc1baf82a1cfc73f6e9b8.zip",
            "https://github.com/google/double-conversion/archive/3992066a95b823efc8ccc1baf82a1cfc73f6e9b8.zip",
        ],
    )

    tf_http_archive(
        name = "tflite_mobilenet_float",
        build_file = "//third_party:tflite_mobilenet_float.BUILD",
        sha256 = "2fadeabb9968ec6833bee903900dda6e61b3947200535874ce2fe42a8493abc0",
        urls = [
            "https://storage.googleapis.com/download.tensorflow.org/models/mobilenet_v1_2018_08_02/mobilenet_v1_1.0_224.tgz",
            "https://storage.googleapis.com/download.tensorflow.org/models/mobilenet_v1_2018_08_02/mobilenet_v1_1.0_224.tgz",
        ],
    )

    tf_http_archive(
        name = "tflite_mobilenet_quant",
        build_file = "//third_party:tflite_mobilenet_quant.BUILD",
        sha256 = "d32432d28673a936b2d6281ab0600c71cf7226dfe4cdcef3012555f691744166",
        urls = [
            "https://storage.googleapis.com/download.tensorflow.org/models/mobilenet_v1_2018_08_02/mobilenet_v1_1.0_224_quant.tgz",
            "https://storage.googleapis.com/download.tensorflow.org/models/mobilenet_v1_2018_08_02/mobilenet_v1_1.0_224_quant.tgz",
        ],
    )

    tf_http_archive(
        name = "tflite_mobilenet_ssd",
        build_file = str(Label("//third_party:tflite_mobilenet.BUILD")),
        sha256 = "767057f2837a46d97882734b03428e8dd640b93236052b312b2f0e45613c1cf0",
        urls = [
            "https://storage.googleapis.com/mirror.tensorflow.org/storage.googleapis.com/download.tensorflow.org/models/tflite/mobilenet_ssd_tflite_v1.zip",
            "https://storage.googleapis.com/download.tensorflow.org/models/tflite/mobilenet_ssd_tflite_v1.zip",
        ],
    )

    tf_http_archive(
        name = "tflite_mobilenet_ssd_quant",
        build_file = str(Label("//third_party:tflite_mobilenet.BUILD")),
        sha256 = "a809cd290b4d6a2e8a9d5dad076e0bd695b8091974e0eed1052b480b2f21b6dc",
        urls = [
            "https://storage.googleapis.com/mirror.tensorflow.org/storage.googleapis.com/download.tensorflow.org/models/tflite/coco_ssd_mobilenet_v1_0.75_quant_2018_06_29.zip",
            "https://storage.googleapis.com/download.tensorflow.org/models/tflite/coco_ssd_mobilenet_v1_0.75_quant_2018_06_29.zip",
        ],
    )

    tf_http_archive(
        name = "tflite_mobilenet_ssd_quant_protobuf",
        build_file = str(Label("//third_party:tflite_mobilenet.BUILD")),
        sha256 = "09280972c5777f1aa775ef67cb4ac5d5ed21970acd8535aeca62450ef14f0d79",
        strip_prefix = "ssd_mobilenet_v1_quantized_300x300_coco14_sync_2018_07_18",
        urls = [
            "https://storage.googleapis.com/mirror.tensorflow.org/storage.googleapis.com/download.tensorflow.org/models/object_detection/ssd_mobilenet_v1_quantized_300x300_coco14_sync_2018_07_18.tar.gz",
            "https://storage.googleapis.com/download.tensorflow.org/models/object_detection/ssd_mobilenet_v1_quantized_300x300_coco14_sync_2018_07_18.tar.gz",
        ],
    )

    tf_http_archive(
        name = "tflite_conv_actions_frozen",
        build_file = str(Label("//third_party:tflite_mobilenet.BUILD")),
        sha256 = "d947b38cba389b5e2d0bfc3ea6cc49c784e187b41a071387b3742d1acac7691e",
        urls = [
            "https://storage.googleapis.com/mirror.tensorflow.org/storage.googleapis.com/download.tensorflow.org/models/tflite/conv_actions_tflite.zip",
            "https://storage.googleapis.com/download.tensorflow.org/models/tflite/conv_actions_tflite.zip",
        ],
    )

    tf_http_archive(
        name = "tflite_ovic_testdata",
        build_file = "//third_party:tflite_ovic_testdata.BUILD",
        sha256 = "033c941b7829b05ca55a124a26a6a0581b1ececc154a2153cafcfdb54f80dca2",
        strip_prefix = "ovic",
        urls = [
            "https://storage.googleapis.com/mirror.tensorflow.org/storage.googleapis.com/download.tensorflow.org/data/ovic_2019_04_30.zip",
            "https://storage.googleapis.com/download.tensorflow.org/data/ovic_2019_04_30.zip",
        ],
    )

    tf_http_archive(
        name = "rules_python",
        sha256 = "aa96a691d3a8177f3215b14b0edc9641787abaaa30363a080165d06ab65e1161",
        urls = [
            "https://storage.googleapis.com/mirror.tensorflow.org/github.com/bazelbuild/rules_python/releases/download/0.0.1/rules_python-0.0.1.tar.gz",
            "https://github.com/bazelbuild/rules_python/releases/download/0.0.1/rules_python-0.0.1.tar.gz",
        ],
    )

    tf_http_archive(
        name = "build_bazel_rules_android",
        sha256 = "cd06d15dd8bb59926e4d65f9003bfc20f9da4b2519985c27e190cddc8b7a7806",
        strip_prefix = "rules_android-0.1.1",
        urls = [
            "https://storage.googleapis.com/mirror.tensorflow.org/github.com/bazelbuild/rules_android/archive/v0.1.1.zip",
            "https://github.com/bazelbuild/rules_android/archive/v0.1.1.zip",
        ],
    )

    # Apple and Swift rules.
    # https://github.com/bazelbuild/rules_apple/releases
    tf_http_archive(
        name = "build_bazel_rules_apple",
        sha256 = "ee9e6073aeb5a65c100cb9c44b0017c937706a4ae03176e14a7e78620a198079",
        strip_prefix = "rules_apple-5131f3d46794bf227d296c82f30c2499c9de3c5b",
        urls = [
            "https://storage.googleapis.com/mirror.tensorflow.org/github.com/bazelbuild/rules_apple/archive/5131f3d46794bf227d296c82f30c2499c9de3c5b.tar.gz",
            "https://github.com/bazelbuild/rules_apple/archive/5131f3d46794bf227d296c82f30c2499c9de3c5b.tar.gz",
        ],
    )

    # https://github.com/bazelbuild/rules_swift/releases
    tf_http_archive(
        name = "build_bazel_rules_swift",
        sha256 = "d0833bc6dad817a367936a5f902a0c11318160b5e80a20ece35fb85a5675c886",
        strip_prefix = "rules_swift-3eeeb53cebda55b349d64c9fc144e18c5f7c0eb8",
        urls = [
            "https://storage.googleapis.com/mirror.tensorflow.org/github.com/bazelbuild/rules_swift/archive/3eeeb53cebda55b349d64c9fc144e18c5f7c0eb8.tar.gz",
            "https://github.com/bazelbuild/rules_swift/archive/3eeeb53cebda55b349d64c9fc144e18c5f7c0eb8.tar.gz",
        ],
    )

    # https://github.com/bazelbuild/apple_support/releases
    tf_http_archive(
        name = "build_bazel_apple_support",
        sha256 = "ad8ae80e93612b8151019367a3d1604d7a51c14480dae1254e10252007e8260c",
        strip_prefix = "apple_support-501b4afb27745c4813a88ffa28acd901408014e4",
        urls = [
            "https://storage.googleapis.com/mirror.tensorflow.org/github.com/bazelbuild/apple_support/archive/501b4afb27745c4813a88ffa28acd901408014e4.tar.gz",
            "https://github.com/bazelbuild/apple_support/archive/501b4afb27745c4813a88ffa28acd901408014e4.tar.gz",
        ],
    )

    # https://github.com/bazelbuild/bazel-skylib/releases
    tf_http_archive(
        name = "bazel_skylib",
        sha256 = "1c531376ac7e5a180e0237938a2536de0c54d93f5c278634818e0efc952dd56c",
        urls = [
            "https://storage.googleapis.com/mirror.tensorflow.org/github.com/bazelbuild/bazel-skylib/releases/download/1.0.3/bazel-skylib-1.0.3.tar.gz",
            "https://github.com/bazelbuild/bazel-skylib/releases/download/1.0.3/bazel-skylib-1.0.3.tar.gz",
        ],
    )

    # https://github.com/apple/swift-protobuf/releases
    tf_http_archive(
        name = "com_github_apple_swift_swift_protobuf",
        strip_prefix = "swift-protobuf-1.6.0/",
        sha256 = "4ccf6e5ea558e8287bf6331f9f6e52b3c321fca5f1d181d03680f415c32a6bba",
        urls = [
            "https://storage.googleapis.com/mirror.tensorflow.org/github.com/apple/swift-protobuf/archive/1.6.0.zip",
            "https://github.com/apple/swift-protobuf/archive/1.6.0.zip",
        ],
    )

    # https://github.com/google/xctestrunner/releases
    http_file(
        name = "xctestrunner",
        executable = 1,
        urls = [
            "https://storage.googleapis.com/mirror.tensorflow.org/github.com/google/xctestrunner/releases/download/0.2.9/ios_test_runner.par",
            "https://github.com/google/xctestrunner/releases/download/0.2.9/ios_test_runner.par",
        ],
    )

    tf_http_archive(
        name = "nlohmann_json_lib",
        build_file = "//third_party:nlohmann_json.BUILD",
        sha256 = "c377963a95989270c943d522bfefe7b889ef5ed0e1e15d535fd6f6f16ed70732",
        strip_prefix = "json-3.4.0",
        urls = [
            "https://storage.googleapis.com/mirror.tensorflow.org/github.com/nlohmann/json/archive/v3.4.0.tar.gz",
            "https://github.com/nlohmann/json/archive/v3.4.0.tar.gz",
        ],
    )

    tf_http_archive(
        name = "pybind11",
        urls = [
            "https://storage.googleapis.com/mirror.tensorflow.org/github.com/pybind/pybind11/archive/v2.6.0.tar.gz",
            "https://github.com/pybind/pybind11/archive/v2.6.0.tar.gz",
        ],
        sha256 = "90b705137b69ee3b5fc655eaca66d0dc9862ea1759226f7ccd3098425ae69571",
        strip_prefix = "pybind11-2.6.0",
        build_file = "//third_party:pybind11.BUILD",
        system_build_file = "//third_party/systemlibs:pybind11.BUILD",
    )

    tf_http_archive(
        name = "wrapt",
        build_file = "//third_party:wrapt.BUILD",
        sha256 = "8a6fb40e8f8b6a66b4ba81a4044c68e6a7b1782f21cfabc06fb765332b4c3e51",
        strip_prefix = "wrapt-1.11.1/src/wrapt",
        system_build_file = "//third_party/systemlibs:wrapt.BUILD",
        urls = [
            "https://storage.googleapis.com/mirror.tensorflow.org/github.com/GrahamDumpleton/wrapt/archive/1.11.1.tar.gz",
            "https://github.com/GrahamDumpleton/wrapt/archive/1.11.1.tar.gz",
        ],
    )
    tf_http_archive(
        name = "coremltools",
        sha256 = "0d594a714e8a5fd5bd740ad112ef59155c0482e25fdc8f8efa5758f90abdcf1e",
        strip_prefix = "coremltools-3.3",
        build_file = "//third_party:coremltools.BUILD",
        urls = [
            "http://mirror.tensorflow.org/github.com/apple/coremltools/archive/3.3.zip",
            "https://github.com/apple/coremltools/archive/3.3.zip",
        ],
    )

    # IPU specific dependency.
    tf_http_archive(
        name = "horovod_boost",
        build_file = "//third_party/ipus/horovod:boost.BUILD",
        sha256 = "da3411ea45622579d419bfda66f45cd0f8c32a181d84adfa936f5688388995cf",
        strip_prefix = "boost_1_68_0",
        urls = [
            "https://storage.googleapis.com/mirror.tensorflow.org/dl.bintray.com/boostorg/release/1.68.0/source/boost_1_68_0.tar.gz",
            "https://boostorg.jfrog.io/artifactory/main/release/1.68.0/source/boost_1_68_0.tar.gz",
        ],
    )

def workspace():
    # Check the bazel version before executing any repository rules, in case
    # those rules rely on the version we require here.
    check_bazel_version_at_least("1.0.0")

    # Initialize toolchains and platforms.
    _tf_toolchains()

    # Import third party repositories according to go/tfbr-thirdparty.
    _initialize_third_party()

    # Import all other repositories. This should happen before initializing
    # any external repositories, because those come with their own
    # dependencies. Those recursive dependencies will only be imported if they
    # don't already exist (at least if the external repository macros were
    # written according to common practice to query native.existing_rule()).
    _tf_repositories()

    tfrt_dependencies()

# Alias so it can be loaded without assigning to a different symbol to prevent
# shadowing previous loads and trigger a buildifier warning.
tf_workspace2 = workspace<|MERGE_RESOLUTION|>--- conflicted
+++ resolved
@@ -187,38 +187,22 @@
     tf_http_archive(
         name = "mkl_dnn_v1",
         build_file = "//third_party/mkl_dnn:mkldnn_v1.BUILD",
-<<<<<<< HEAD
         sha256 = "82795714f11649b2a3f797d99bd07d117cde97215f55654b028ca00f3b33e0cb",
         strip_prefix = "oneDNN-2.3-rc2",
         urls = [
             "https://storage.googleapis.com/mirror.tensorflow.org/github.com/oneapi-src/oneDNN/archive/v2.3-rc2.tar.gz",
             "https://github.com/oneapi-src/oneDNN/archive/v2.3-rc2.tar.gz",
-=======
-        sha256 = "4d655c0751ee6439584ef5e3d465953fe0c2f4ee2700bc02699bdc1d1572af0d",
-        strip_prefix = "oneDNN-2.2",
-        urls = [
-            "https://storage.googleapis.com/mirror.tensorflow.org/github.com/oneapi-src/oneDNN/archive/v2.2.tar.gz",
-            "https://github.com/oneapi-src/oneDNN/archive/v2.2.tar.gz",
->>>>>>> 6b98447e
         ],
     )
 
     tf_http_archive(
         name = "mkl_dnn_acl_compatible",
         build_file = "//third_party/mkl_dnn:mkldnn_acl.BUILD",
-<<<<<<< HEAD
         sha256 = "ccb2dbd9da36cd873cf573b4201d61bdba7438f12b144e6c7d061eb12a641751",
         strip_prefix = "oneDNN-2.3",
         urls = [
             "https://storage.googleapis.com/mirror.tensorflow.org/github.com/oneapi-src/oneDNN/archive/v2.3.tar.gz",
             "https://github.com/oneapi-src/oneDNN/archive/v2.3.tar.gz",
-=======
-        sha256 = "4d655c0751ee6439584ef5e3d465953fe0c2f4ee2700bc02699bdc1d1572af0d",
-        strip_prefix = "oneDNN-2.2",
-        urls = [
-            "https://storage.googleapis.com/mirror.tensorflow.org/github.com/oneapi-src/oneDNN/archive/v2.2.tar.gz",
-            "https://github.com/oneapi-src/oneDNN/archive/v2.2.tar.gz",
->>>>>>> 6b98447e
         ],
     )
 
