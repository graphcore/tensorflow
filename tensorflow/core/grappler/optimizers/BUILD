licenses(["notice"])  # Apache 2.0

load("//tensorflow:tensorflow.bzl", "tf_cc_test")
load("//tensorflow:tensorflow.bzl", "tf_cuda_cc_test")
load("//tensorflow:tensorflow.bzl", "tf_kernel_library")
load("@local_config_cuda//cuda:build_defs.bzl", "if_cuda")

# Platform specific build config
load(
    "//tensorflow/core:platform/default/build_config_root.bzl",
    "if_static",
)

cc_library(
    name = "static_schedule",
    srcs = ["static_schedule.cc"],
    hdrs = [
        "static_schedule.h",
    ],
    visibility = ["//visibility:public"],
    deps = [
        "//tensorflow/core:lib",
        "//tensorflow/core:protos_all_cc",
        "//tensorflow/core/grappler:grappler_item",
        "//tensorflow/core/grappler:op_types",
        "//tensorflow/core/grappler:utils",
        "//tensorflow/core/grappler/clusters:cluster",
        "//tensorflow/core/grappler/costs:cost_estimator",
        "//tensorflow/core/grappler/costs:graph_properties",
        "//tensorflow/core/grappler/costs:op_level_cost_estimator",
        "//tensorflow/core/grappler/costs:virtual_placer",
    ],
)

tf_cuda_cc_test(
    name = "static_schedule_test",
    srcs = ["static_schedule_test.cc"],
    deps = [
        ":static_schedule",
        "//tensorflow/cc:cc_ops",
        "//tensorflow/core:protos_all_cc",
        "//tensorflow/core:test",
        "//tensorflow/core:test_main",
        "//tensorflow/core/grappler:grappler_item",
        "//tensorflow/core/grappler:utils",
        "//tensorflow/core/grappler/clusters:virtual_cluster",
        "//tensorflow/core/grappler/inputs:trivial_test_graph_input_yielder",
    ],
)

cc_library(
    name = "auto_parallel",
    srcs = ["auto_parallel.cc"],
    hdrs = [
        "auto_parallel.h",
    ],
    visibility = ["//visibility:public"],
    deps = [
        ":graph_optimizer",
        "//tensorflow/core:lib",
        "//tensorflow/core:protos_all_cc",
        "//tensorflow/core/grappler:devices",
        "//tensorflow/core/grappler:grappler_item",
        "//tensorflow/core/grappler:op_types",
        "//tensorflow/core/grappler:utils",
        "//tensorflow/core/grappler/clusters:cluster",
    ],
)

tf_cuda_cc_test(
    name = "auto_parallel_test",
    srcs = ["auto_parallel_test.cc"],
    deps = [
        ":auto_parallel",
        "//tensorflow/cc:cc_ops",
        "//tensorflow/core:protos_all_cc",
        "//tensorflow/core:tensorflow",
        "//tensorflow/core:test",
        "//tensorflow/core:test_main",
        "//tensorflow/core/grappler:grappler_item",
        "//tensorflow/core/grappler:utils",
    ],
)

cc_library(
    name = "constant_folding",
    srcs = ["constant_folding.cc"],
    hdrs = [
        "constant_folding.h",
    ],
    visibility = ["//visibility:public"],
    deps = [
        ":evaluation_utils",
        ":graph_optimizer",
        "//tensorflow/core:framework",
        "//tensorflow/core:lib",
        "//tensorflow/core:lib_internal",
        "//tensorflow/core:protos_all_cc",
        "//tensorflow/core/grappler:grappler_item",
        "//tensorflow/core/grappler:op_types",
        "//tensorflow/core/grappler:utils",
        "//tensorflow/core/grappler/clusters:cluster",
        "//tensorflow/core/grappler/costs:graph_properties",
        "//tensorflow/core/grappler/utils:symbolic_shapes",
        "@com_google_absl//absl/container:flat_hash_set",
    ],
)

tf_cc_test(
    name = "constant_folding_test",
    srcs = ["constant_folding_test.cc"],
    shard_count = 5,
    deps = [
        ":constant_folding",
        ":dependency_optimizer",
        "//tensorflow/cc:array_ops_internal",
        "//tensorflow/cc:cc_ops",
        "//tensorflow/cc:cc_ops_internal",
        "//tensorflow/core:all_kernels",
        "//tensorflow/core:core_cpu",
        "//tensorflow/core:core_cpu_internal",
        "//tensorflow/core:direct_session",
        "//tensorflow/core:lib",
        "//tensorflow/core:protos_all_cc",
        "//tensorflow/core:test",
        "//tensorflow/core:test_main",
        "//tensorflow/core:testlib",
        "//tensorflow/core/grappler:grappler_item",
        "//tensorflow/core/grappler:utils",
        "//tensorflow/core/grappler/utils:grappler_test",
    ],
)

cc_library(
    name = "function_optimizer",
    srcs = ["function_optimizer.cc"],
    hdrs = [
        "function_optimizer.h",
    ],
    visibility = ["//visibility:public"],
    deps = [
        ":graph_optimizer",
        "//tensorflow/core:core_cpu_base",
        "//tensorflow/core:core_cpu_lib",
        "//tensorflow/core:framework",
        "//tensorflow/core:lib_internal",
        "//tensorflow/core:protos_all_cc",
        "//tensorflow/core/grappler:grappler_item",
        "//tensorflow/core/grappler:mutable_graph_view",
        "//tensorflow/core/grappler:op_types",
        "//tensorflow/core/grappler:utils",
        "//tensorflow/core/grappler/utils:functions",
        "@com_google_absl//absl/algorithm:container",
<<<<<<< HEAD
=======
        "@com_google_absl//absl/container:flat_hash_map",
        "@com_google_absl//absl/container:flat_hash_set",
>>>>>>> f91aeed3
        "@com_google_absl//absl/memory",
        "@com_google_absl//absl/strings",
    ],
)

tf_cuda_cc_test(
    name = "function_optimizer_test",
    srcs = ["function_optimizer_test.cc"],
    deps = [
        ":function_optimizer",
        "//tensorflow/cc:cc_ops",
        "//tensorflow/cc:cc_ops_internal",
        "//tensorflow/cc:functional_ops",
        "//tensorflow/core:all_kernels",
        "//tensorflow/core:core_cpu",
        "//tensorflow/core:core_cpu_internal",
        "//tensorflow/core:direct_session",
        "//tensorflow/core:lib",
        "//tensorflow/core:protos_all_cc",
        "//tensorflow/core:test",
        "//tensorflow/core:test_main",
        "//tensorflow/core:testlib",
        "//tensorflow/core/grappler:grappler_item",
        "//tensorflow/core/grappler:op_types",
        "//tensorflow/core/grappler:utils",
        "//tensorflow/core/grappler/utils:grappler_test",
    ],
)

cc_library(
    name = "graph_optimizer",
    hdrs = [
        "graph_optimizer.h",
    ],
    visibility = ["//visibility:public"],
    deps = [
        "//tensorflow/core:lib",
        "//tensorflow/core:protos_all_cc",
    ],
)

cc_library(
    name = "graph_optimizer_stage",
    srcs = ["graph_optimizer_stage.cc"],
    hdrs = ["graph_optimizer_stage.h"],
    visibility = ["//visibility:public"],
    deps = [
        "//tensorflow/core:graph",
        "//tensorflow/core:lib",
        "//tensorflow/core:protos_all_cc",
        "//tensorflow/core/grappler:grappler_item",
        "//tensorflow/core/grappler:utils",
        "//tensorflow/core/grappler/costs:graph_properties",
    ],
)

tf_cuda_cc_test(
    name = "graph_optimizer_stage_test",
    size = "small",
    srcs = ["graph_optimizer_stage_test.cc"],
    deps = [
        ":graph_optimizer_stage",
        "//tensorflow/cc:cc_ops",
        "//tensorflow/core:protos_all_cc",
        "//tensorflow/core:test",
        "//tensorflow/core:test_main",
        "//tensorflow/core/grappler:grappler_item",
        "//tensorflow/core/grappler:utils",
        "//tensorflow/core/grappler/costs:graph_properties",
        "//tensorflow/core/grappler/utils:grappler_test",
    ],
)

cc_library(
    name = "custom_graph_optimizer",
    hdrs = [
        "custom_graph_optimizer.h",
    ],
    visibility = ["//visibility:public"],
    deps = [
        ":graph_optimizer",
        "//tensorflow/core:lib",
        "//tensorflow/core:protos_all_cc",
    ],
)

cc_library(
    name = "arithmetic_optimizer",
    srcs = ["arithmetic_optimizer.cc"],
    hdrs = [
        "arithmetic_optimizer.h",
    ],
    visibility = ["//visibility:public"],
    deps = [
        ":constant_folding",
        ":graph_optimizer",
        ":graph_optimizer_stage",
        "//tensorflow/core:framework",
        "//tensorflow/core:lib",
        "//tensorflow/core:lib_internal",
        "//tensorflow/core:protos_all_cc",
        "//tensorflow/core/grappler:graph_topology_view",
        "//tensorflow/core/grappler:grappler_item",
        "//tensorflow/core/grappler:op_types",
        "//tensorflow/core/grappler:utils",
        "//tensorflow/core/grappler/costs:graph_properties",
        "//tensorflow/core/grappler/utils:symbolic_shapes",
        "//tensorflow/core/grappler/utils:topological_sort",
        "//tensorflow/core/grappler/utils:traversal",
        "@com_google_absl//absl/container:flat_hash_map",
        "@com_google_absl//absl/container:flat_hash_set",
    ],
)

tf_cuda_cc_test(
    name = "arithmetic_optimizer_test",
    size = "small",
    srcs = ["arithmetic_optimizer_test.cc"],
    deps = [
        ":arithmetic_optimizer",
        ":constant_folding",
        ":model_pruner",
        "//tensorflow/cc:cc_ops",
        "//tensorflow/cc:cc_ops_internal",
        "//tensorflow/core:all_kernels",
        "//tensorflow/core:core_cpu",
        "//tensorflow/core:framework",
        "//tensorflow/core:lib",
        "//tensorflow/core:protos_all_cc",
        "//tensorflow/core:test",
        "//tensorflow/core:test_main",
        "//tensorflow/core:testlib",
        "//tensorflow/core/grappler:grappler_item",
        "//tensorflow/core/grappler:utils",
        "//tensorflow/core/grappler/inputs:trivial_test_graph_input_yielder",
        "//tensorflow/core/grappler/utils:grappler_test",
    ],
)

cc_library(
    name = "dependency_optimizer",
    srcs = ["dependency_optimizer.cc"],
    hdrs = [
        "dependency_optimizer.h",
    ],
    visibility = ["//visibility:public"],
    deps = [
        ":constant_folding",
        ":graph_optimizer",
        "//tensorflow/core:framework",
        "//tensorflow/core:lib",
        "//tensorflow/core:lib_internal",
        "//tensorflow/core:protos_all_cc",
        "//tensorflow/core/grappler:grappler_item",
        "//tensorflow/core/grappler:op_types",
        "//tensorflow/core/grappler:utils",
        "//tensorflow/core/grappler/costs:graph_properties",
        "//tensorflow/core/grappler/utils:topological_sort",
    ],
)

tf_cuda_cc_test(
    name = "dependency_optimizer_test",
    size = "small",
    srcs = ["dependency_optimizer_test.cc"],
    deps = [
        ":constant_folding",
        ":dependency_optimizer",
        ":model_pruner",
        "//tensorflow/cc:cc_ops",
        "//tensorflow/core:protos_all_cc",
        "//tensorflow/core:tensor_testutil",
        "//tensorflow/core:test",
        "//tensorflow/core:test_main",
        "//tensorflow/core/grappler:grappler_item",
        "//tensorflow/core/grappler:utils",
        "//tensorflow/core/grappler/inputs:trivial_test_graph_input_yielder",
        "//tensorflow/core/grappler/utils:grappler_test",
        "//tensorflow/core/grappler/utils:topological_sort",
    ],
)

cc_library(
    name = "model_pruner",
    srcs = ["model_pruner.cc"],
    hdrs = [
        "model_pruner.h",
    ],
    visibility = ["//visibility:public"],
    deps = [
        ":graph_optimizer",
        "//tensorflow/core:framework",
        "//tensorflow/core:protos_all_cc",
        "//tensorflow/core/grappler:grappler_item",
        "//tensorflow/core/grappler:mutable_graph_view",
        "//tensorflow/core/grappler:op_types",
        "//tensorflow/core/grappler:utils",
        "@com_google_absl//absl/container:flat_hash_map",
        "@com_google_absl//absl/container:flat_hash_set",
    ],
)

tf_cuda_cc_test(
    name = "model_pruner_test",
    srcs = ["model_pruner_test.cc"],
    deps = [
        ":model_pruner",
        "//tensorflow/cc:cc_ops",
        "//tensorflow/core:protos_all_cc",
        "//tensorflow/core:test",
        "//tensorflow/core:test_main",
        "//tensorflow/core:testlib",
        "//tensorflow/core/grappler:devices",
        "//tensorflow/core/grappler:grappler_item",
        "//tensorflow/core/grappler:utils",
        "//tensorflow/core/grappler/inputs:trivial_test_graph_input_yielder",
        "//tensorflow/core/grappler/utils:grappler_test",
    ],
)

tf_kernel_library(
    name = "gpu_swapping_kernels",
    srcs = [
        "gpu_swapping_kernels.cc",
    ],
    visibility = ["//tensorflow:__subpackages__"],
    deps = [
        "//tensorflow/core:core_cpu_base",
        "//tensorflow/core:framework",
        "//tensorflow/core:lib",
    ],
)

cc_library(
    name = "gpu_swapping_ops",
    srcs = [
        "gpu_swapping_ops.cc",
    ],
    visibility = ["//visibility:public"],
    deps = [
        "//tensorflow/core:core_cpu_base",
        "//tensorflow/core:framework",
        "//tensorflow/core:lib",
    ],
    alwayslink = 1,
)

cc_library(
    name = "memory_optimizer",
    srcs = [
        "memory_optimizer.cc",
    ],
    hdrs = [
        "memory_optimizer.h",
    ],
    visibility = ["//visibility:public"],
    deps = [
        ":graph_optimizer",
        ":static_schedule",
        "//tensorflow/core:framework",
        "//tensorflow/core:lib",
        "//tensorflow/core:protos_all_cc",
<<<<<<< HEAD
=======
        "//tensorflow/core/grappler:graph_topology_view",
>>>>>>> f91aeed3
        "//tensorflow/core/grappler:grappler_item",
        "//tensorflow/core/grappler:mutable_graph_view",
        "//tensorflow/core/grappler:op_types",
        "//tensorflow/core/grappler:utils",
        "//tensorflow/core/grappler/clusters:cluster",
        "//tensorflow/core/grappler/clusters:virtual_cluster",
        "//tensorflow/core/grappler/costs:graph_memory",
        "//tensorflow/core/grappler/costs:graph_properties",
        "//tensorflow/core/grappler/costs:utils",
        "//tensorflow/core/grappler/utils:topological_sort",
        "//tensorflow/core/grappler/utils:traversal",
    ],
)

tf_cuda_cc_test(
    name = "memory_optimizer_test",
    srcs = ["memory_optimizer_test.cc"],
    tags = ["no_cuda_on_cpu_tap"],  # Do not re-enable again without actually testing.
    deps = [
        ":gpu_swapping_kernels",
        ":gpu_swapping_ops",
        ":memory_optimizer",
        "//tensorflow/cc:cc_ops",
        "//tensorflow/core:framework",
        "//tensorflow/core:lib",
        "//tensorflow/core:ops",
        "//tensorflow/core:protos_all_cc",
        "//tensorflow/core:tensor_testutil",
        "//tensorflow/core:test",
        "//tensorflow/core:test_main",
        "//tensorflow/core/grappler:grappler_item",
        "//tensorflow/core/grappler:utils",
        "//tensorflow/core/grappler/clusters:virtual_cluster",
        "//tensorflow/core/grappler/utils:grappler_test",
    ],
)

cc_library(
    name = "layout_optimizer",
    srcs = ["layout_optimizer.cc"],
    hdrs = [
        "layout_optimizer.h",
    ],
    visibility = ["//visibility:public"],
    deps = [
        ":graph_optimizer",
        "//tensorflow/core:framework",
        "//tensorflow/core:lib",
        "//tensorflow/core:protos_all_cc",
        "//tensorflow/core/grappler:devices",
        "//tensorflow/core/grappler:grappler_item",
        "//tensorflow/core/grappler:op_types",
        "//tensorflow/core/grappler/clusters:cluster",
        "//tensorflow/core/grappler/costs:graph_properties",
        "//tensorflow/core/grappler/costs:virtual_placer",
        "//tensorflow/core/grappler/utils:frame",
    ],
)

tf_cuda_cc_test(
    name = "layout_optimizer_test",
    srcs = ["layout_optimizer_test.cc"],
    deps = [
        ":layout_optimizer",
        "//tensorflow/cc:cc_ops",
        "//tensorflow/cc:cc_ops_internal",
        "//tensorflow/core:all_kernels",
        "//tensorflow/core:core_cpu",
        "//tensorflow/core:framework",
        "//tensorflow/core:lib",
        "//tensorflow/core:protos_all_cc",
        "//tensorflow/core:test",
        "//tensorflow/core:test_main",
        "//tensorflow/core:testlib",
        "//tensorflow/core/grappler:devices",
        "//tensorflow/core/grappler:grappler_item",
        "//tensorflow/core/grappler:utils",
        "//tensorflow/core/grappler/clusters:single_machine",
        "//tensorflow/core/grappler/clusters:virtual_cluster",
        "//tensorflow/core/grappler/costs:virtual_placer",
        "//tensorflow/core/grappler/utils:grappler_test",
    ],
)

cc_library(
    name = "meta_optimizer",
    srcs = ["meta_optimizer.cc"],
    hdrs = [
        "meta_optimizer.h",
    ],
    visibility = ["//visibility:public"],
    deps = [
        ":arithmetic_optimizer",
        ":auto_parallel",
        ":constant_folding",
        ":custom_graph_optimizer_registry",
        ":debug_stripper",
        ":dependency_optimizer",
        ":experimental_implementation_selector",
        ":function_optimizer",
        ":graph_optimizer",
        ":layout_optimizer",
        ":loop_optimizer",
        ":memory_optimizer",
        ":model_pruner",
        ":pin_to_host_optimizer",
        ":remapper",
        ":scoped_allocator_optimizer",
        ":shape_optimizer",
        "//tensorflow/core:core_cpu_base",
        "//tensorflow/core:framework",
        "//tensorflow/core:lib",
        "//tensorflow/core:lib_internal",
        "//tensorflow/core:protos_all_cc",
        "//tensorflow/core/grappler:grappler_item",
        "//tensorflow/core/grappler/clusters:virtual_cluster",
        "//tensorflow/core/grappler/utils:colocation",
        "//tensorflow/core/grappler/utils:functions",
        "//tensorflow/core/grappler/utils:topological_sort",
        "@com_google_absl//absl/strings",
    ],
)

tf_cuda_cc_test(
    name = "meta_optimizer_test",
    srcs = ["meta_optimizer_test.cc"],
    deps = [
        ":custom_graph_optimizer",
        ":custom_graph_optimizer_registry",
        ":meta_optimizer",
        "//tensorflow/cc:cc_ops",
        "//tensorflow/core:lib_internal",
        "//tensorflow/core:protos_all_cc",
        "//tensorflow/core:tensorflow",
        "//tensorflow/core:test",
        "//tensorflow/core:test_main",
        "//tensorflow/core:testlib",
        "//tensorflow/core/grappler:grappler_item",
        "//tensorflow/core/grappler:utils",
        "//tensorflow/core/grappler/inputs:trivial_test_graph_input_yielder",
        "//tensorflow/core/grappler/utils:grappler_test",
        "@com_google_absl//absl/strings",
    ],
)

# This rule is header-only unless the build is static (--config=monolithic). Its
# implementation is included directly in the framework shared object.
cc_library(
    name = "custom_graph_optimizer_registry",
    hdrs = ["custom_graph_optimizer_registry.h"],
    visibility = ["//visibility:public"],
    deps = [
        ":custom_graph_optimizer",
        "//tensorflow/core:lib",
    ] + if_static(
        [":custom_graph_optimizer_registry_impl"],
    ),
)

# This rule contains static variables for the optimizer registry. Do not depend
# on it directly; use :custom_graph_optimizer_registry, and link against
# libtensorflow_framework.so for the registry symbols.
cc_library(
    name = "custom_graph_optimizer_registry_impl",
    srcs = ["custom_graph_optimizer_registry.cc"],
    hdrs = ["custom_graph_optimizer_registry.h"],
    visibility = ["//tensorflow:__subpackages__"],
    deps = [
        ":custom_graph_optimizer",
        "//tensorflow/core:lib",
    ],
)

tf_cuda_cc_test(
    name = "custom_graph_optimizer_registry_test",
    size = "small",
    srcs = ["custom_graph_optimizer_registry_test.cc"],
    deps = [
        ":custom_graph_optimizer",
        ":custom_graph_optimizer_registry",
        "//tensorflow/core:lib",
        "//tensorflow/core:test",
        "//tensorflow/core:test_main",
    ],
)

cc_library(
    name = "loop_optimizer",
    srcs = ["loop_optimizer.cc"],
    hdrs = [
        "loop_optimizer.h",
    ],
    visibility = ["//visibility:public"],
    deps = [
        ":constant_folding",
        ":evaluation_utils",
        ":graph_optimizer",
        "//tensorflow/core:core_cpu_base",
        "//tensorflow/core:framework",
        "//tensorflow/core:lib",
        "//tensorflow/core:lib_internal",
        "//tensorflow/core:protos_all_cc",
<<<<<<< HEAD
=======
        "//tensorflow/core/grappler:graph_topology_view",
>>>>>>> f91aeed3
        "//tensorflow/core/grappler:grappler_item",
        "//tensorflow/core/grappler:mutable_graph_view",
        "//tensorflow/core/grappler:op_types",
        "//tensorflow/core/grappler/costs:graph_properties",
        "//tensorflow/core/grappler/utils:frame",
<<<<<<< HEAD
=======
        "//tensorflow/core/grappler/utils:traversal",
>>>>>>> f91aeed3
        "@com_google_absl//absl/container:flat_hash_set",
    ],
)

tf_cuda_cc_test(
    name = "loop_optimizer_test",
    srcs = ["loop_optimizer_test.cc"],
    deps = [
        ":loop_optimizer",
        "//tensorflow/cc:cc_ops",
        "//tensorflow/core:protos_all_cc",
        "//tensorflow/core:tensor_testutil",
        "//tensorflow/core:test",
        "//tensorflow/core:test_main",
        "//tensorflow/core/grappler:grappler_item",
        "//tensorflow/core/grappler:utils",
        "//tensorflow/core/grappler/inputs:trivial_test_graph_input_yielder",
        "//tensorflow/core/grappler/utils:grappler_test",
    ],
)

cc_library(
    name = "shape_optimizer",
    srcs = ["shape_optimizer.cc"],
    hdrs = [
        "shape_optimizer.h",
    ],
    visibility = ["//visibility:public"],
    deps = [
        ":graph_optimizer",
        "//tensorflow/core:framework",
        "//tensorflow/core:lib",
        "//tensorflow/core:protos_all_cc",
        "//tensorflow/core/grappler:grappler_item",
        "//tensorflow/core/grappler:mutable_graph_view",
        "//tensorflow/core/grappler:op_types",
        "//tensorflow/core/grappler:utils",
        "//tensorflow/core/grappler/costs:graph_properties",
        "//tensorflow/core/grappler/utils:frame",
        "//tensorflow/core/grappler/utils:symbolic_shapes",
    ],
)

tf_cc_test(
    name = "shape_optimizer_test",
    srcs = ["shape_optimizer_test.cc"],
    deps = [
        ":shape_optimizer",
        "//tensorflow/cc:cc_ops",
        "//tensorflow/core:protos_all_cc",
        "//tensorflow/core:test",
        "//tensorflow/core:test_main",
        "//tensorflow/core:testlib",
        "//tensorflow/core/grappler:grappler_item",
        "//tensorflow/core/grappler/utils:grappler_test",
    ],
)

cc_library(
    name = "remapper",
    srcs = ["remapper.cc"],
    hdrs = [
        "remapper.h",
    ],
    visibility = ["//visibility:public"],
    deps = [
        ":constant_folding",
        ":graph_optimizer",
        "//tensorflow/core:lib",
        "//tensorflow/core:protos_all_cc",
        "//tensorflow/core/grappler:graph_view",
        "//tensorflow/core/grappler:grappler_item",
        "//tensorflow/core/grappler:op_types",
        "//tensorflow/core/grappler:utils",
        "//tensorflow/core/grappler/costs:graph_properties",
        "//tensorflow/core/grappler/utils:topological_sort",
        "@com_google_absl//absl/container:flat_hash_set",
    ],
)

tf_cuda_cc_test(
    name = "remapper_test",
    srcs = ["remapper_test.cc"],
    deps = [
        ":remapper",
        "//tensorflow/cc:cc_ops",
        "//tensorflow/core:protos_all_cc",
        "//tensorflow/core:test",
        "//tensorflow/core:test_main",
        "//tensorflow/core:testlib",
        "//tensorflow/core/grappler:devices",
        "//tensorflow/core/grappler:grappler_item",
        "//tensorflow/core/grappler:utils",
        "//tensorflow/core/grappler/inputs:trivial_test_graph_input_yielder",
        "//tensorflow/core/grappler/utils:grappler_test",
    ],
)

cc_library(
    name = "debug_stripper",
    srcs = ["debug_stripper.cc"],
    hdrs = [
        "debug_stripper.h",
    ],
    visibility = ["//visibility:public"],
    deps = [
        "//tensorflow/core:framework",
        "//tensorflow/core:lib",
        "//tensorflow/core:protos_all_cc",
        "//tensorflow/core/grappler:grappler_item",
        "//tensorflow/core/grappler:op_types",
        "//tensorflow/core/grappler:utils",
        "//tensorflow/core/grappler/clusters:cluster",
        "//tensorflow/core/grappler/optimizers:graph_optimizer",
    ],
)

tf_cuda_cc_test(
    name = "debug_stripper_test",
    size = "small",
    srcs = ["debug_stripper_test.cc"],
    deps = [
        ":debug_stripper",
        "//tensorflow/cc:cc_ops",
        "//tensorflow/core:tensorflow",
        "//tensorflow/core:test",
        "//tensorflow/core:test_main",
        "//tensorflow/core:testlib",
        "//tensorflow/core/grappler:grappler_item",
        "//tensorflow/core/grappler/utils:grappler_test",
    ],
)

cc_library(
    name = "scoped_allocator_optimizer",
    srcs = ["scoped_allocator_optimizer.cc"],
    hdrs = [
        "scoped_allocator_optimizer.h",
    ],
    visibility = ["//visibility:public"],
    deps = [
        ":graph_optimizer",
        "//tensorflow/core:core_cpu_base",
        "//tensorflow/core:framework",
        "//tensorflow/core:lib",
        "//tensorflow/core:lib_internal",
        "//tensorflow/core:protos_all_cc",
        "//tensorflow/core/grappler:grappler_item",
        "//tensorflow/core/grappler:op_types",
        "//tensorflow/core/grappler/costs:graph_properties",
        "//tensorflow/core/grappler/utils:frame",
    ],
)

tf_cc_test(
    name = "scoped_allocator_optimizer_test",
    size = "small",
    srcs = ["scoped_allocator_optimizer_test.cc"],
    deps = [
        ":scoped_allocator_optimizer",
        "//tensorflow/cc:cc_ops",
        "//tensorflow/core:all_kernels",
        "//tensorflow/core:core_cpu",
        "//tensorflow/core:direct_session",
        "//tensorflow/core:lib",
        "//tensorflow/core:protos_all_cc",
        "//tensorflow/core:test",
        "//tensorflow/core:test_main",
        "//tensorflow/core:testlib",
        "//tensorflow/core/grappler:grappler_item",
        "//tensorflow/core/grappler:utils",
        "//tensorflow/core/grappler/inputs:trivial_test_graph_input_yielder",
    ],
)

cc_library(
    name = "evaluation_utils",
    srcs = ["evaluation_utils.cc"],
    hdrs = [
        "evaluation_utils.h",
    ],
    visibility = ["//visibility:public"],
    deps = [
        "//tensorflow/core:framework",
        "//tensorflow/core:lib",
        "//tensorflow/core:lib_internal",
        "//tensorflow/core:protos_all_cc",
    ],
)

tf_cc_test(
    name = "evaluation_utils_test",
    srcs = ["evaluation_utils_test.cc"],
    deps = [
        ":evaluation_utils",
        "//tensorflow/core:core_cpu",
        "//tensorflow/core:framework",
        "//tensorflow/core:lib",
        "//tensorflow/core:protos_all_cc",
        "//tensorflow/core:test",
        "//tensorflow/core:test_main",
        "//tensorflow/core:testlib",
        "//third_party/eigen3",
    ],
)

cc_library(
    name = "function_api_info",
    srcs = ["function_api_info.cc"],
    hdrs = ["function_api_info.h"],
    deps = [
        "//tensorflow/core:framework",
        "//tensorflow/core:lib",
        "//tensorflow/core:lib_internal",
        "//tensorflow/core:protos_all_cc",
        "@com_google_absl//absl/container:flat_hash_map",
    ],
)

tf_cc_test(
    name = "function_api_info_test",
    size = "small",
    srcs = ["function_api_info_test.cc"],
    deps = [
        ":function_api_info",
        "//tensorflow/core:protos_all_cc",
        "//tensorflow/core:test",
        "//tensorflow/core:test_main",
    ],
)

cc_library(
    name = "experimental_implementation_selector",
    srcs = ["experimental_implementation_selector.cc"],
    hdrs = ["experimental_implementation_selector.h"],
    deps = [
        ":custom_graph_optimizer",
        ":custom_graph_optimizer_registry",
        ":function_api_info",
        "//tensorflow/core:framework",
        "//tensorflow/core:lib",
        "//tensorflow/core:lib_internal",
        "//tensorflow/core/grappler:grappler_item",
        "//tensorflow/core/grappler:op_types",
        "//tensorflow/core/grappler/costs:graph_properties",
        "@com_google_absl//absl/strings",
    ],
)

tf_cc_test(
    name = "experimental_implementation_selector_test",
    size = "small",
    srcs = ["experimental_implementation_selector_test.cc"],
    deps = [
        ":custom_graph_optimizer",
        ":custom_graph_optimizer_registry",
        ":experimental_implementation_selector",
        ":function_api_info",
        "//tensorflow/core:framework",
        "//tensorflow/core:lib",
        "//tensorflow/core:lib_internal",
        "//tensorflow/core:protos_all_cc",
        "//tensorflow/core:test",
        "//tensorflow/core:test_main",
        "//tensorflow/core:testlib",
        "//tensorflow/core/grappler:grappler_item",
        "//tensorflow/core/grappler/inputs:trivial_test_graph_input_yielder",
        "//tensorflow/core/grappler/utils:grappler_test",
    ],
)

cc_library(
    name = "pin_to_host_optimizer",
    srcs = ["pin_to_host_optimizer.cc"],
    hdrs = [
        "pin_to_host_optimizer.h",
    ],
    visibility = ["//visibility:public"],
    deps = [
        ":graph_optimizer",
        "//tensorflow/core:framework",
        "//tensorflow/core:lib",
        "//tensorflow/core:protos_all_cc",
        "//tensorflow/core/grappler:graph_view",
        "//tensorflow/core/grappler:grappler_item",
        "//tensorflow/core/grappler:op_types",
        "//tensorflow/core/grappler:utils",
        "//tensorflow/core/grappler/costs:graph_properties",
        "//tensorflow/core/grappler/utils:frame",
        "//tensorflow/core/grappler/utils:symbolic_shapes",
        "//tensorflow/core/grappler/utils:topological_sort",
    ],
)

tf_cuda_cc_test(
    name = "pin_to_host_optimizer_test",
    srcs = ["pin_to_host_optimizer_test.cc"],
    deps = [
        ":pin_to_host_optimizer",
        "//tensorflow/cc:cc_ops",
        "//tensorflow/core:protos_all_cc",
        "//tensorflow/core:test",
        "//tensorflow/core:test_main",
        "//tensorflow/core:testlib",
        "//tensorflow/core/grappler:grappler_item",
        "//tensorflow/core/grappler/utils:grappler_test",
    ],
)<|MERGE_RESOLUTION|>--- conflicted
+++ resolved
@@ -151,11 +151,8 @@
         "//tensorflow/core/grappler:utils",
         "//tensorflow/core/grappler/utils:functions",
         "@com_google_absl//absl/algorithm:container",
-<<<<<<< HEAD
-=======
         "@com_google_absl//absl/container:flat_hash_map",
         "@com_google_absl//absl/container:flat_hash_set",
->>>>>>> f91aeed3
         "@com_google_absl//absl/memory",
         "@com_google_absl//absl/strings",
     ],
@@ -418,10 +415,7 @@
         "//tensorflow/core:framework",
         "//tensorflow/core:lib",
         "//tensorflow/core:protos_all_cc",
-<<<<<<< HEAD
-=======
         "//tensorflow/core/grappler:graph_topology_view",
->>>>>>> f91aeed3
         "//tensorflow/core/grappler:grappler_item",
         "//tensorflow/core/grappler:mutable_graph_view",
         "//tensorflow/core/grappler:op_types",
@@ -624,19 +618,13 @@
         "//tensorflow/core:lib",
         "//tensorflow/core:lib_internal",
         "//tensorflow/core:protos_all_cc",
-<<<<<<< HEAD
-=======
         "//tensorflow/core/grappler:graph_topology_view",
->>>>>>> f91aeed3
         "//tensorflow/core/grappler:grappler_item",
         "//tensorflow/core/grappler:mutable_graph_view",
         "//tensorflow/core/grappler:op_types",
         "//tensorflow/core/grappler/costs:graph_properties",
         "//tensorflow/core/grappler/utils:frame",
-<<<<<<< HEAD
-=======
         "//tensorflow/core/grappler/utils:traversal",
->>>>>>> f91aeed3
         "@com_google_absl//absl/container:flat_hash_set",
     ],
 )
